// SPDX-License-Identifier: GPL-2.0
/*
 * Device Tree Source for J721E SoC Family MCU/WAKEUP Domain peripherals
 *
 * Copyright (C) 2016-2019 Texas Instruments Incorporated - http://www.ti.com/
 */

&cbass_mcu_wakeup {
	dmsc: dmsc@44083000 {
		compatible = "ti,k2g-sci";
		ti,host-id = <12>;

		mbox-names = "rx", "tx";

		mboxes= <&secure_proxy_main 11>,
			<&secure_proxy_main 13>;

		reg-names = "debug_messages";
		reg = <0x00 0x44083000 0x0 0x1000>;

		k3_pds: power-controller {
			compatible = "ti,sci-pm-domain";
			#power-domain-cells = <2>;
		};

		k3_clks: clocks {
			compatible = "ti,k2g-sci-clk";
			#clock-cells = <2>;
		};

		k3_reset: reset-controller {
			compatible = "ti,sci-reset";
			#reset-cells = <2>;
		};
	};

	mcu_conf: syscon@40f00000 {
		compatible = "syscon", "simple-mfd";
		reg = <0x0 0x40f00000 0x0 0x20000>;
		#address-cells = <1>;
		#size-cells = <1>;
		ranges = <0x0 0x0 0x40f00000 0x20000>;

		phy_gmii_sel: phy@4040 {
			compatible = "ti,am654-phy-gmii-sel";
			reg = <0x4040 0x4>;
			#phy-cells = <1>;
		};
	};

	wkup_pmx0: pinmux@4301c000 {
		compatible = "pinctrl-single";
		/* Proxy 0 addressing */
		reg = <0x00 0x4301c000 0x00 0x178>;
		#pinctrl-cells = <1>;
		pinctrl-single,register-width = <32>;
		pinctrl-single,function-mask = <0xffffffff>;
	};

	mcu_ram: sram@41c00000 {
		compatible = "mmio-sram";
		reg = <0x00 0x41c00000 0x00 0x100000>;
		ranges = <0x0 0x00 0x41c00000 0x100000>;
		#address-cells = <1>;
		#size-cells = <1>;
	};

	wkup_uart0: serial@42300000 {
		compatible = "ti,j721e-uart", "ti,am654-uart";
		reg = <0x00 0x42300000 0x00 0x100>;
		reg-shift = <2>;
		reg-io-width = <4>;
		interrupts = <GIC_SPI 897 IRQ_TYPE_LEVEL_HIGH>;
		clock-frequency = <48000000>;
		current-speed = <115200>;
		power-domains = <&k3_pds 287 TI_SCI_PD_EXCLUSIVE>;
		clocks = <&k3_clks 287 0>;
		clock-names = "fclk";
	};

	mcu_uart0: serial@40a00000 {
		compatible = "ti,j721e-uart", "ti,am654-uart";
		reg = <0x00 0x40a00000 0x00 0x100>;
		reg-shift = <2>;
		reg-io-width = <4>;
		interrupts = <GIC_SPI 846 IRQ_TYPE_LEVEL_HIGH>;
		clock-frequency = <96000000>;
		current-speed = <115200>;
		power-domains = <&k3_pds 149 TI_SCI_PD_EXCLUSIVE>;
		clocks = <&k3_clks 149 0>;
		clock-names = "fclk";
	};

	wkup_gpio_intr: interrupt-controller2 {
		compatible = "ti,sci-intr";
		ti,intr-trigger-type = <1>;
		interrupt-controller;
		interrupt-parent = <&gic500>;
		#interrupt-cells = <2>;
		ti,sci = <&dmsc>;
		ti,sci-dst-id = <14>;
		ti,sci-rm-range-girq = <0x5>;
	};

	wkup_gpio0: gpio@42110000 {
		compatible = "ti,j721e-gpio", "ti,keystone-gpio";
		reg = <0x0 0x42110000 0x0 0x100>;
		gpio-controller;
		#gpio-cells = <2>;
		interrupt-parent = <&wkup_gpio_intr>;
		interrupts = <113 0>, <113 1>, <113 2>,
			     <113 3>, <113 4>, <113 5>;
		interrupt-controller;
		#interrupt-cells = <2>;
		ti,ngpio = <84>;
		ti,davinci-gpio-unbanked = <0>;
		power-domains = <&k3_pds 113 TI_SCI_PD_EXCLUSIVE>;
		clocks = <&k3_clks 113 0>;
		clock-names = "gpio";
	};

	wkup_gpio1: gpio@42100000 {
		compatible = "ti,j721e-gpio", "ti,keystone-gpio";
		reg = <0x0 0x42100000 0x0 0x100>;
		gpio-controller;
		#gpio-cells = <2>;
		interrupt-parent = <&wkup_gpio_intr>;
		interrupts = <114 0>, <114 1>, <114 2>,
			     <114 3>, <114 4>, <114 5>;
		interrupt-controller;
		#interrupt-cells = <2>;
		ti,ngpio = <84>;
		ti,davinci-gpio-unbanked = <0>;
		power-domains = <&k3_pds 114 TI_SCI_PD_EXCLUSIVE>;
		clocks = <&k3_clks 114 0>;
		clock-names = "gpio";
	};

	mcu_i2c0: i2c@40b00000 {
		compatible = "ti,j721e-i2c", "ti,omap4-i2c";
		reg = <0x0 0x40b00000 0x0 0x100>;
		interrupts = <GIC_SPI 852 IRQ_TYPE_LEVEL_HIGH>;
		#address-cells = <1>;
		#size-cells = <0>;
		clock-names = "fck";
		clocks = <&k3_clks 194 0>;
		power-domains = <&k3_pds 194 TI_SCI_PD_EXCLUSIVE>;
	};

	mcu_i2c1: i2c@40b10000 {
		compatible = "ti,j721e-i2c", "ti,omap4-i2c";
		reg = <0x0 0x40b10000 0x0 0x100>;
		interrupts = <GIC_SPI 853 IRQ_TYPE_LEVEL_HIGH>;
		#address-cells = <1>;
		#size-cells = <0>;
		clock-names = "fck";
		clocks = <&k3_clks 195 0>;
		power-domains = <&k3_pds 195 TI_SCI_PD_EXCLUSIVE>;
	};

	wkup_i2c0: i2c@42120000 {
		compatible = "ti,j721e-i2c", "ti,omap4-i2c";
		reg = <0x0 0x42120000 0x0 0x100>;
		interrupts = <GIC_SPI 896 IRQ_TYPE_LEVEL_HIGH>;
		#address-cells = <1>;
		#size-cells = <0>;
		clock-names = "fck";
		clocks = <&k3_clks 197 0>;
		power-domains = <&k3_pds 197 TI_SCI_PD_SHARED>;
	};

	fss: fss@47000000 {
		compatible = "simple-bus";
		reg = <0x0 0x47000000 0x0 0x100>;
		#address-cells = <2>;
		#size-cells = <2>;
		ranges;

		ospi0: spi@47040000 {
			compatible = "ti,am654-ospi";
			reg = <0x0 0x47040000 0x0 0x100>,
				<0x5 0x00000000 0x1 0x0000000>;
			interrupts = <GIC_SPI 840 IRQ_TYPE_LEVEL_HIGH>;
			cdns,fifo-depth = <256>;
			cdns,fifo-width = <4>;
			cdns,trigger-address = <0x0>;
			clocks = <&k3_clks 103 0>;
			assigned-clocks = <&k3_clks 103 0>;
			assigned-clock-parents = <&k3_clks 103 2>;
			assigned-clock-rates = <166666666>;
			power-domains = <&k3_pds 103 TI_SCI_PD_EXCLUSIVE>;
			#address-cells = <1>;
			#size-cells = <0>;
		};

		ospi1: spi@47050000 {
			compatible = "ti,am654-ospi";
			reg = <0x0 0x47050000 0x0 0x100>,
				<0x7 0x00000000 0x1 0x00000000>;
			interrupts = <GIC_SPI 841 IRQ_TYPE_LEVEL_HIGH>;
			cdns,fifo-depth = <256>;
			cdns,fifo-width = <4>;
			cdns,trigger-address = <0x0>;
			clocks = <&k3_clks 104 0>;
			power-domains = <&k3_pds 104 TI_SCI_PD_EXCLUSIVE>;
			#address-cells = <1>;
			#size-cells = <0>;
		};
	};

	tscadc0: tscadc@40200000 {
		compatible = "ti,am3359-tscadc";
		reg = <0x0 0x40200000 0x0 0x1000>;
		interrupts = <GIC_SPI 860 IRQ_TYPE_LEVEL_HIGH>;
		power-domains = <&k3_pds 0 TI_SCI_PD_EXCLUSIVE>;
		clocks = <&k3_clks 0 1>;
		assigned-clocks = <&k3_clks 0 3>;
		assigned-clock-rates = <60000000>;
		clock-names = "adc_tsc_fck";
<<<<<<< HEAD
=======
		dmas = <&main_udmap 0x7400>,
			<&main_udmap 0x7401>;
		dma-names = "fifo0", "fifo1";
>>>>>>> 04d5ce62

		adc {
			#io-channel-cells = <1>;
			compatible = "ti,am3359-adc";
		};
	};

	tscadc1: tscadc@40210000 {
		compatible = "ti,am3359-tscadc";
		reg = <0x0 0x40210000 0x0 0x1000>;
		interrupts = <GIC_SPI 861 IRQ_TYPE_LEVEL_HIGH>;
		power-domains = <&k3_pds 1 TI_SCI_PD_EXCLUSIVE>;
		clocks = <&k3_clks 1 1>;
		assigned-clocks = <&k3_clks 1 3>;
		assigned-clock-rates = <60000000>;
		clock-names = "adc_tsc_fck";
<<<<<<< HEAD
=======
		dmas = <&main_udmap 0x7402>,
			<&main_udmap 0x7403>;
		dma-names = "fifo0", "fifo1";
>>>>>>> 04d5ce62

		adc {
			#io-channel-cells = <1>;
			compatible = "ti,am3359-adc";
		};
	};

	mcu_navss {
		compatible = "simple-mfd";
		#address-cells = <2>;
		#size-cells = <2>;
		ranges;
		dma-coherent;
		dma-ranges;

		ti,sci-dev-id = <232>;

		mcu_ringacc: ringacc@2b800000 {
			compatible = "ti,am654-navss-ringacc";
			reg =	<0x0 0x2b800000 0x0 0x400000>,
				<0x0 0x2b000000 0x0 0x400000>,
				<0x0 0x28590000 0x0 0x100>,
				<0x0 0x2a500000 0x0 0x40000>;
			reg-names = "rt", "fifos", "proxy_gcfg", "proxy_target";
			ti,num-rings = <286>;
			ti,sci-rm-range-gp-rings = <0x1>; /* GP ring range */
			ti,sci = <&dmsc>;
			ti,sci-dev-id = <235>;
			msi-parent = <&main_udmass_inta>;
		};

		mcu_udmap: dma-controller@285c0000 {
			compatible = "ti,j721e-navss-mcu-udmap";
			reg =	<0x0 0x285c0000 0x0 0x100>,
				<0x0 0x2a800000 0x0 0x40000>,
				<0x0 0x2aa00000 0x0 0x40000>;
			reg-names = "gcfg", "rchanrt", "tchanrt";
			msi-parent = <&main_udmass_inta>;
			#dma-cells = <1>;

			ti,sci = <&dmsc>;
			ti,sci-dev-id = <236>;
			ti,ringacc = <&mcu_ringacc>;

			ti,sci-rm-range-tchan = <0x0d>, /* TX_CHAN */
						<0x0f>; /* TX_HCHAN */
			ti,sci-rm-range-rchan = <0x0a>, /* RX_CHAN */
						<0x0b>; /* RX_HCHAN */
			ti,sci-rm-range-rflow = <0x00>; /* GP RFLOW */
		};
	};
<<<<<<< HEAD
=======

	mcu_cpsw: ethernet@46000000 {
		compatible = "ti,j721e-cpsw-nuss";
		#address-cells = <2>;
		#size-cells = <2>;
		reg = <0x0 0x46000000 0x0 0x200000>;
		reg-names = "cpsw_nuss";
		ranges = <0x0 0x0 0x0 0x46000000 0x0 0x200000>;
		dma-coherent;
		clocks = <&k3_clks 18 22>;
		clock-names = "fck";
		power-domains = <&k3_pds 18 TI_SCI_PD_EXCLUSIVE>;

		dmas = <&mcu_udmap 0xf000>,
		       <&mcu_udmap 0xf001>,
		       <&mcu_udmap 0xf002>,
		       <&mcu_udmap 0xf003>,
		       <&mcu_udmap 0xf004>,
		       <&mcu_udmap 0xf005>,
		       <&mcu_udmap 0xf006>,
		       <&mcu_udmap 0xf007>,
		       <&mcu_udmap 0x7000>;
		dma-names = "tx0", "tx1", "tx2", "tx3",
			    "tx4", "tx5", "tx6", "tx7",
			    "rx";

		ethernet-ports {
			#address-cells = <1>;
			#size-cells = <0>;

			cpsw_port1: port@1 {
				reg = <1>;
				ti,mac-only;
				label = "port1";
				ti,syscon-efuse = <&mcu_conf 0x200>;
				phys = <&phy_gmii_sel 1>;
			};
		};

		davinci_mdio: mdio@f00 {
			compatible = "ti,cpsw-mdio","ti,davinci_mdio";
			reg = <0x0 0xf00 0x0 0x100>;
			#address-cells = <1>;
			#size-cells = <0>;
			clocks = <&k3_clks 18 22>;
			clock-names = "fck";
			bus_freq = <1000000>;
		};
	};
>>>>>>> 04d5ce62
};<|MERGE_RESOLUTION|>--- conflicted
+++ resolved
@@ -217,12 +217,9 @@
 		assigned-clocks = <&k3_clks 0 3>;
 		assigned-clock-rates = <60000000>;
 		clock-names = "adc_tsc_fck";
-<<<<<<< HEAD
-=======
 		dmas = <&main_udmap 0x7400>,
 			<&main_udmap 0x7401>;
 		dma-names = "fifo0", "fifo1";
->>>>>>> 04d5ce62
 
 		adc {
 			#io-channel-cells = <1>;
@@ -239,12 +236,9 @@
 		assigned-clocks = <&k3_clks 1 3>;
 		assigned-clock-rates = <60000000>;
 		clock-names = "adc_tsc_fck";
-<<<<<<< HEAD
-=======
 		dmas = <&main_udmap 0x7402>,
 			<&main_udmap 0x7403>;
 		dma-names = "fifo0", "fifo1";
->>>>>>> 04d5ce62
 
 		adc {
 			#io-channel-cells = <1>;
@@ -296,8 +290,6 @@
 			ti,sci-rm-range-rflow = <0x00>; /* GP RFLOW */
 		};
 	};
-<<<<<<< HEAD
-=======
 
 	mcu_cpsw: ethernet@46000000 {
 		compatible = "ti,j721e-cpsw-nuss";
@@ -347,5 +339,4 @@
 			bus_freq = <1000000>;
 		};
 	};
->>>>>>> 04d5ce62
 };