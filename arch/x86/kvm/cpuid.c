// SPDX-License-Identifier: GPL-2.0-only
/*
 * Kernel-based Virtual Machine driver for Linux
 * cpuid support routines
 *
 * derived from arch/x86/kvm/x86.c
 *
 * Copyright 2011 Red Hat, Inc. and/or its affiliates.
 * Copyright IBM Corporation, 2008
 */

#include <linux/kvm_host.h>
#include <linux/export.h>
#include <linux/vmalloc.h>
#include <linux/uaccess.h>
#include <linux/sched/stat.h>

#include <asm/processor.h>
#include <asm/user.h>
#include <asm/fpu/xstate.h>
#include <asm/sgx.h>
#include <asm/cpuid.h>
#include "cpuid.h"
#include "lapic.h"
#include "mmu.h"
#include "trace.h"
#include "pmu.h"

/*
 * Unlike "struct cpuinfo_x86.x86_capability", kvm_cpu_caps doesn't need to be
 * aligned to sizeof(unsigned long) because it's not accessed via bitops.
 */
u32 kvm_cpu_caps[NR_KVM_CPU_CAPS] __read_mostly;
EXPORT_SYMBOL_GPL(kvm_cpu_caps);

u32 xstate_required_size(u64 xstate_bv, bool compacted)
{
	int feature_bit = 0;
	u32 ret = XSAVE_HDR_SIZE + XSAVE_HDR_OFFSET;

	xstate_bv &= XFEATURE_MASK_EXTEND;
	while (xstate_bv) {
		if (xstate_bv & 0x1) {
		        u32 eax, ebx, ecx, edx, offset;
		        cpuid_count(0xD, feature_bit, &eax, &ebx, &ecx, &edx);
			/* ECX[1]: 64B alignment in compacted form */
			if (compacted)
				offset = (ecx & 0x2) ? ALIGN(ret, 64) : ret;
			else
				offset = ebx;
			ret = max(ret, offset + eax);
		}

		xstate_bv >>= 1;
		feature_bit++;
	}

	return ret;
}

/*
 * This one is tied to SSB in the user API, and not
 * visible in /proc/cpuinfo.
 */
#define KVM_X86_FEATURE_AMD_PSFD	(13*32+28) /* Predictive Store Forwarding Disable */

#define F feature_bit

/* Scattered Flag - For features that are scattered by cpufeatures.h. */
#define SF(name)						\
({								\
	BUILD_BUG_ON(X86_FEATURE_##name >= MAX_CPU_FEATURES);	\
	(boot_cpu_has(X86_FEATURE_##name) ? F(name) : 0);	\
})

/*
 * Magic value used by KVM when querying userspace-provided CPUID entries and
 * doesn't care about the CPIUD index because the index of the function in
 * question is not significant.  Note, this magic value must have at least one
 * bit set in bits[63:32] and must be consumed as a u64 by cpuid_entry2_find()
 * to avoid false positives when processing guest CPUID input.
 */
#define KVM_CPUID_INDEX_NOT_SIGNIFICANT -1ull

static inline struct kvm_cpuid_entry2 *cpuid_entry2_find(
	struct kvm_cpuid_entry2 *entries, int nent, u32 function, u64 index)
{
	struct kvm_cpuid_entry2 *e;
	int i;

	for (i = 0; i < nent; i++) {
		e = &entries[i];

		if (e->function != function)
			continue;

		/*
		 * If the index isn't significant, use the first entry with a
		 * matching function.  It's userspace's responsibilty to not
		 * provide "duplicate" entries in all cases.
		 */
		if (!(e->flags & KVM_CPUID_FLAG_SIGNIFCANT_INDEX) || e->index == index)
			return e;


		/*
		 * Similarly, use the first matching entry if KVM is doing a
		 * lookup (as opposed to emulating CPUID) for a function that's
		 * architecturally defined as not having a significant index.
		 */
		if (index == KVM_CPUID_INDEX_NOT_SIGNIFICANT) {
			/*
			 * Direct lookups from KVM should not diverge from what
			 * KVM defines internally (the architectural behavior).
			 */
			WARN_ON_ONCE(cpuid_function_is_indexed(function));
			return e;
		}
	}

	return NULL;
}

static int kvm_check_cpuid(struct kvm_vcpu *vcpu,
			   struct kvm_cpuid_entry2 *entries,
			   int nent)
{
	struct kvm_cpuid_entry2 *best;
	u64 xfeatures;

	/*
	 * The existing code assumes virtual address is 48-bit or 57-bit in the
	 * canonical address checks; exit if it is ever changed.
	 */
	best = cpuid_entry2_find(entries, nent, 0x80000008,
				 KVM_CPUID_INDEX_NOT_SIGNIFICANT);
	if (best) {
		int vaddr_bits = (best->eax & 0xff00) >> 8;

		if (vaddr_bits != 48 && vaddr_bits != 57 && vaddr_bits != 0)
			return -EINVAL;
	}

	/*
	 * Exposing dynamic xfeatures to the guest requires additional
	 * enabling in the FPU, e.g. to expand the guest XSAVE state size.
	 */
	best = cpuid_entry2_find(entries, nent, 0xd, 0);
	if (!best)
		return 0;

	xfeatures = best->eax | ((u64)best->edx << 32);
	xfeatures &= XFEATURE_MASK_USER_DYNAMIC;
	if (!xfeatures)
		return 0;

	return fpu_enable_guest_xfd_features(&vcpu->arch.guest_fpu, xfeatures);
}

/* Check whether the supplied CPUID data is equal to what is already set for the vCPU. */
static int kvm_cpuid_check_equal(struct kvm_vcpu *vcpu, struct kvm_cpuid_entry2 *e2,
				 int nent)
{
	struct kvm_cpuid_entry2 *orig;
	int i;

	if (nent != vcpu->arch.cpuid_nent)
		return -EINVAL;

	for (i = 0; i < nent; i++) {
		orig = &vcpu->arch.cpuid_entries[i];
		if (e2[i].function != orig->function ||
		    e2[i].index != orig->index ||
		    e2[i].flags != orig->flags ||
		    e2[i].eax != orig->eax || e2[i].ebx != orig->ebx ||
		    e2[i].ecx != orig->ecx || e2[i].edx != orig->edx)
			return -EINVAL;
	}

	return 0;
}

static void kvm_update_kvm_cpuid_base(struct kvm_vcpu *vcpu)
{
	u32 function;
	struct kvm_cpuid_entry2 *entry;

	vcpu->arch.kvm_cpuid_base = 0;

	for_each_possible_hypervisor_cpuid_base(function) {
		entry = kvm_find_cpuid_entry(vcpu, function);

		if (entry) {
			u32 signature[3];

			signature[0] = entry->ebx;
			signature[1] = entry->ecx;
			signature[2] = entry->edx;

			BUILD_BUG_ON(sizeof(signature) > sizeof(KVM_SIGNATURE));
			if (!memcmp(signature, KVM_SIGNATURE, sizeof(signature))) {
				vcpu->arch.kvm_cpuid_base = function;
				break;
			}
		}
	}
}

static struct kvm_cpuid_entry2 *__kvm_find_kvm_cpuid_features(struct kvm_vcpu *vcpu,
					      struct kvm_cpuid_entry2 *entries, int nent)
{
	u32 base = vcpu->arch.kvm_cpuid_base;

	if (!base)
		return NULL;

	return cpuid_entry2_find(entries, nent, base | KVM_CPUID_FEATURES,
				 KVM_CPUID_INDEX_NOT_SIGNIFICANT);
}

static struct kvm_cpuid_entry2 *kvm_find_kvm_cpuid_features(struct kvm_vcpu *vcpu)
{
	return __kvm_find_kvm_cpuid_features(vcpu, vcpu->arch.cpuid_entries,
					     vcpu->arch.cpuid_nent);
}

void kvm_update_pv_runtime(struct kvm_vcpu *vcpu)
{
	struct kvm_cpuid_entry2 *best = kvm_find_kvm_cpuid_features(vcpu);

	/*
	 * save the feature bitmap to avoid cpuid lookup for every PV
	 * operation
	 */
	if (best)
		vcpu->arch.pv_cpuid.features = best->eax;
}

/*
 * Calculate guest's supported XCR0 taking into account guest CPUID data and
 * KVM's supported XCR0 (comprised of host's XCR0 and KVM_SUPPORTED_XCR0).
 */
static u64 cpuid_get_supported_xcr0(struct kvm_cpuid_entry2 *entries, int nent)
{
	struct kvm_cpuid_entry2 *best;

	best = cpuid_entry2_find(entries, nent, 0xd, 0);
	if (!best)
		return 0;

	return (best->eax | ((u64)best->edx << 32)) & kvm_caps.supported_xcr0;
}

static void __kvm_update_cpuid_runtime(struct kvm_vcpu *vcpu, struct kvm_cpuid_entry2 *entries,
				       int nent)
{
	struct kvm_cpuid_entry2 *best;
	u64 guest_supported_xcr0 = cpuid_get_supported_xcr0(entries, nent);

	best = cpuid_entry2_find(entries, nent, 1, KVM_CPUID_INDEX_NOT_SIGNIFICANT);
	if (best) {
		/* Update OSXSAVE bit */
		if (boot_cpu_has(X86_FEATURE_XSAVE))
			cpuid_entry_change(best, X86_FEATURE_OSXSAVE,
				   kvm_read_cr4_bits(vcpu, X86_CR4_OSXSAVE));

		cpuid_entry_change(best, X86_FEATURE_APIC,
			   vcpu->arch.apic_base & MSR_IA32_APICBASE_ENABLE);
	}

	best = cpuid_entry2_find(entries, nent, 7, 0);
	if (best && boot_cpu_has(X86_FEATURE_PKU) && best->function == 0x7)
		cpuid_entry_change(best, X86_FEATURE_OSPKE,
				   kvm_read_cr4_bits(vcpu, X86_CR4_PKE));

	best = cpuid_entry2_find(entries, nent, 0xD, 0);
	if (best)
		best->ebx = xstate_required_size(vcpu->arch.xcr0, false);

	best = cpuid_entry2_find(entries, nent, 0xD, 1);
	if (best && (cpuid_entry_has(best, X86_FEATURE_XSAVES) ||
		     cpuid_entry_has(best, X86_FEATURE_XSAVEC)))
		best->ebx = xstate_required_size(vcpu->arch.xcr0, true);

	best = __kvm_find_kvm_cpuid_features(vcpu, entries, nent);
	if (kvm_hlt_in_guest(vcpu->kvm) && best &&
		(best->eax & (1 << KVM_FEATURE_PV_UNHALT)))
		best->eax &= ~(1 << KVM_FEATURE_PV_UNHALT);

	if (!kvm_check_has_quirk(vcpu->kvm, KVM_X86_QUIRK_MISC_ENABLE_NO_MWAIT)) {
		best = cpuid_entry2_find(entries, nent, 0x1, KVM_CPUID_INDEX_NOT_SIGNIFICANT);
		if (best)
			cpuid_entry_change(best, X86_FEATURE_MWAIT,
					   vcpu->arch.ia32_misc_enable_msr &
					   MSR_IA32_MISC_ENABLE_MWAIT);
	}

	/*
	 * Bits 127:0 of the allowed SECS.ATTRIBUTES (CPUID.0x12.0x1) enumerate
	 * the supported XSAVE Feature Request Mask (XFRM), i.e. the enclave's
	 * requested XCR0 value.  The enclave's XFRM must be a subset of XCRO
	 * at the time of EENTER, thus adjust the allowed XFRM by the guest's
	 * supported XCR0.  Similar to XCR0 handling, FP and SSE are forced to
	 * '1' even on CPUs that don't support XSAVE.
	 */
	best = cpuid_entry2_find(entries, nent, 0x12, 0x1);
	if (best) {
		best->ecx &= guest_supported_xcr0 & 0xffffffff;
		best->edx &= guest_supported_xcr0 >> 32;
		best->ecx |= XFEATURE_MASK_FPSSE;
	}
}

void kvm_update_cpuid_runtime(struct kvm_vcpu *vcpu)
{
	__kvm_update_cpuid_runtime(vcpu, vcpu->arch.cpuid_entries, vcpu->arch.cpuid_nent);
}
EXPORT_SYMBOL_GPL(kvm_update_cpuid_runtime);

static bool kvm_cpuid_has_hyperv(struct kvm_cpuid_entry2 *entries, int nent)
{
	struct kvm_cpuid_entry2 *entry;

	entry = cpuid_entry2_find(entries, nent, HYPERV_CPUID_INTERFACE,
				  KVM_CPUID_INDEX_NOT_SIGNIFICANT);
	return entry && entry->eax == HYPERV_CPUID_SIGNATURE_EAX;
}

static void kvm_vcpu_after_set_cpuid(struct kvm_vcpu *vcpu)
{
	struct kvm_lapic *apic = vcpu->arch.apic;
	struct kvm_cpuid_entry2 *best;

	best = kvm_find_cpuid_entry(vcpu, 1);
	if (best && apic) {
		if (cpuid_entry_has(best, X86_FEATURE_TSC_DEADLINE_TIMER))
			apic->lapic_timer.timer_mode_mask = 3 << 17;
		else
			apic->lapic_timer.timer_mode_mask = 1 << 17;

		kvm_apic_set_version(vcpu);
	}

	vcpu->arch.guest_supported_xcr0 =
		cpuid_get_supported_xcr0(vcpu->arch.cpuid_entries, vcpu->arch.cpuid_nent);

	/*
	 * FP+SSE can always be saved/restored via KVM_{G,S}ET_XSAVE, even if
	 * XSAVE/XCRO are not exposed to the guest, and even if XSAVE isn't
	 * supported by the host.
	 */
	vcpu->arch.guest_fpu.fpstate->user_xfeatures = vcpu->arch.guest_supported_xcr0 |
						       XFEATURE_MASK_FPSSE;

	kvm_update_pv_runtime(vcpu);

	vcpu->arch.maxphyaddr = cpuid_query_maxphyaddr(vcpu);
	vcpu->arch.reserved_gpa_bits = kvm_vcpu_reserved_gpa_bits_raw(vcpu);

	kvm_pmu_refresh(vcpu);
	vcpu->arch.cr4_guest_rsvd_bits =
	    __cr4_reserved_bits(guest_cpuid_has, vcpu);

	kvm_hv_set_cpuid(vcpu, kvm_cpuid_has_hyperv(vcpu->arch.cpuid_entries,
						    vcpu->arch.cpuid_nent));

	/* Invoke the vendor callback only after the above state is updated. */
	static_call(kvm_x86_vcpu_after_set_cpuid)(vcpu);

	/*
	 * Except for the MMU, which needs to do its thing any vendor specific
	 * adjustments to the reserved GPA bits.
	 */
	kvm_mmu_after_set_cpuid(vcpu);
}

int cpuid_query_maxphyaddr(struct kvm_vcpu *vcpu)
{
	struct kvm_cpuid_entry2 *best;

	best = kvm_find_cpuid_entry(vcpu, 0x80000000);
	if (!best || best->eax < 0x80000008)
		goto not_found;
	best = kvm_find_cpuid_entry(vcpu, 0x80000008);
	if (best)
		return best->eax & 0xff;
not_found:
	return 36;
}

/*
 * This "raw" version returns the reserved GPA bits without any adjustments for
 * encryption technologies that usurp bits.  The raw mask should be used if and
 * only if hardware does _not_ strip the usurped bits, e.g. in virtual MTRRs.
 */
u64 kvm_vcpu_reserved_gpa_bits_raw(struct kvm_vcpu *vcpu)
{
	return rsvd_bits(cpuid_maxphyaddr(vcpu), 63);
}

static int kvm_set_cpuid(struct kvm_vcpu *vcpu, struct kvm_cpuid_entry2 *e2,
                        int nent)
{
	int r;

	__kvm_update_cpuid_runtime(vcpu, e2, nent);

	/*
	 * KVM does not correctly handle changing guest CPUID after KVM_RUN, as
	 * MAXPHYADDR, GBPAGES support, AMD reserved bit behavior, etc.. aren't
	 * tracked in kvm_mmu_page_role.  As a result, KVM may miss guest page
	 * faults due to reusing SPs/SPTEs. In practice no sane VMM mucks with
	 * the core vCPU model on the fly. It would've been better to forbid any
	 * KVM_SET_CPUID{,2} calls after KVM_RUN altogether but unfortunately
	 * some VMMs (e.g. QEMU) reuse vCPU fds for CPU hotplug/unplug and do
	 * KVM_SET_CPUID{,2} again. To support this legacy behavior, check
	 * whether the supplied CPUID data is equal to what's already set.
	 */
	if (vcpu->arch.last_vmentry_cpu != -1) {
		r = kvm_cpuid_check_equal(vcpu, e2, nent);
		if (r)
			return r;

		kvfree(e2);
		return 0;
	}

	if (kvm_cpuid_has_hyperv(e2, nent)) {
		r = kvm_hv_vcpu_init(vcpu);
		if (r)
			return r;
	}

	r = kvm_check_cpuid(vcpu, e2, nent);
	if (r)
		return r;

	kvfree(vcpu->arch.cpuid_entries);
	vcpu->arch.cpuid_entries = e2;
	vcpu->arch.cpuid_nent = nent;

	kvm_update_kvm_cpuid_base(vcpu);
	kvm_vcpu_after_set_cpuid(vcpu);

	return 0;
}

/* when an old userspace process fills a new kernel module */
int kvm_vcpu_ioctl_set_cpuid(struct kvm_vcpu *vcpu,
			     struct kvm_cpuid *cpuid,
			     struct kvm_cpuid_entry __user *entries)
{
	int r, i;
	struct kvm_cpuid_entry *e = NULL;
	struct kvm_cpuid_entry2 *e2 = NULL;

	if (cpuid->nent > KVM_MAX_CPUID_ENTRIES)
		return -E2BIG;

	if (cpuid->nent) {
		e = vmemdup_user(entries, array_size(sizeof(*e), cpuid->nent));
		if (IS_ERR(e))
			return PTR_ERR(e);

		e2 = kvmalloc_array(cpuid->nent, sizeof(*e2), GFP_KERNEL_ACCOUNT);
		if (!e2) {
			r = -ENOMEM;
			goto out_free_cpuid;
		}
	}
	for (i = 0; i < cpuid->nent; i++) {
		e2[i].function = e[i].function;
		e2[i].eax = e[i].eax;
		e2[i].ebx = e[i].ebx;
		e2[i].ecx = e[i].ecx;
		e2[i].edx = e[i].edx;
		e2[i].index = 0;
		e2[i].flags = 0;
		e2[i].padding[0] = 0;
		e2[i].padding[1] = 0;
		e2[i].padding[2] = 0;
	}

	r = kvm_set_cpuid(vcpu, e2, cpuid->nent);
	if (r)
		kvfree(e2);

out_free_cpuid:
	kvfree(e);

	return r;
}

int kvm_vcpu_ioctl_set_cpuid2(struct kvm_vcpu *vcpu,
			      struct kvm_cpuid2 *cpuid,
			      struct kvm_cpuid_entry2 __user *entries)
{
	struct kvm_cpuid_entry2 *e2 = NULL;
	int r;

	if (cpuid->nent > KVM_MAX_CPUID_ENTRIES)
		return -E2BIG;

	if (cpuid->nent) {
		e2 = vmemdup_user(entries, array_size(sizeof(*e2), cpuid->nent));
		if (IS_ERR(e2))
			return PTR_ERR(e2);
	}

	r = kvm_set_cpuid(vcpu, e2, cpuid->nent);
	if (r)
		kvfree(e2);

	return r;
}

int kvm_vcpu_ioctl_get_cpuid2(struct kvm_vcpu *vcpu,
			      struct kvm_cpuid2 *cpuid,
			      struct kvm_cpuid_entry2 __user *entries)
{
	int r;

	r = -E2BIG;
	if (cpuid->nent < vcpu->arch.cpuid_nent)
		goto out;
	r = -EFAULT;
	if (copy_to_user(entries, vcpu->arch.cpuid_entries,
			 vcpu->arch.cpuid_nent * sizeof(struct kvm_cpuid_entry2)))
		goto out;
	return 0;

out:
	cpuid->nent = vcpu->arch.cpuid_nent;
	return r;
}

/* Mask kvm_cpu_caps for @leaf with the raw CPUID capabilities of this CPU. */
static __always_inline void __kvm_cpu_cap_mask(unsigned int leaf)
{
	const struct cpuid_reg cpuid = x86_feature_cpuid(leaf * 32);
	struct kvm_cpuid_entry2 entry;

	reverse_cpuid_check(leaf);

	cpuid_count(cpuid.function, cpuid.index,
		    &entry.eax, &entry.ebx, &entry.ecx, &entry.edx);

	kvm_cpu_caps[leaf] &= *__cpuid_entry_get_reg(&entry, cpuid.reg);
}

static __always_inline
void kvm_cpu_cap_init_kvm_defined(enum kvm_only_cpuid_leafs leaf, u32 mask)
{
	/* Use kvm_cpu_cap_mask for leafs that aren't KVM-only. */
	BUILD_BUG_ON(leaf < NCAPINTS);

	kvm_cpu_caps[leaf] = mask;

	__kvm_cpu_cap_mask(leaf);
}

static __always_inline void kvm_cpu_cap_mask(enum cpuid_leafs leaf, u32 mask)
{
	/* Use kvm_cpu_cap_init_kvm_defined for KVM-only leafs. */
	BUILD_BUG_ON(leaf >= NCAPINTS);

	kvm_cpu_caps[leaf] &= mask;

	__kvm_cpu_cap_mask(leaf);
}

void kvm_set_cpu_caps(void)
{
#ifdef CONFIG_X86_64
	unsigned int f_gbpages = F(GBPAGES);
	unsigned int f_lm = F(LM);
	unsigned int f_xfd = F(XFD);
#else
	unsigned int f_gbpages = 0;
	unsigned int f_lm = 0;
	unsigned int f_xfd = 0;
#endif
	memset(kvm_cpu_caps, 0, sizeof(kvm_cpu_caps));

	BUILD_BUG_ON(sizeof(kvm_cpu_caps) - (NKVMCAPINTS * sizeof(*kvm_cpu_caps)) >
		     sizeof(boot_cpu_data.x86_capability));

	memcpy(&kvm_cpu_caps, &boot_cpu_data.x86_capability,
	       sizeof(kvm_cpu_caps) - (NKVMCAPINTS * sizeof(*kvm_cpu_caps)));

	kvm_cpu_cap_mask(CPUID_1_ECX,
		/*
		 * NOTE: MONITOR (and MWAIT) are emulated as NOP, but *not*
		 * advertised to guests via CPUID!
		 */
		F(XMM3) | F(PCLMULQDQ) | 0 /* DTES64, MONITOR */ |
		0 /* DS-CPL, VMX, SMX, EST */ |
		0 /* TM2 */ | F(SSSE3) | 0 /* CNXT-ID */ | 0 /* Reserved */ |
		F(FMA) | F(CX16) | 0 /* xTPR Update */ | F(PDCM) |
		F(PCID) | 0 /* Reserved, DCA */ | F(XMM4_1) |
		F(XMM4_2) | F(X2APIC) | F(MOVBE) | F(POPCNT) |
		0 /* Reserved*/ | F(AES) | F(XSAVE) | 0 /* OSXSAVE */ | F(AVX) |
		F(F16C) | F(RDRAND)
	);
	/* KVM emulates x2apic in software irrespective of host support. */
	kvm_cpu_cap_set(X86_FEATURE_X2APIC);

	kvm_cpu_cap_mask(CPUID_1_EDX,
		F(FPU) | F(VME) | F(DE) | F(PSE) |
		F(TSC) | F(MSR) | F(PAE) | F(MCE) |
		F(CX8) | F(APIC) | 0 /* Reserved */ | F(SEP) |
		F(MTRR) | F(PGE) | F(MCA) | F(CMOV) |
		F(PAT) | F(PSE36) | 0 /* PSN */ | F(CLFLUSH) |
		0 /* Reserved, DS, ACPI */ | F(MMX) |
		F(FXSR) | F(XMM) | F(XMM2) | F(SELFSNOOP) |
		0 /* HTT, TM, Reserved, PBE */
	);

	kvm_cpu_cap_mask(CPUID_7_0_EBX,
		F(FSGSBASE) | F(SGX) | F(BMI1) | F(HLE) | F(AVX2) |
		F(FDP_EXCPTN_ONLY) | F(SMEP) | F(BMI2) | F(ERMS) | F(INVPCID) |
		F(RTM) | F(ZERO_FCS_FDS) | 0 /*MPX*/ | F(AVX512F) |
		F(AVX512DQ) | F(RDSEED) | F(ADX) | F(SMAP) | F(AVX512IFMA) |
		F(CLFLUSHOPT) | F(CLWB) | 0 /*INTEL_PT*/ | F(AVX512PF) |
		F(AVX512ER) | F(AVX512CD) | F(SHA_NI) | F(AVX512BW) |
		F(AVX512VL));

	kvm_cpu_cap_mask(CPUID_7_ECX,
		F(AVX512VBMI) | F(LA57) | F(PKU) | 0 /*OSPKE*/ | F(RDPID) |
		F(AVX512_VPOPCNTDQ) | F(UMIP) | F(AVX512_VBMI2) | F(GFNI) |
		F(VAES) | F(VPCLMULQDQ) | F(AVX512_VNNI) | F(AVX512_BITALG) |
		F(CLDEMOTE) | F(MOVDIRI) | F(MOVDIR64B) | 0 /*WAITPKG*/ |
		F(SGX_LC) | F(BUS_LOCK_DETECT)
	);
	/* Set LA57 based on hardware capability. */
	if (cpuid_ecx(7) & F(LA57))
		kvm_cpu_cap_set(X86_FEATURE_LA57);

	/*
	 * PKU not yet implemented for shadow paging and requires OSPKE
	 * to be set on the host. Clear it if that is not the case
	 */
	if (!tdp_enabled || !boot_cpu_has(X86_FEATURE_OSPKE))
		kvm_cpu_cap_clear(X86_FEATURE_PKU);

	kvm_cpu_cap_mask(CPUID_7_EDX,
		F(AVX512_4VNNIW) | F(AVX512_4FMAPS) | F(SPEC_CTRL) |
		F(SPEC_CTRL_SSBD) | F(ARCH_CAPABILITIES) | F(INTEL_STIBP) |
		F(MD_CLEAR) | F(AVX512_VP2INTERSECT) | F(FSRM) |
		F(SERIALIZE) | F(TSXLDTRK) | F(AVX512_FP16) |
		F(AMX_TILE) | F(AMX_INT8) | F(AMX_BF16)
	);

	/* TSC_ADJUST and ARCH_CAPABILITIES are emulated in software. */
	kvm_cpu_cap_set(X86_FEATURE_TSC_ADJUST);
	kvm_cpu_cap_set(X86_FEATURE_ARCH_CAPABILITIES);

	if (boot_cpu_has(X86_FEATURE_IBPB) && boot_cpu_has(X86_FEATURE_IBRS))
		kvm_cpu_cap_set(X86_FEATURE_SPEC_CTRL);
	if (boot_cpu_has(X86_FEATURE_STIBP))
		kvm_cpu_cap_set(X86_FEATURE_INTEL_STIBP);
	if (boot_cpu_has(X86_FEATURE_AMD_SSBD))
		kvm_cpu_cap_set(X86_FEATURE_SPEC_CTRL_SSBD);

	kvm_cpu_cap_mask(CPUID_7_1_EAX,
		F(AVX_VNNI) | F(AVX512_BF16) | F(CMPCCXADD) | F(AMX_FP16) |
		F(AVX_IFMA)
	);

	kvm_cpu_cap_init_kvm_defined(CPUID_7_1_EDX,
		F(AVX_VNNI_INT8) | F(AVX_NE_CONVERT) | F(PREFETCHITI)
	);

	kvm_cpu_cap_mask(CPUID_D_1_EAX,
		F(XSAVEOPT) | F(XSAVEC) | F(XGETBV1) | F(XSAVES) | f_xfd
	);

<<<<<<< HEAD
	kvm_cpu_cap_init_scattered(CPUID_12_EAX,
		SF(SGX1) | SF(SGX2) | SF(SGX_EDECCSSA)
=======
	kvm_cpu_cap_init_kvm_defined(CPUID_12_EAX,
		SF(SGX1) | SF(SGX2)
>>>>>>> 549a715b
	);

	kvm_cpu_cap_mask(CPUID_8000_0001_ECX,
		F(LAHF_LM) | F(CMP_LEGACY) | 0 /*SVM*/ | 0 /* ExtApicSpace */ |
		F(CR8_LEGACY) | F(ABM) | F(SSE4A) | F(MISALIGNSSE) |
		F(3DNOWPREFETCH) | F(OSVW) | 0 /* IBS */ | F(XOP) |
		0 /* SKINIT, WDT, LWP */ | F(FMA4) | F(TBM) |
		F(TOPOEXT) | 0 /* PERFCTR_CORE */
	);

	kvm_cpu_cap_mask(CPUID_8000_0001_EDX,
		F(FPU) | F(VME) | F(DE) | F(PSE) |
		F(TSC) | F(MSR) | F(PAE) | F(MCE) |
		F(CX8) | F(APIC) | 0 /* Reserved */ | F(SYSCALL) |
		F(MTRR) | F(PGE) | F(MCA) | F(CMOV) |
		F(PAT) | F(PSE36) | 0 /* Reserved */ |
		F(NX) | 0 /* Reserved */ | F(MMXEXT) | F(MMX) |
		F(FXSR) | F(FXSR_OPT) | f_gbpages | F(RDTSCP) |
		0 /* Reserved */ | f_lm | F(3DNOWEXT) | F(3DNOW)
	);

	if (!tdp_enabled && IS_ENABLED(CONFIG_X86_64))
		kvm_cpu_cap_set(X86_FEATURE_GBPAGES);

	kvm_cpu_cap_mask(CPUID_8000_0008_EBX,
		F(CLZERO) | F(XSAVEERPTR) |
		F(WBNOINVD) | F(AMD_IBPB) | F(AMD_IBRS) | F(AMD_SSBD) | F(VIRT_SSBD) |
		F(AMD_SSB_NO) | F(AMD_STIBP) | F(AMD_STIBP_ALWAYS_ON) |
		__feature_bit(KVM_X86_FEATURE_AMD_PSFD)
	);

	/*
	 * AMD has separate bits for each SPEC_CTRL bit.
	 * arch/x86/kernel/cpu/bugs.c is kind enough to
	 * record that in cpufeatures so use them.
	 */
	if (boot_cpu_has(X86_FEATURE_IBPB))
		kvm_cpu_cap_set(X86_FEATURE_AMD_IBPB);
	if (boot_cpu_has(X86_FEATURE_IBRS))
		kvm_cpu_cap_set(X86_FEATURE_AMD_IBRS);
	if (boot_cpu_has(X86_FEATURE_STIBP))
		kvm_cpu_cap_set(X86_FEATURE_AMD_STIBP);
	if (boot_cpu_has(X86_FEATURE_SPEC_CTRL_SSBD))
		kvm_cpu_cap_set(X86_FEATURE_AMD_SSBD);
	if (!boot_cpu_has_bug(X86_BUG_SPEC_STORE_BYPASS))
		kvm_cpu_cap_set(X86_FEATURE_AMD_SSB_NO);
	/*
	 * The preference is to use SPEC CTRL MSR instead of the
	 * VIRT_SPEC MSR.
	 */
	if (boot_cpu_has(X86_FEATURE_LS_CFG_SSBD) &&
	    !boot_cpu_has(X86_FEATURE_AMD_SSBD))
		kvm_cpu_cap_set(X86_FEATURE_VIRT_SSBD);

	/*
	 * Hide all SVM features by default, SVM will set the cap bits for
	 * features it emulates and/or exposes for L1.
	 */
	kvm_cpu_cap_mask(CPUID_8000_000A_EDX, 0);

	kvm_cpu_cap_mask(CPUID_8000_001F_EAX,
		0 /* SME */ | F(SEV) | 0 /* VM_PAGE_FLUSH */ | F(SEV_ES) |
		F(SME_COHERENT));

	kvm_cpu_cap_mask(CPUID_C000_0001_EDX,
		F(XSTORE) | F(XSTORE_EN) | F(XCRYPT) | F(XCRYPT_EN) |
		F(ACE2) | F(ACE2_EN) | F(PHE) | F(PHE_EN) |
		F(PMM) | F(PMM_EN)
	);

	/*
	 * Hide RDTSCP and RDPID if either feature is reported as supported but
	 * probing MSR_TSC_AUX failed.  This is purely a sanity check and
	 * should never happen, but the guest will likely crash if RDTSCP or
	 * RDPID is misreported, and KVM has botched MSR_TSC_AUX emulation in
	 * the past.  For example, the sanity check may fire if this instance of
	 * KVM is running as L1 on top of an older, broken KVM.
	 */
	if (WARN_ON((kvm_cpu_cap_has(X86_FEATURE_RDTSCP) ||
		     kvm_cpu_cap_has(X86_FEATURE_RDPID)) &&
		     !kvm_is_supported_user_return_msr(MSR_TSC_AUX))) {
		kvm_cpu_cap_clear(X86_FEATURE_RDTSCP);
		kvm_cpu_cap_clear(X86_FEATURE_RDPID);
	}
}
EXPORT_SYMBOL_GPL(kvm_set_cpu_caps);

struct kvm_cpuid_array {
	struct kvm_cpuid_entry2 *entries;
	int maxnent;
	int nent;
};

static struct kvm_cpuid_entry2 *do_host_cpuid(struct kvm_cpuid_array *array,
					      u32 function, u32 index)
{
	struct kvm_cpuid_entry2 *entry;

	if (array->nent >= array->maxnent)
		return NULL;

	entry = &array->entries[array->nent++];

	memset(entry, 0, sizeof(*entry));
	entry->function = function;
	entry->index = index;
	switch (function & 0xC0000000) {
	case 0x40000000:
		/* Hypervisor leaves are always synthesized by __do_cpuid_func.  */
		return entry;

	case 0x80000000:
		/*
		 * 0x80000021 is sometimes synthesized by __do_cpuid_func, which
		 * would result in out-of-bounds calls to do_host_cpuid.
		 */
		{
			static int max_cpuid_80000000;
			if (!READ_ONCE(max_cpuid_80000000))
				WRITE_ONCE(max_cpuid_80000000, cpuid_eax(0x80000000));
			if (function > READ_ONCE(max_cpuid_80000000))
				return entry;
		}
		break;

	default:
		break;
	}

	cpuid_count(entry->function, entry->index,
		    &entry->eax, &entry->ebx, &entry->ecx, &entry->edx);

	if (cpuid_function_is_indexed(function))
		entry->flags |= KVM_CPUID_FLAG_SIGNIFCANT_INDEX;

	return entry;
}

static int __do_cpuid_func_emulated(struct kvm_cpuid_array *array, u32 func)
{
	struct kvm_cpuid_entry2 *entry;

	if (array->nent >= array->maxnent)
		return -E2BIG;

	entry = &array->entries[array->nent];
	entry->function = func;
	entry->index = 0;
	entry->flags = 0;

	switch (func) {
	case 0:
		entry->eax = 7;
		++array->nent;
		break;
	case 1:
		entry->ecx = F(MOVBE);
		++array->nent;
		break;
	case 7:
		entry->flags |= KVM_CPUID_FLAG_SIGNIFCANT_INDEX;
		entry->eax = 0;
		if (kvm_cpu_cap_has(X86_FEATURE_RDTSCP))
			entry->ecx = F(RDPID);
		++array->nent;
		break;
	default:
		break;
	}

	return 0;
}

static inline int __do_cpuid_func(struct kvm_cpuid_array *array, u32 function)
{
	struct kvm_cpuid_entry2 *entry;
	int r, i, max_idx;

	/* all calls to cpuid_count() should be made on the same cpu */
	get_cpu();

	r = -E2BIG;

	entry = do_host_cpuid(array, function, 0);
	if (!entry)
		goto out;

	switch (function) {
	case 0:
		/* Limited to the highest leaf implemented in KVM. */
		entry->eax = min(entry->eax, 0x1fU);
		break;
	case 1:
		cpuid_entry_override(entry, CPUID_1_EDX);
		cpuid_entry_override(entry, CPUID_1_ECX);
		break;
	case 2:
		/*
		 * On ancient CPUs, function 2 entries are STATEFUL.  That is,
		 * CPUID(function=2, index=0) may return different results each
		 * time, with the least-significant byte in EAX enumerating the
		 * number of times software should do CPUID(2, 0).
		 *
		 * Modern CPUs, i.e. every CPU KVM has *ever* run on are less
		 * idiotic.  Intel's SDM states that EAX & 0xff "will always
		 * return 01H. Software should ignore this value and not
		 * interpret it as an informational descriptor", while AMD's
		 * APM states that CPUID(2) is reserved.
		 *
		 * WARN if a frankenstein CPU that supports virtualization and
		 * a stateful CPUID.0x2 is encountered.
		 */
		WARN_ON_ONCE((entry->eax & 0xff) > 1);
		break;
	/* functions 4 and 0x8000001d have additional index. */
	case 4:
	case 0x8000001d:
		/*
		 * Read entries until the cache type in the previous entry is
		 * zero, i.e. indicates an invalid entry.
		 */
		for (i = 1; entry->eax & 0x1f; ++i) {
			entry = do_host_cpuid(array, function, i);
			if (!entry)
				goto out;
		}
		break;
	case 6: /* Thermal management */
		entry->eax = 0x4; /* allow ARAT */
		entry->ebx = 0;
		entry->ecx = 0;
		entry->edx = 0;
		break;
	/* function 7 has additional index. */
	case 7:
		entry->eax = min(entry->eax, 1u);
		cpuid_entry_override(entry, CPUID_7_0_EBX);
		cpuid_entry_override(entry, CPUID_7_ECX);
		cpuid_entry_override(entry, CPUID_7_EDX);

		/* KVM only supports 0x7.0 and 0x7.1, capped above via min(). */
		if (entry->eax == 1) {
			entry = do_host_cpuid(array, function, 1);
			if (!entry)
				goto out;

			cpuid_entry_override(entry, CPUID_7_1_EAX);
			cpuid_entry_override(entry, CPUID_7_1_EDX);
			entry->ebx = 0;
			entry->ecx = 0;
		}
		break;
	case 0xa: { /* Architectural Performance Monitoring */
		union cpuid10_eax eax;
		union cpuid10_edx edx;

		if (!static_cpu_has(X86_FEATURE_ARCH_PERFMON)) {
			entry->eax = entry->ebx = entry->ecx = entry->edx = 0;
			break;
		}

		eax.split.version_id = kvm_pmu_cap.version;
		eax.split.num_counters = kvm_pmu_cap.num_counters_gp;
		eax.split.bit_width = kvm_pmu_cap.bit_width_gp;
		eax.split.mask_length = kvm_pmu_cap.events_mask_len;
		edx.split.num_counters_fixed = kvm_pmu_cap.num_counters_fixed;
		edx.split.bit_width_fixed = kvm_pmu_cap.bit_width_fixed;

		if (kvm_pmu_cap.version)
			edx.split.anythread_deprecated = 1;
		edx.split.reserved1 = 0;
		edx.split.reserved2 = 0;

		entry->eax = eax.full;
		entry->ebx = kvm_pmu_cap.events_mask;
		entry->ecx = 0;
		entry->edx = edx.full;
		break;
	}
	/*
	 * Per Intel's SDM, the 0x1f is a superset of 0xb,
	 * thus they can be handled by common code.
	 */
	case 0x1f:
	case 0xb:
		/*
		 * Populate entries until the level type (ECX[15:8]) of the
		 * previous entry is zero.  Note, CPUID EAX.{0x1f,0xb}.0 is
		 * the starting entry, filled by the primary do_host_cpuid().
		 */
		for (i = 1; entry->ecx & 0xff00; ++i) {
			entry = do_host_cpuid(array, function, i);
			if (!entry)
				goto out;
		}
		break;
	case 0xd: {
		u64 permitted_xcr0 = kvm_caps.supported_xcr0 & xstate_get_guest_group_perm();
		u64 permitted_xss = kvm_caps.supported_xss;

		entry->eax &= permitted_xcr0;
		entry->ebx = xstate_required_size(permitted_xcr0, false);
		entry->ecx = entry->ebx;
		entry->edx &= permitted_xcr0 >> 32;
		if (!permitted_xcr0)
			break;

		entry = do_host_cpuid(array, function, 1);
		if (!entry)
			goto out;

		cpuid_entry_override(entry, CPUID_D_1_EAX);
		if (entry->eax & (F(XSAVES)|F(XSAVEC)))
			entry->ebx = xstate_required_size(permitted_xcr0 | permitted_xss,
							  true);
		else {
			WARN_ON_ONCE(permitted_xss != 0);
			entry->ebx = 0;
		}
		entry->ecx &= permitted_xss;
		entry->edx &= permitted_xss >> 32;

		for (i = 2; i < 64; ++i) {
			bool s_state;
			if (permitted_xcr0 & BIT_ULL(i))
				s_state = false;
			else if (permitted_xss & BIT_ULL(i))
				s_state = true;
			else
				continue;

			entry = do_host_cpuid(array, function, i);
			if (!entry)
				goto out;

			/*
			 * The supported check above should have filtered out
			 * invalid sub-leafs.  Only valid sub-leafs should
			 * reach this point, and they should have a non-zero
			 * save state size.  Furthermore, check whether the
			 * processor agrees with permitted_xcr0/permitted_xss
			 * on whether this is an XCR0- or IA32_XSS-managed area.
			 */
			if (WARN_ON_ONCE(!entry->eax || (entry->ecx & 0x1) != s_state)) {
				--array->nent;
				continue;
			}

			if (!kvm_cpu_cap_has(X86_FEATURE_XFD))
				entry->ecx &= ~BIT_ULL(2);
			entry->edx = 0;
		}
		break;
	}
	case 0x12:
		/* Intel SGX */
		if (!kvm_cpu_cap_has(X86_FEATURE_SGX)) {
			entry->eax = entry->ebx = entry->ecx = entry->edx = 0;
			break;
		}

		/*
		 * Index 0: Sub-features, MISCSELECT (a.k.a extended features)
		 * and max enclave sizes.   The SGX sub-features and MISCSELECT
		 * are restricted by kernel and KVM capabilities (like most
		 * feature flags), while enclave size is unrestricted.
		 */
		cpuid_entry_override(entry, CPUID_12_EAX);
		entry->ebx &= SGX_MISC_EXINFO;

		entry = do_host_cpuid(array, function, 1);
		if (!entry)
			goto out;

		/*
		 * Index 1: SECS.ATTRIBUTES.  ATTRIBUTES are restricted a la
		 * feature flags.  Advertise all supported flags, including
		 * privileged attributes that require explicit opt-in from
		 * userspace.  ATTRIBUTES.XFRM is not adjusted as userspace is
		 * expected to derive it from supported XCR0.
		 */
		entry->eax &= SGX_ATTR_PRIV_MASK | SGX_ATTR_UNPRIV_MASK;
		entry->ebx &= 0;
		break;
	/* Intel PT */
	case 0x14:
		if (!kvm_cpu_cap_has(X86_FEATURE_INTEL_PT)) {
			entry->eax = entry->ebx = entry->ecx = entry->edx = 0;
			break;
		}

		for (i = 1, max_idx = entry->eax; i <= max_idx; ++i) {
			if (!do_host_cpuid(array, function, i))
				goto out;
		}
		break;
	/* Intel AMX TILE */
	case 0x1d:
		if (!kvm_cpu_cap_has(X86_FEATURE_AMX_TILE)) {
			entry->eax = entry->ebx = entry->ecx = entry->edx = 0;
			break;
		}

		for (i = 1, max_idx = entry->eax; i <= max_idx; ++i) {
			if (!do_host_cpuid(array, function, i))
				goto out;
		}
		break;
	case 0x1e: /* TMUL information */
		if (!kvm_cpu_cap_has(X86_FEATURE_AMX_TILE)) {
			entry->eax = entry->ebx = entry->ecx = entry->edx = 0;
			break;
		}
		break;
	case KVM_CPUID_SIGNATURE: {
		const u32 *sigptr = (const u32 *)KVM_SIGNATURE;
		entry->eax = KVM_CPUID_FEATURES;
		entry->ebx = sigptr[0];
		entry->ecx = sigptr[1];
		entry->edx = sigptr[2];
		break;
	}
	case KVM_CPUID_FEATURES:
		entry->eax = (1 << KVM_FEATURE_CLOCKSOURCE) |
			     (1 << KVM_FEATURE_NOP_IO_DELAY) |
			     (1 << KVM_FEATURE_CLOCKSOURCE2) |
			     (1 << KVM_FEATURE_ASYNC_PF) |
			     (1 << KVM_FEATURE_PV_EOI) |
			     (1 << KVM_FEATURE_CLOCKSOURCE_STABLE_BIT) |
			     (1 << KVM_FEATURE_PV_UNHALT) |
			     (1 << KVM_FEATURE_PV_TLB_FLUSH) |
			     (1 << KVM_FEATURE_ASYNC_PF_VMEXIT) |
			     (1 << KVM_FEATURE_PV_SEND_IPI) |
			     (1 << KVM_FEATURE_POLL_CONTROL) |
			     (1 << KVM_FEATURE_PV_SCHED_YIELD) |
			     (1 << KVM_FEATURE_ASYNC_PF_INT);

		if (sched_info_on())
			entry->eax |= (1 << KVM_FEATURE_STEAL_TIME);

		entry->ebx = 0;
		entry->ecx = 0;
		entry->edx = 0;
		break;
	case 0x80000000:
		entry->eax = min(entry->eax, 0x80000021);
		/*
		 * Serializing LFENCE is reported in a multitude of ways, and
		 * NullSegClearsBase is not reported in CPUID on Zen2; help
		 * userspace by providing the CPUID leaf ourselves.
		 *
		 * However, only do it if the host has CPUID leaf 0x8000001d.
		 * QEMU thinks that it can query the host blindly for that
		 * CPUID leaf if KVM reports that it supports 0x8000001d or
		 * above.  The processor merrily returns values from the
		 * highest Intel leaf which QEMU tries to use as the guest's
		 * 0x8000001d.  Even worse, this can result in an infinite
		 * loop if said highest leaf has no subleaves indexed by ECX.
		 */
		if (entry->eax >= 0x8000001d &&
		    (static_cpu_has(X86_FEATURE_LFENCE_RDTSC)
		     || !static_cpu_has_bug(X86_BUG_NULL_SEG)))
			entry->eax = max(entry->eax, 0x80000021);
		break;
	case 0x80000001:
		entry->ebx &= ~GENMASK(27, 16);
		cpuid_entry_override(entry, CPUID_8000_0001_EDX);
		cpuid_entry_override(entry, CPUID_8000_0001_ECX);
		break;
	case 0x80000006:
		/* Drop reserved bits, pass host L2 cache and TLB info. */
		entry->edx &= ~GENMASK(17, 16);
		break;
	case 0x80000007: /* Advanced power management */
		/* invariant TSC is CPUID.80000007H:EDX[8] */
		entry->edx &= (1 << 8);
		/* mask against host */
		entry->edx &= boot_cpu_data.x86_power;
		entry->eax = entry->ebx = entry->ecx = 0;
		break;
	case 0x80000008: {
		unsigned g_phys_as = (entry->eax >> 16) & 0xff;
		unsigned virt_as = max((entry->eax >> 8) & 0xff, 48U);
		unsigned phys_as = entry->eax & 0xff;

		/*
		 * If TDP (NPT) is disabled use the adjusted host MAXPHYADDR as
		 * the guest operates in the same PA space as the host, i.e.
		 * reductions in MAXPHYADDR for memory encryption affect shadow
		 * paging, too.
		 *
		 * If TDP is enabled but an explicit guest MAXPHYADDR is not
		 * provided, use the raw bare metal MAXPHYADDR as reductions to
		 * the HPAs do not affect GPAs.
		 */
		if (!tdp_enabled)
			g_phys_as = boot_cpu_data.x86_phys_bits;
		else if (!g_phys_as)
			g_phys_as = phys_as;

		entry->eax = g_phys_as | (virt_as << 8);
		entry->ecx &= ~(GENMASK(31, 16) | GENMASK(11, 8));
		entry->edx = 0;
		cpuid_entry_override(entry, CPUID_8000_0008_EBX);
		break;
	}
	case 0x8000000A:
		if (!kvm_cpu_cap_has(X86_FEATURE_SVM)) {
			entry->eax = entry->ebx = entry->ecx = entry->edx = 0;
			break;
		}
		entry->eax = 1; /* SVM revision 1 */
		entry->ebx = 8; /* Lets support 8 ASIDs in case we add proper
				   ASID emulation to nested SVM */
		entry->ecx = 0; /* Reserved */
		cpuid_entry_override(entry, CPUID_8000_000A_EDX);
		break;
	case 0x80000019:
		entry->ecx = entry->edx = 0;
		break;
	case 0x8000001a:
		entry->eax &= GENMASK(2, 0);
		entry->ebx = entry->ecx = entry->edx = 0;
		break;
	case 0x8000001e:
		break;
	case 0x8000001F:
		if (!kvm_cpu_cap_has(X86_FEATURE_SEV)) {
			entry->eax = entry->ebx = entry->ecx = entry->edx = 0;
		} else {
			cpuid_entry_override(entry, CPUID_8000_001F_EAX);
			/* Clear NumVMPL since KVM does not support VMPL.  */
			entry->ebx &= ~GENMASK(31, 12);
			/*
			 * Enumerate '0' for "PA bits reduction", the adjusted
			 * MAXPHYADDR is enumerated directly (see 0x80000008).
			 */
			entry->ebx &= ~GENMASK(11, 6);
		}
		break;
	case 0x80000020:
		entry->eax = entry->ebx = entry->ecx = entry->edx = 0;
		break;
	case 0x80000021:
		entry->ebx = entry->ecx = entry->edx = 0;
		/*
		 * Pass down these bits:
		 *    EAX      0      NNDBP, Processor ignores nested data breakpoints
		 *    EAX      2      LAS, LFENCE always serializing
		 *    EAX      6      NSCB, Null selector clear base
		 *
		 * Other defined bits are for MSRs that KVM does not expose:
		 *   EAX      3      SPCL, SMM page configuration lock
		 *   EAX      13     PCMSR, Prefetch control MSR
		 *
		 * KVM doesn't support SMM_CTL.
		 *   EAX       9     SMM_CTL MSR is not supported
		 */
		entry->eax &= BIT(0) | BIT(2) | BIT(6);
		entry->eax |= BIT(9);
		if (static_cpu_has(X86_FEATURE_LFENCE_RDTSC))
			entry->eax |= BIT(2);
		if (!static_cpu_has_bug(X86_BUG_NULL_SEG))
			entry->eax |= BIT(6);
		break;
	/*Add support for Centaur's CPUID instruction*/
	case 0xC0000000:
		/*Just support up to 0xC0000004 now*/
		entry->eax = min(entry->eax, 0xC0000004);
		break;
	case 0xC0000001:
		cpuid_entry_override(entry, CPUID_C000_0001_EDX);
		break;
	case 3: /* Processor serial number */
	case 5: /* MONITOR/MWAIT */
	case 0xC0000002:
	case 0xC0000003:
	case 0xC0000004:
	default:
		entry->eax = entry->ebx = entry->ecx = entry->edx = 0;
		break;
	}

	r = 0;

out:
	put_cpu();

	return r;
}

static int do_cpuid_func(struct kvm_cpuid_array *array, u32 func,
			 unsigned int type)
{
	if (type == KVM_GET_EMULATED_CPUID)
		return __do_cpuid_func_emulated(array, func);

	return __do_cpuid_func(array, func);
}

#define CENTAUR_CPUID_SIGNATURE 0xC0000000

static int get_cpuid_func(struct kvm_cpuid_array *array, u32 func,
			  unsigned int type)
{
	u32 limit;
	int r;

	if (func == CENTAUR_CPUID_SIGNATURE &&
	    boot_cpu_data.x86_vendor != X86_VENDOR_CENTAUR)
		return 0;

	r = do_cpuid_func(array, func, type);
	if (r)
		return r;

	limit = array->entries[array->nent - 1].eax;
	for (func = func + 1; func <= limit; ++func) {
		r = do_cpuid_func(array, func, type);
		if (r)
			break;
	}

	return r;
}

static bool sanity_check_entries(struct kvm_cpuid_entry2 __user *entries,
				 __u32 num_entries, unsigned int ioctl_type)
{
	int i;
	__u32 pad[3];

	if (ioctl_type != KVM_GET_EMULATED_CPUID)
		return false;

	/*
	 * We want to make sure that ->padding is being passed clean from
	 * userspace in case we want to use it for something in the future.
	 *
	 * Sadly, this wasn't enforced for KVM_GET_SUPPORTED_CPUID and so we
	 * have to give ourselves satisfied only with the emulated side. /me
	 * sheds a tear.
	 */
	for (i = 0; i < num_entries; i++) {
		if (copy_from_user(pad, entries[i].padding, sizeof(pad)))
			return true;

		if (pad[0] || pad[1] || pad[2])
			return true;
	}
	return false;
}

int kvm_dev_ioctl_get_cpuid(struct kvm_cpuid2 *cpuid,
			    struct kvm_cpuid_entry2 __user *entries,
			    unsigned int type)
{
	static const u32 funcs[] = {
		0, 0x80000000, CENTAUR_CPUID_SIGNATURE, KVM_CPUID_SIGNATURE,
	};

	struct kvm_cpuid_array array = {
		.nent = 0,
	};
	int r, i;

	if (cpuid->nent < 1)
		return -E2BIG;
	if (cpuid->nent > KVM_MAX_CPUID_ENTRIES)
		cpuid->nent = KVM_MAX_CPUID_ENTRIES;

	if (sanity_check_entries(entries, cpuid->nent, type))
		return -EINVAL;

	array.entries = kvcalloc(cpuid->nent, sizeof(struct kvm_cpuid_entry2), GFP_KERNEL);
	if (!array.entries)
		return -ENOMEM;

	array.maxnent = cpuid->nent;

	for (i = 0; i < ARRAY_SIZE(funcs); i++) {
		r = get_cpuid_func(&array, funcs[i], type);
		if (r)
			goto out_free;
	}
	cpuid->nent = array.nent;

	if (copy_to_user(entries, array.entries,
			 array.nent * sizeof(struct kvm_cpuid_entry2)))
		r = -EFAULT;

out_free:
	kvfree(array.entries);
	return r;
}

struct kvm_cpuid_entry2 *kvm_find_cpuid_entry_index(struct kvm_vcpu *vcpu,
						    u32 function, u32 index)
{
	return cpuid_entry2_find(vcpu->arch.cpuid_entries, vcpu->arch.cpuid_nent,
				 function, index);
}
EXPORT_SYMBOL_GPL(kvm_find_cpuid_entry_index);

struct kvm_cpuid_entry2 *kvm_find_cpuid_entry(struct kvm_vcpu *vcpu,
					      u32 function)
{
	return cpuid_entry2_find(vcpu->arch.cpuid_entries, vcpu->arch.cpuid_nent,
				 function, KVM_CPUID_INDEX_NOT_SIGNIFICANT);
}
EXPORT_SYMBOL_GPL(kvm_find_cpuid_entry);

/*
 * Intel CPUID semantics treats any query for an out-of-range leaf as if the
 * highest basic leaf (i.e. CPUID.0H:EAX) were requested.  AMD CPUID semantics
 * returns all zeroes for any undefined leaf, whether or not the leaf is in
 * range.  Centaur/VIA follows Intel semantics.
 *
 * A leaf is considered out-of-range if its function is higher than the maximum
 * supported leaf of its associated class or if its associated class does not
 * exist.
 *
 * There are three primary classes to be considered, with their respective
 * ranges described as "<base> - <top>[,<base2> - <top2>] inclusive.  A primary
 * class exists if a guest CPUID entry for its <base> leaf exists.  For a given
 * class, CPUID.<base>.EAX contains the max supported leaf for the class.
 *
 *  - Basic:      0x00000000 - 0x3fffffff, 0x50000000 - 0x7fffffff
 *  - Hypervisor: 0x40000000 - 0x4fffffff
 *  - Extended:   0x80000000 - 0xbfffffff
 *  - Centaur:    0xc0000000 - 0xcfffffff
 *
 * The Hypervisor class is further subdivided into sub-classes that each act as
 * their own independent class associated with a 0x100 byte range.  E.g. if Qemu
 * is advertising support for both HyperV and KVM, the resulting Hypervisor
 * CPUID sub-classes are:
 *
 *  - HyperV:     0x40000000 - 0x400000ff
 *  - KVM:        0x40000100 - 0x400001ff
 */
static struct kvm_cpuid_entry2 *
get_out_of_range_cpuid_entry(struct kvm_vcpu *vcpu, u32 *fn_ptr, u32 index)
{
	struct kvm_cpuid_entry2 *basic, *class;
	u32 function = *fn_ptr;

	basic = kvm_find_cpuid_entry(vcpu, 0);
	if (!basic)
		return NULL;

	if (is_guest_vendor_amd(basic->ebx, basic->ecx, basic->edx) ||
	    is_guest_vendor_hygon(basic->ebx, basic->ecx, basic->edx))
		return NULL;

	if (function >= 0x40000000 && function <= 0x4fffffff)
		class = kvm_find_cpuid_entry(vcpu, function & 0xffffff00);
	else if (function >= 0xc0000000)
		class = kvm_find_cpuid_entry(vcpu, 0xc0000000);
	else
		class = kvm_find_cpuid_entry(vcpu, function & 0x80000000);

	if (class && function <= class->eax)
		return NULL;

	/*
	 * Leaf specific adjustments are also applied when redirecting to the
	 * max basic entry, e.g. if the max basic leaf is 0xb but there is no
	 * entry for CPUID.0xb.index (see below), then the output value for EDX
	 * needs to be pulled from CPUID.0xb.1.
	 */
	*fn_ptr = basic->eax;

	/*
	 * The class does not exist or the requested function is out of range;
	 * the effective CPUID entry is the max basic leaf.  Note, the index of
	 * the original requested leaf is observed!
	 */
	return kvm_find_cpuid_entry_index(vcpu, basic->eax, index);
}

bool kvm_cpuid(struct kvm_vcpu *vcpu, u32 *eax, u32 *ebx,
	       u32 *ecx, u32 *edx, bool exact_only)
{
	u32 orig_function = *eax, function = *eax, index = *ecx;
	struct kvm_cpuid_entry2 *entry;
	bool exact, used_max_basic = false;

	entry = kvm_find_cpuid_entry_index(vcpu, function, index);
	exact = !!entry;

	if (!entry && !exact_only) {
		entry = get_out_of_range_cpuid_entry(vcpu, &function, index);
		used_max_basic = !!entry;
	}

	if (entry) {
		*eax = entry->eax;
		*ebx = entry->ebx;
		*ecx = entry->ecx;
		*edx = entry->edx;
		if (function == 7 && index == 0) {
			u64 data;
		        if (!__kvm_get_msr(vcpu, MSR_IA32_TSX_CTRL, &data, true) &&
			    (data & TSX_CTRL_CPUID_CLEAR))
				*ebx &= ~(F(RTM) | F(HLE));
		}
	} else {
		*eax = *ebx = *ecx = *edx = 0;
		/*
		 * When leaf 0BH or 1FH is defined, CL is pass-through
		 * and EDX is always the x2APIC ID, even for undefined
		 * subleaves. Index 1 will exist iff the leaf is
		 * implemented, so we pass through CL iff leaf 1
		 * exists. EDX can be copied from any existing index.
		 */
		if (function == 0xb || function == 0x1f) {
			entry = kvm_find_cpuid_entry_index(vcpu, function, 1);
			if (entry) {
				*ecx = index & 0xff;
				*edx = entry->edx;
			}
		}
	}
	trace_kvm_cpuid(orig_function, index, *eax, *ebx, *ecx, *edx, exact,
			used_max_basic);
	return exact;
}
EXPORT_SYMBOL_GPL(kvm_cpuid);

int kvm_emulate_cpuid(struct kvm_vcpu *vcpu)
{
	u32 eax, ebx, ecx, edx;

	if (cpuid_fault_enabled(vcpu) && !kvm_require_cpl(vcpu, 0))
		return 1;

	eax = kvm_rax_read(vcpu);
	ecx = kvm_rcx_read(vcpu);
	kvm_cpuid(vcpu, &eax, &ebx, &ecx, &edx, false);
	kvm_rax_write(vcpu, eax);
	kvm_rbx_write(vcpu, ebx);
	kvm_rcx_write(vcpu, ecx);
	kvm_rdx_write(vcpu, edx);
	return kvm_skip_emulated_instruction(vcpu);
}
EXPORT_SYMBOL_GPL(kvm_emulate_cpuid);<|MERGE_RESOLUTION|>--- conflicted
+++ resolved
@@ -675,13 +675,8 @@
 		F(XSAVEOPT) | F(XSAVEC) | F(XGETBV1) | F(XSAVES) | f_xfd
 	);
 
-<<<<<<< HEAD
-	kvm_cpu_cap_init_scattered(CPUID_12_EAX,
+	kvm_cpu_cap_init_kvm_defined(CPUID_12_EAX,
 		SF(SGX1) | SF(SGX2) | SF(SGX_EDECCSSA)
-=======
-	kvm_cpu_cap_init_kvm_defined(CPUID_12_EAX,
-		SF(SGX1) | SF(SGX2)
->>>>>>> 549a715b
 	);
 
 	kvm_cpu_cap_mask(CPUID_8000_0001_ECX,
