/**************************************************************************
 *
 * Copyright © 2009-2015 VMware, Inc., Palo Alto, CA., USA
 * All Rights Reserved.
 *
 * Permission is hereby granted, free of charge, to any person obtaining a
 * copy of this software and associated documentation files (the
 * "Software"), to deal in the Software without restriction, including
 * without limitation the rights to use, copy, modify, merge, publish,
 * distribute, sub license, and/or sell copies of the Software, and to
 * permit persons to whom the Software is furnished to do so, subject to
 * the following conditions:
 *
 * The above copyright notice and this permission notice (including the
 * next paragraph) shall be included in all copies or substantial portions
 * of the Software.
 *
 * THE SOFTWARE IS PROVIDED "AS IS", WITHOUT WARRANTY OF ANY KIND, EXPRESS OR
 * IMPLIED, INCLUDING BUT NOT LIMITED TO THE WARRANTIES OF MERCHANTABILITY,
 * FITNESS FOR A PARTICULAR PURPOSE AND NON-INFRINGEMENT. IN NO EVENT SHALL
 * THE COPYRIGHT HOLDERS, AUTHORS AND/OR ITS SUPPLIERS BE LIABLE FOR ANY CLAIM,
 * DAMAGES OR OTHER LIABILITY, WHETHER IN AN ACTION OF CONTRACT, TORT OR
 * OTHERWISE, ARISING FROM, OUT OF OR IN CONNECTION WITH THE SOFTWARE OR THE
 * USE OR OTHER DEALINGS IN THE SOFTWARE.
 *
 **************************************************************************/

#include "vmwgfx_kms.h"
#include <drm/drm_plane_helper.h>
#include <drm/drm_atomic.h>
#include <drm/drm_atomic_helper.h>
#include <drm/drm_rect.h>

/* Might need a hrtimer here? */
#define VMWGFX_PRESENT_RATE ((HZ / 60 > 0) ? HZ / 60 : 1)

void vmw_du_cleanup(struct vmw_display_unit *du)
{
	drm_plane_cleanup(&du->primary);
	drm_plane_cleanup(&du->cursor);

	drm_connector_unregister(&du->connector);
	drm_crtc_cleanup(&du->crtc);
	drm_encoder_cleanup(&du->encoder);
	drm_connector_cleanup(&du->connector);
}

/*
 * Display Unit Cursor functions
 */

static int vmw_cursor_update_image(struct vmw_private *dev_priv,
				   u32 *image, u32 width, u32 height,
				   u32 hotspotX, u32 hotspotY)
{
	struct {
		u32 cmd;
		SVGAFifoCmdDefineAlphaCursor cursor;
	} *cmd;
	u32 image_size = width * height * 4;
	u32 cmd_size = sizeof(*cmd) + image_size;

	if (!image)
		return -EINVAL;

	cmd = vmw_fifo_reserve(dev_priv, cmd_size);
	if (unlikely(cmd == NULL)) {
		DRM_ERROR("Fifo reserve failed.\n");
		return -ENOMEM;
	}

	memset(cmd, 0, sizeof(*cmd));

	memcpy(&cmd[1], image, image_size);

	cmd->cmd = SVGA_CMD_DEFINE_ALPHA_CURSOR;
	cmd->cursor.id = 0;
	cmd->cursor.width = width;
	cmd->cursor.height = height;
	cmd->cursor.hotspotX = hotspotX;
	cmd->cursor.hotspotY = hotspotY;

	vmw_fifo_commit_flush(dev_priv, cmd_size);

	return 0;
}

static int vmw_cursor_update_dmabuf(struct vmw_private *dev_priv,
				    struct vmw_dma_buffer *dmabuf,
				    u32 width, u32 height,
				    u32 hotspotX, u32 hotspotY)
{
	struct ttm_bo_kmap_obj map;
	unsigned long kmap_offset;
	unsigned long kmap_num;
	void *virtual;
	bool dummy;
	int ret;

	kmap_offset = 0;
	kmap_num = (width*height*4 + PAGE_SIZE - 1) >> PAGE_SHIFT;

	ret = ttm_bo_reserve(&dmabuf->base, true, false, NULL);
	if (unlikely(ret != 0)) {
		DRM_ERROR("reserve failed\n");
		return -EINVAL;
	}

	ret = ttm_bo_kmap(&dmabuf->base, kmap_offset, kmap_num, &map);
	if (unlikely(ret != 0))
		goto err_unreserve;

	virtual = ttm_kmap_obj_virtual(&map, &dummy);
	ret = vmw_cursor_update_image(dev_priv, virtual, width, height,
				      hotspotX, hotspotY);

	ttm_bo_kunmap(&map);
err_unreserve:
	ttm_bo_unreserve(&dmabuf->base);

	return ret;
}


static void vmw_cursor_update_position(struct vmw_private *dev_priv,
				       bool show, int x, int y)
{
	u32 *fifo_mem = dev_priv->mmio_virt;
	uint32_t count;

	spin_lock(&dev_priv->cursor_lock);
	vmw_mmio_write(show ? 1 : 0, fifo_mem + SVGA_FIFO_CURSOR_ON);
	vmw_mmio_write(x, fifo_mem + SVGA_FIFO_CURSOR_X);
	vmw_mmio_write(y, fifo_mem + SVGA_FIFO_CURSOR_Y);
	count = vmw_mmio_read(fifo_mem + SVGA_FIFO_CURSOR_COUNT);
	vmw_mmio_write(++count, fifo_mem + SVGA_FIFO_CURSOR_COUNT);
	spin_unlock(&dev_priv->cursor_lock);
}


void vmw_kms_cursor_snoop(struct vmw_surface *srf,
			  struct ttm_object_file *tfile,
			  struct ttm_buffer_object *bo,
			  SVGA3dCmdHeader *header)
{
	struct ttm_bo_kmap_obj map;
	unsigned long kmap_offset;
	unsigned long kmap_num;
	SVGA3dCopyBox *box;
	unsigned box_count;
	void *virtual;
	bool dummy;
	struct vmw_dma_cmd {
		SVGA3dCmdHeader header;
		SVGA3dCmdSurfaceDMA dma;
	} *cmd;
	int i, ret;

	cmd = container_of(header, struct vmw_dma_cmd, header);

	/* No snooper installed */
	if (!srf->snooper.image)
		return;

	if (cmd->dma.host.face != 0 || cmd->dma.host.mipmap != 0) {
		DRM_ERROR("face and mipmap for cursors should never != 0\n");
		return;
	}

	if (cmd->header.size < 64) {
		DRM_ERROR("at least one full copy box must be given\n");
		return;
	}

	box = (SVGA3dCopyBox *)&cmd[1];
	box_count = (cmd->header.size - sizeof(SVGA3dCmdSurfaceDMA)) /
			sizeof(SVGA3dCopyBox);

	if (cmd->dma.guest.ptr.offset % PAGE_SIZE ||
	    box->x != 0    || box->y != 0    || box->z != 0    ||
	    box->srcx != 0 || box->srcy != 0 || box->srcz != 0 ||
	    box->d != 1    || box_count != 1) {
		/* TODO handle none page aligned offsets */
		/* TODO handle more dst & src != 0 */
		/* TODO handle more then one copy */
		DRM_ERROR("Cant snoop dma request for cursor!\n");
		DRM_ERROR("(%u, %u, %u) (%u, %u, %u) (%ux%ux%u) %u %u\n",
			  box->srcx, box->srcy, box->srcz,
			  box->x, box->y, box->z,
			  box->w, box->h, box->d, box_count,
			  cmd->dma.guest.ptr.offset);
		return;
	}

	kmap_offset = cmd->dma.guest.ptr.offset >> PAGE_SHIFT;
	kmap_num = (64*64*4) >> PAGE_SHIFT;

	ret = ttm_bo_reserve(bo, true, false, NULL);
	if (unlikely(ret != 0)) {
		DRM_ERROR("reserve failed\n");
		return;
	}

	ret = ttm_bo_kmap(bo, kmap_offset, kmap_num, &map);
	if (unlikely(ret != 0))
		goto err_unreserve;

	virtual = ttm_kmap_obj_virtual(&map, &dummy);

	if (box->w == 64 && cmd->dma.guest.pitch == 64*4) {
		memcpy(srf->snooper.image, virtual, 64*64*4);
	} else {
		/* Image is unsigned pointer. */
		for (i = 0; i < box->h; i++)
			memcpy(srf->snooper.image + i * 64,
			       virtual + i * cmd->dma.guest.pitch,
			       box->w * 4);
	}

	srf->snooper.age++;

	ttm_bo_kunmap(&map);
err_unreserve:
	ttm_bo_unreserve(bo);
}

/**
 * vmw_kms_legacy_hotspot_clear - Clear legacy hotspots
 *
 * @dev_priv: Pointer to the device private struct.
 *
 * Clears all legacy hotspots.
 */
void vmw_kms_legacy_hotspot_clear(struct vmw_private *dev_priv)
{
	struct drm_device *dev = dev_priv->dev;
	struct vmw_display_unit *du;
	struct drm_crtc *crtc;

	drm_modeset_lock_all(dev);
	drm_for_each_crtc(crtc, dev) {
		du = vmw_crtc_to_du(crtc);

		du->hotspot_x = 0;
		du->hotspot_y = 0;
	}
	drm_modeset_unlock_all(dev);
}

void vmw_kms_cursor_post_execbuf(struct vmw_private *dev_priv)
{
	struct drm_device *dev = dev_priv->dev;
	struct vmw_display_unit *du;
	struct drm_crtc *crtc;

	mutex_lock(&dev->mode_config.mutex);

	list_for_each_entry(crtc, &dev->mode_config.crtc_list, head) {
		du = vmw_crtc_to_du(crtc);
		if (!du->cursor_surface ||
		    du->cursor_age == du->cursor_surface->snooper.age)
			continue;

		du->cursor_age = du->cursor_surface->snooper.age;
		vmw_cursor_update_image(dev_priv,
					du->cursor_surface->snooper.image,
					64, 64,
					du->hotspot_x + du->core_hotspot_x,
					du->hotspot_y + du->core_hotspot_y);
	}

	mutex_unlock(&dev->mode_config.mutex);
}


void vmw_du_cursor_plane_destroy(struct drm_plane *plane)
{
	vmw_cursor_update_position(plane->dev->dev_private, false, 0, 0);

	drm_plane_cleanup(plane);
}


void vmw_du_primary_plane_destroy(struct drm_plane *plane)
{
	drm_plane_cleanup(plane);

	/* Planes are static in our case so we don't free it */
}


/**
 * vmw_du_vps_unpin_surf - unpins resource associated with a framebuffer surface
 *
 * @vps: plane state associated with the display surface
 * @unreference: true if we also want to unreference the display.
 */
void vmw_du_plane_unpin_surf(struct vmw_plane_state *vps,
			     bool unreference)
{
	if (vps->surf) {
		if (vps->pinned) {
			vmw_resource_unpin(&vps->surf->res);
			vps->pinned--;
		}

		if (unreference) {
			if (vps->pinned)
				DRM_ERROR("Surface still pinned\n");
			vmw_surface_unreference(&vps->surf);
		}
	}
}


/**
 * vmw_du_plane_cleanup_fb - Unpins the cursor
 *
 * @plane:  display plane
 * @old_state: Contains the FB to clean up
 *
 * Unpins the framebuffer surface
 *
 * Returns 0 on success
 */
void
vmw_du_plane_cleanup_fb(struct drm_plane *plane,
			struct drm_plane_state *old_state)
{
	struct vmw_plane_state *vps = vmw_plane_state_to_vps(old_state);

	vmw_du_plane_unpin_surf(vps, false);
}


/**
 * vmw_du_cursor_plane_prepare_fb - Readies the cursor by referencing it
 *
 * @plane:  display plane
 * @new_state: info on the new plane state, including the FB
 *
 * Returns 0 on success
 */
int
vmw_du_cursor_plane_prepare_fb(struct drm_plane *plane,
			       struct drm_plane_state *new_state)
{
	struct drm_framebuffer *fb = new_state->fb;
	struct vmw_plane_state *vps = vmw_plane_state_to_vps(new_state);


	if (vps->surf)
		vmw_surface_unreference(&vps->surf);

	if (vps->dmabuf)
		vmw_dmabuf_unreference(&vps->dmabuf);

	if (fb) {
		if (vmw_framebuffer_to_vfb(fb)->dmabuf) {
			vps->dmabuf = vmw_framebuffer_to_vfbd(fb)->buffer;
			vmw_dmabuf_reference(vps->dmabuf);
		} else {
			vps->surf = vmw_framebuffer_to_vfbs(fb)->surface;
			vmw_surface_reference(vps->surf);
		}
	}

	return 0;
}


void
vmw_du_cursor_plane_atomic_update(struct drm_plane *plane,
				  struct drm_plane_state *old_state)
{
	struct drm_crtc *crtc = plane->state->crtc ?: old_state->crtc;
	struct vmw_private *dev_priv = vmw_priv(crtc->dev);
	struct vmw_display_unit *du = vmw_crtc_to_du(crtc);
	struct vmw_plane_state *vps = vmw_plane_state_to_vps(plane->state);
	s32 hotspot_x, hotspot_y;
	int ret = 0;


	hotspot_x = du->hotspot_x;
	hotspot_y = du->hotspot_y;

	if (plane->fb) {
		hotspot_x += plane->fb->hot_x;
		hotspot_y += plane->fb->hot_y;
	}

	du->cursor_surface = vps->surf;
	du->cursor_dmabuf = vps->dmabuf;

	if (vps->surf) {
		du->cursor_age = du->cursor_surface->snooper.age;

		ret = vmw_cursor_update_image(dev_priv,
					      vps->surf->snooper.image,
					      64, 64, hotspot_x,
					      hotspot_y);
	} else if (vps->dmabuf) {
		ret = vmw_cursor_update_dmabuf(dev_priv, vps->dmabuf,
					       plane->state->crtc_w,
					       plane->state->crtc_h,
					       hotspot_x, hotspot_y);
	} else {
		vmw_cursor_update_position(dev_priv, false, 0, 0);
		return;
	}

	if (!ret) {
		du->cursor_x = plane->state->crtc_x + du->set_gui_x;
		du->cursor_y = plane->state->crtc_y + du->set_gui_y;

		vmw_cursor_update_position(dev_priv, true,
					   du->cursor_x + hotspot_x,
					   du->cursor_y + hotspot_y);

		du->core_hotspot_x = hotspot_x - du->hotspot_x;
		du->core_hotspot_y = hotspot_y - du->hotspot_y;
	} else {
		DRM_ERROR("Failed to update cursor image\n");
	}
}


/**
 * vmw_du_primary_plane_atomic_check - check if the new state is okay
 *
 * @plane: display plane
 * @state: info on the new plane state, including the FB
 *
 * Check if the new state is settable given the current state.  Other
 * than what the atomic helper checks, we care about crtc fitting
 * the FB and maintaining one active framebuffer.
 *
 * Returns 0 on success
 */
int vmw_du_primary_plane_atomic_check(struct drm_plane *plane,
				      struct drm_plane_state *state)
{
	struct drm_crtc_state *crtc_state = NULL;
	struct drm_framebuffer *new_fb = state->fb;
	int ret;

	if (state->crtc)
		crtc_state = drm_atomic_get_new_crtc_state(state->state, state->crtc);

	ret = drm_atomic_helper_check_plane_state(state, crtc_state,
						  DRM_PLANE_HELPER_NO_SCALING,
						  DRM_PLANE_HELPER_NO_SCALING,
						  false, true);

	if (!ret && new_fb) {
		struct drm_crtc *crtc = state->crtc;
		struct vmw_connector_state *vcs;
		struct vmw_display_unit *du = vmw_crtc_to_du(crtc);
		struct vmw_private *dev_priv = vmw_priv(crtc->dev);
		struct vmw_framebuffer *vfb = vmw_framebuffer_to_vfb(new_fb);

		vcs = vmw_connector_state_to_vcs(du->connector.state);

		/* Only one active implicit framebuffer at a time. */
		mutex_lock(&dev_priv->global_kms_state_mutex);
		if (vcs->is_implicit && dev_priv->implicit_fb &&
		    !(dev_priv->num_implicit == 1 && du->active_implicit)
		    && dev_priv->implicit_fb != vfb) {
			DRM_ERROR("Multiple implicit framebuffers "
				  "not supported.\n");
			ret = -EINVAL;
		}
		mutex_unlock(&dev_priv->global_kms_state_mutex);
	}


	return ret;
}


/**
 * vmw_du_cursor_plane_atomic_check - check if the new state is okay
 *
 * @plane: cursor plane
 * @state: info on the new plane state
 *
 * This is a chance to fail if the new cursor state does not fit
 * our requirements.
 *
 * Returns 0 on success
 */
int vmw_du_cursor_plane_atomic_check(struct drm_plane *plane,
				     struct drm_plane_state *new_state)
{
	int ret = 0;
	struct vmw_surface *surface = NULL;
	struct drm_framebuffer *fb = new_state->fb;

	struct drm_rect src = drm_plane_state_src(new_state);
	struct drm_rect dest = drm_plane_state_dest(new_state);

	/* Turning off */
	if (!fb)
		return ret;

	ret = drm_plane_helper_check_update(plane, new_state->crtc, fb,
					    &src, &dest,
					    DRM_MODE_ROTATE_0,
					    DRM_PLANE_HELPER_NO_SCALING,
					    DRM_PLANE_HELPER_NO_SCALING,
					    true, true, &new_state->visible);
	if (!ret)
		return ret;

	/* A lot of the code assumes this */
	if (new_state->crtc_w != 64 || new_state->crtc_h != 64) {
		DRM_ERROR("Invalid cursor dimensions (%d, %d)\n",
			  new_state->crtc_w, new_state->crtc_h);
		ret = -EINVAL;
	}

	if (!vmw_framebuffer_to_vfb(fb)->dmabuf)
		surface = vmw_framebuffer_to_vfbs(fb)->surface;

	if (surface && !surface->snooper.image) {
		DRM_ERROR("surface not suitable for cursor\n");
		ret = -EINVAL;
	}

	return ret;
}


int vmw_du_crtc_atomic_check(struct drm_crtc *crtc,
			     struct drm_crtc_state *new_state)
{
	struct vmw_display_unit *du = vmw_crtc_to_du(new_state->crtc);
	int connector_mask = 1 << drm_connector_index(&du->connector);
	bool has_primary = new_state->plane_mask &
			   BIT(drm_plane_index(crtc->primary));

	/* We always want to have an active plane with an active CRTC */
	if (has_primary != new_state->enable)
		return -EINVAL;


	if (new_state->connector_mask != connector_mask &&
	    new_state->connector_mask != 0) {
		DRM_ERROR("Invalid connectors configuration\n");
		return -EINVAL;
	}

	/*
	 * Our virtual device does not have a dot clock, so use the logical
	 * clock value as the dot clock.
	 */
	if (new_state->mode.crtc_clock == 0)
		new_state->adjusted_mode.crtc_clock = new_state->mode.clock;

	return 0;
}


void vmw_du_crtc_atomic_begin(struct drm_crtc *crtc,
			      struct drm_crtc_state *old_crtc_state)
{
}


void vmw_du_crtc_atomic_flush(struct drm_crtc *crtc,
			      struct drm_crtc_state *old_crtc_state)
{
	struct drm_pending_vblank_event *event = crtc->state->event;

	if (event) {
		crtc->state->event = NULL;

		spin_lock_irq(&crtc->dev->event_lock);
		drm_crtc_send_vblank_event(crtc, event);
		spin_unlock_irq(&crtc->dev->event_lock);
	}
}


/**
 * vmw_du_crtc_duplicate_state - duplicate crtc state
 * @crtc: DRM crtc
 *
 * Allocates and returns a copy of the crtc state (both common and
 * vmw-specific) for the specified crtc.
 *
 * Returns: The newly allocated crtc state, or NULL on failure.
 */
struct drm_crtc_state *
vmw_du_crtc_duplicate_state(struct drm_crtc *crtc)
{
	struct drm_crtc_state *state;
	struct vmw_crtc_state *vcs;

	if (WARN_ON(!crtc->state))
		return NULL;

	vcs = kmemdup(crtc->state, sizeof(*vcs), GFP_KERNEL);

	if (!vcs)
		return NULL;

	state = &vcs->base;

	__drm_atomic_helper_crtc_duplicate_state(crtc, state);

	return state;
}


/**
 * vmw_du_crtc_reset - creates a blank vmw crtc state
 * @crtc: DRM crtc
 *
 * Resets the atomic state for @crtc by freeing the state pointer (which
 * might be NULL, e.g. at driver load time) and allocating a new empty state
 * object.
 */
void vmw_du_crtc_reset(struct drm_crtc *crtc)
{
	struct vmw_crtc_state *vcs;


	if (crtc->state) {
		__drm_atomic_helper_crtc_destroy_state(crtc->state);

		kfree(vmw_crtc_state_to_vcs(crtc->state));
	}

	vcs = kzalloc(sizeof(*vcs), GFP_KERNEL);

	if (!vcs) {
		DRM_ERROR("Cannot allocate vmw_crtc_state\n");
		return;
	}

	crtc->state = &vcs->base;
	crtc->state->crtc = crtc;
}


/**
 * vmw_du_crtc_destroy_state - destroy crtc state
 * @crtc: DRM crtc
 * @state: state object to destroy
 *
 * Destroys the crtc state (both common and vmw-specific) for the
 * specified plane.
 */
void
vmw_du_crtc_destroy_state(struct drm_crtc *crtc,
			  struct drm_crtc_state *state)
{
	drm_atomic_helper_crtc_destroy_state(crtc, state);
}


/**
 * vmw_du_plane_duplicate_state - duplicate plane state
 * @plane: drm plane
 *
 * Allocates and returns a copy of the plane state (both common and
 * vmw-specific) for the specified plane.
 *
 * Returns: The newly allocated plane state, or NULL on failure.
 */
struct drm_plane_state *
vmw_du_plane_duplicate_state(struct drm_plane *plane)
{
	struct drm_plane_state *state;
	struct vmw_plane_state *vps;

	vps = kmemdup(plane->state, sizeof(*vps), GFP_KERNEL);

	if (!vps)
		return NULL;

	vps->pinned = 0;
	vps->cpp = 0;

	/* Each ref counted resource needs to be acquired again */
	if (vps->surf)
		(void) vmw_surface_reference(vps->surf);

	if (vps->dmabuf)
		(void) vmw_dmabuf_reference(vps->dmabuf);

	state = &vps->base;

	__drm_atomic_helper_plane_duplicate_state(plane, state);

	return state;
}


/**
 * vmw_du_plane_reset - creates a blank vmw plane state
 * @plane: drm plane
 *
 * Resets the atomic state for @plane by freeing the state pointer (which might
 * be NULL, e.g. at driver load time) and allocating a new empty state object.
 */
void vmw_du_plane_reset(struct drm_plane *plane)
{
	struct vmw_plane_state *vps;


	if (plane->state)
		vmw_du_plane_destroy_state(plane, plane->state);

	vps = kzalloc(sizeof(*vps), GFP_KERNEL);

	if (!vps) {
		DRM_ERROR("Cannot allocate vmw_plane_state\n");
		return;
	}

	plane->state = &vps->base;
	plane->state->plane = plane;
	plane->state->rotation = DRM_MODE_ROTATE_0;
}


/**
 * vmw_du_plane_destroy_state - destroy plane state
 * @plane: DRM plane
 * @state: state object to destroy
 *
 * Destroys the plane state (both common and vmw-specific) for the
 * specified plane.
 */
void
vmw_du_plane_destroy_state(struct drm_plane *plane,
			   struct drm_plane_state *state)
{
	struct vmw_plane_state *vps = vmw_plane_state_to_vps(state);


	/* Should have been freed by cleanup_fb */
	if (vps->surf)
		vmw_surface_unreference(&vps->surf);

	if (vps->dmabuf)
		vmw_dmabuf_unreference(&vps->dmabuf);

	drm_atomic_helper_plane_destroy_state(plane, state);
}


/**
 * vmw_du_connector_duplicate_state - duplicate connector state
 * @connector: DRM connector
 *
 * Allocates and returns a copy of the connector state (both common and
 * vmw-specific) for the specified connector.
 *
 * Returns: The newly allocated connector state, or NULL on failure.
 */
struct drm_connector_state *
vmw_du_connector_duplicate_state(struct drm_connector *connector)
{
	struct drm_connector_state *state;
	struct vmw_connector_state *vcs;

	if (WARN_ON(!connector->state))
		return NULL;

	vcs = kmemdup(connector->state, sizeof(*vcs), GFP_KERNEL);

	if (!vcs)
		return NULL;

	state = &vcs->base;

	__drm_atomic_helper_connector_duplicate_state(connector, state);

	return state;
}


/**
 * vmw_du_connector_reset - creates a blank vmw connector state
 * @connector: DRM connector
 *
 * Resets the atomic state for @connector by freeing the state pointer (which
 * might be NULL, e.g. at driver load time) and allocating a new empty state
 * object.
 */
void vmw_du_connector_reset(struct drm_connector *connector)
{
	struct vmw_connector_state *vcs;


	if (connector->state) {
		__drm_atomic_helper_connector_destroy_state(connector->state);

		kfree(vmw_connector_state_to_vcs(connector->state));
	}

	vcs = kzalloc(sizeof(*vcs), GFP_KERNEL);

	if (!vcs) {
		DRM_ERROR("Cannot allocate vmw_connector_state\n");
		return;
	}

	__drm_atomic_helper_connector_reset(connector, &vcs->base);
}


/**
 * vmw_du_connector_destroy_state - destroy connector state
 * @connector: DRM connector
 * @state: state object to destroy
 *
 * Destroys the connector state (both common and vmw-specific) for the
 * specified plane.
 */
void
vmw_du_connector_destroy_state(struct drm_connector *connector,
			  struct drm_connector_state *state)
{
	drm_atomic_helper_connector_destroy_state(connector, state);
}
/*
 * Generic framebuffer code
 */

/*
 * Surface framebuffer code
 */

static void vmw_framebuffer_surface_destroy(struct drm_framebuffer *framebuffer)
{
	struct vmw_framebuffer_surface *vfbs =
		vmw_framebuffer_to_vfbs(framebuffer);

	drm_framebuffer_cleanup(framebuffer);
	vmw_surface_unreference(&vfbs->surface);
	if (vfbs->base.user_obj)
		ttm_base_object_unref(&vfbs->base.user_obj);

	kfree(vfbs);
}

static int vmw_framebuffer_surface_dirty(struct drm_framebuffer *framebuffer,
				  struct drm_file *file_priv,
				  unsigned flags, unsigned color,
				  struct drm_clip_rect *clips,
				  unsigned num_clips)
{
	struct vmw_private *dev_priv = vmw_priv(framebuffer->dev);
	struct vmw_framebuffer_surface *vfbs =
		vmw_framebuffer_to_vfbs(framebuffer);
	struct drm_clip_rect norect;
	int ret, inc = 1;

	/* Legacy Display Unit does not support 3D */
	if (dev_priv->active_display_unit == vmw_du_legacy)
		return -EINVAL;

	drm_modeset_lock_all(dev_priv->dev);

	ret = ttm_read_lock(&dev_priv->reservation_sem, true);
	if (unlikely(ret != 0)) {
		drm_modeset_unlock_all(dev_priv->dev);
		return ret;
	}

	if (!num_clips) {
		num_clips = 1;
		clips = &norect;
		norect.x1 = norect.y1 = 0;
		norect.x2 = framebuffer->width;
		norect.y2 = framebuffer->height;
	} else if (flags & DRM_MODE_FB_DIRTY_ANNOTATE_COPY) {
		num_clips /= 2;
		inc = 2; /* skip source rects */
	}

	if (dev_priv->active_display_unit == vmw_du_screen_object)
		ret = vmw_kms_sou_do_surface_dirty(dev_priv, &vfbs->base,
						   clips, NULL, NULL, 0, 0,
						   num_clips, inc, NULL, NULL);
	else
		ret = vmw_kms_stdu_surface_dirty(dev_priv, &vfbs->base,
						 clips, NULL, NULL, 0, 0,
						 num_clips, inc, NULL, NULL);

	vmw_fifo_flush(dev_priv, false);
	ttm_read_unlock(&dev_priv->reservation_sem);

	drm_modeset_unlock_all(dev_priv->dev);

	return 0;
}

/**
 * vmw_kms_readback - Perform a readback from the screen system to
 * a dma-buffer backed framebuffer.
 *
 * @dev_priv: Pointer to the device private structure.
 * @file_priv: Pointer to a struct drm_file identifying the caller.
 * Must be set to NULL if @user_fence_rep is NULL.
 * @vfb: Pointer to the dma-buffer backed framebuffer.
 * @user_fence_rep: User-space provided structure for fence information.
 * Must be set to non-NULL if @file_priv is non-NULL.
 * @vclips: Array of clip rects.
 * @num_clips: Number of clip rects in @vclips.
 *
 * Returns 0 on success, negative error code on failure. -ERESTARTSYS if
 * interrupted.
 */
int vmw_kms_readback(struct vmw_private *dev_priv,
		     struct drm_file *file_priv,
		     struct vmw_framebuffer *vfb,
		     struct drm_vmw_fence_rep __user *user_fence_rep,
		     struct drm_vmw_rect *vclips,
		     uint32_t num_clips)
{
	switch (dev_priv->active_display_unit) {
	case vmw_du_screen_object:
		return vmw_kms_sou_readback(dev_priv, file_priv, vfb,
					    user_fence_rep, vclips, num_clips,
					    NULL);
	case vmw_du_screen_target:
		return vmw_kms_stdu_dma(dev_priv, file_priv, vfb,
					user_fence_rep, NULL, vclips, num_clips,
					1, false, true, NULL);
	default:
		WARN_ONCE(true,
			  "Readback called with invalid display system.\n");
}

	return -ENOSYS;
}


static const struct drm_framebuffer_funcs vmw_framebuffer_surface_funcs = {
	.destroy = vmw_framebuffer_surface_destroy,
	.dirty = vmw_framebuffer_surface_dirty,
};

static int vmw_kms_new_framebuffer_surface(struct vmw_private *dev_priv,
					   struct vmw_surface *surface,
					   struct vmw_framebuffer **out,
					   const struct drm_mode_fb_cmd2
					   *mode_cmd,
					   bool is_dmabuf_proxy)

{
	struct drm_device *dev = dev_priv->dev;
	struct vmw_framebuffer_surface *vfbs;
	enum SVGA3dSurfaceFormat format;
	int ret;
	struct drm_format_name_buf format_name;

	/* 3D is only supported on HWv8 and newer hosts */
	if (dev_priv->active_display_unit == vmw_du_legacy)
		return -ENOSYS;

	/*
	 * Sanity checks.
	 */

	/* Surface must be marked as a scanout. */
	if (unlikely(!surface->scanout))
		return -EINVAL;

	if (unlikely(surface->mip_levels[0] != 1 ||
		     surface->num_sizes != 1 ||
		     surface->base_size.width < mode_cmd->width ||
		     surface->base_size.height < mode_cmd->height ||
		     surface->base_size.depth != 1)) {
		DRM_ERROR("Incompatible surface dimensions "
			  "for requested mode.\n");
		return -EINVAL;
	}

	switch (mode_cmd->pixel_format) {
	case DRM_FORMAT_ARGB8888:
		format = SVGA3D_A8R8G8B8;
		break;
	case DRM_FORMAT_XRGB8888:
		format = SVGA3D_X8R8G8B8;
		break;
	case DRM_FORMAT_RGB565:
		format = SVGA3D_R5G6B5;
		break;
	case DRM_FORMAT_XRGB1555:
		format = SVGA3D_A1R5G5B5;
		break;
	default:
		DRM_ERROR("Invalid pixel format: %s\n",
			  drm_get_format_name(mode_cmd->pixel_format, &format_name));
		return -EINVAL;
	}

	/*
	 * For DX, surface format validation is done when surface->scanout
	 * is set.
	 */
	if (!dev_priv->has_dx && format != surface->format) {
		DRM_ERROR("Invalid surface format for requested mode.\n");
		return -EINVAL;
	}

	vfbs = kzalloc(sizeof(*vfbs), GFP_KERNEL);
	if (!vfbs) {
		ret = -ENOMEM;
		goto out_err1;
	}

	drm_helper_mode_fill_fb_struct(dev, &vfbs->base.base, mode_cmd);
	vfbs->surface = vmw_surface_reference(surface);
	vfbs->base.user_handle = mode_cmd->handles[0];
	vfbs->is_dmabuf_proxy = is_dmabuf_proxy;

	*out = &vfbs->base;

	ret = drm_framebuffer_init(dev, &vfbs->base.base,
				   &vmw_framebuffer_surface_funcs);
	if (ret)
		goto out_err2;

	return 0;

out_err2:
	vmw_surface_unreference(&surface);
	kfree(vfbs);
out_err1:
	return ret;
}

/*
 * Dmabuf framebuffer code
 */

static void vmw_framebuffer_dmabuf_destroy(struct drm_framebuffer *framebuffer)
{
	struct vmw_framebuffer_dmabuf *vfbd =
		vmw_framebuffer_to_vfbd(framebuffer);

	drm_framebuffer_cleanup(framebuffer);
	vmw_dmabuf_unreference(&vfbd->buffer);
	if (vfbd->base.user_obj)
		ttm_base_object_unref(&vfbd->base.user_obj);

	kfree(vfbd);
}

static int vmw_framebuffer_dmabuf_dirty(struct drm_framebuffer *framebuffer,
				 struct drm_file *file_priv,
				 unsigned flags, unsigned color,
				 struct drm_clip_rect *clips,
				 unsigned num_clips)
{
	struct vmw_private *dev_priv = vmw_priv(framebuffer->dev);
	struct vmw_framebuffer_dmabuf *vfbd =
		vmw_framebuffer_to_vfbd(framebuffer);
	struct drm_clip_rect norect;
	int ret, increment = 1;

	drm_modeset_lock_all(dev_priv->dev);

	ret = ttm_read_lock(&dev_priv->reservation_sem, true);
	if (unlikely(ret != 0)) {
		drm_modeset_unlock_all(dev_priv->dev);
		return ret;
	}

	if (!num_clips) {
		num_clips = 1;
		clips = &norect;
		norect.x1 = norect.y1 = 0;
		norect.x2 = framebuffer->width;
		norect.y2 = framebuffer->height;
	} else if (flags & DRM_MODE_FB_DIRTY_ANNOTATE_COPY) {
		num_clips /= 2;
		increment = 2;
	}

	switch (dev_priv->active_display_unit) {
	case vmw_du_screen_target:
		ret = vmw_kms_stdu_dma(dev_priv, NULL, &vfbd->base, NULL,
				       clips, NULL, num_clips, increment,
				       true, true, NULL);
		break;
	case vmw_du_screen_object:
		ret = vmw_kms_sou_do_dmabuf_dirty(dev_priv, &vfbd->base,
						  clips, NULL, num_clips,
						  increment, true, NULL, NULL);
		break;
	case vmw_du_legacy:
		ret = vmw_kms_ldu_do_dmabuf_dirty(dev_priv, &vfbd->base, 0, 0,
						  clips, num_clips, increment);
		break;
	default:
		ret = -EINVAL;
		WARN_ONCE(true, "Dirty called with invalid display system.\n");
		break;
	}

	vmw_fifo_flush(dev_priv, false);
	ttm_read_unlock(&dev_priv->reservation_sem);

	drm_modeset_unlock_all(dev_priv->dev);

	return ret;
}

static const struct drm_framebuffer_funcs vmw_framebuffer_dmabuf_funcs = {
	.destroy = vmw_framebuffer_dmabuf_destroy,
	.dirty = vmw_framebuffer_dmabuf_dirty,
};

/**
 * Pin the dmabuffer in a location suitable for access by the
 * display system.
 */
static int vmw_framebuffer_pin(struct vmw_framebuffer *vfb)
{
	struct vmw_private *dev_priv = vmw_priv(vfb->base.dev);
	struct vmw_dma_buffer *buf;
	struct ttm_placement *placement;
	int ret;

	buf = vfb->dmabuf ?  vmw_framebuffer_to_vfbd(&vfb->base)->buffer :
		vmw_framebuffer_to_vfbs(&vfb->base)->surface->res.backup;

	if (!buf)
		return 0;

	switch (dev_priv->active_display_unit) {
	case vmw_du_legacy:
		vmw_overlay_pause_all(dev_priv);
		ret = vmw_dmabuf_pin_in_start_of_vram(dev_priv, buf, false);
		vmw_overlay_resume_all(dev_priv);
		break;
	case vmw_du_screen_object:
	case vmw_du_screen_target:
		if (vfb->dmabuf) {
			if (dev_priv->capabilities & SVGA_CAP_3D) {
				/*
				 * Use surface DMA to get content to
				 * sreen target surface.
				 */
				placement = &vmw_vram_gmr_placement;
			} else {
				/* Use CPU blit. */
				placement = &vmw_sys_placement;
			}
		} else {
			/* Use surface / image update */
			placement = &vmw_mob_placement;
		}

		return vmw_dmabuf_pin_in_placement(dev_priv, buf, placement,
						   false);
	default:
		return -EINVAL;
	}

	return ret;
}

static int vmw_framebuffer_unpin(struct vmw_framebuffer *vfb)
{
	struct vmw_private *dev_priv = vmw_priv(vfb->base.dev);
	struct vmw_dma_buffer *buf;

	buf = vfb->dmabuf ?  vmw_framebuffer_to_vfbd(&vfb->base)->buffer :
		vmw_framebuffer_to_vfbs(&vfb->base)->surface->res.backup;

	if (WARN_ON(!buf))
		return 0;

	return vmw_dmabuf_unpin(dev_priv, buf, false);
}

/**
 * vmw_create_dmabuf_proxy - create a proxy surface for the DMA buf
 *
 * @dev: DRM device
 * @mode_cmd: parameters for the new surface
 * @dmabuf_mob: MOB backing the DMA buf
 * @srf_out: newly created surface
 *
 * When the content FB is a DMA buf, we create a surface as a proxy to the
 * same buffer.  This way we can do a surface copy rather than a surface DMA.
 * This is a more efficient approach
 *
 * RETURNS:
 * 0 on success, error code otherwise
 */
static int vmw_create_dmabuf_proxy(struct drm_device *dev,
				   const struct drm_mode_fb_cmd2 *mode_cmd,
				   struct vmw_dma_buffer *dmabuf_mob,
				   struct vmw_surface **srf_out)
{
	uint32_t format;
	struct drm_vmw_size content_base_size = {0};
	struct vmw_resource *res;
	unsigned int bytes_pp;
	struct drm_format_name_buf format_name;
	int ret;

	switch (mode_cmd->pixel_format) {
	case DRM_FORMAT_ARGB8888:
	case DRM_FORMAT_XRGB8888:
		format = SVGA3D_X8R8G8B8;
		bytes_pp = 4;
		break;

	case DRM_FORMAT_RGB565:
	case DRM_FORMAT_XRGB1555:
		format = SVGA3D_R5G6B5;
		bytes_pp = 2;
		break;

	case 8:
		format = SVGA3D_P8;
		bytes_pp = 1;
		break;

	default:
		DRM_ERROR("Invalid framebuffer format %s\n",
			  drm_get_format_name(mode_cmd->pixel_format, &format_name));
		return -EINVAL;
	}

	content_base_size.width  = mode_cmd->pitches[0] / bytes_pp;
	content_base_size.height = mode_cmd->height;
	content_base_size.depth  = 1;

	ret = vmw_surface_gb_priv_define(dev,
			0, /* kernel visible only */
			0, /* flags */
			format,
			true, /* can be a scanout buffer */
			1, /* num of mip levels */
			0,
			0,
			content_base_size,
			srf_out);
	if (ret) {
		DRM_ERROR("Failed to allocate proxy content buffer\n");
		return ret;
	}

	res = &(*srf_out)->res;

	/* Reserve and switch the backing mob. */
	mutex_lock(&res->dev_priv->cmdbuf_mutex);
	(void) vmw_resource_reserve(res, false, true);
	vmw_dmabuf_unreference(&res->backup);
	res->backup = vmw_dmabuf_reference(dmabuf_mob);
	res->backup_offset = 0;
	vmw_resource_unreserve(res, false, NULL, 0);
	mutex_unlock(&res->dev_priv->cmdbuf_mutex);

	return 0;
}



static int vmw_kms_new_framebuffer_dmabuf(struct vmw_private *dev_priv,
					  struct vmw_dma_buffer *dmabuf,
					  struct vmw_framebuffer **out,
					  const struct drm_mode_fb_cmd2
					  *mode_cmd)

{
	struct drm_device *dev = dev_priv->dev;
	struct vmw_framebuffer_dmabuf *vfbd;
	unsigned int requested_size;
	struct drm_format_name_buf format_name;
	int ret;

	requested_size = mode_cmd->height * mode_cmd->pitches[0];
	if (unlikely(requested_size > dmabuf->base.num_pages * PAGE_SIZE)) {
		DRM_ERROR("Screen buffer object size is too small "
			  "for requested mode.\n");
		return -EINVAL;
	}

	/* Limited framebuffer color depth support for screen objects */
	if (dev_priv->active_display_unit == vmw_du_screen_object) {
		switch (mode_cmd->pixel_format) {
		case DRM_FORMAT_XRGB8888:
		case DRM_FORMAT_ARGB8888:
			break;
		case DRM_FORMAT_XRGB1555:
		case DRM_FORMAT_RGB565:
			break;
		default:
			DRM_ERROR("Invalid pixel format: %s\n",
				  drm_get_format_name(mode_cmd->pixel_format, &format_name));
			return -EINVAL;
		}
	}

	vfbd = kzalloc(sizeof(*vfbd), GFP_KERNEL);
	if (!vfbd) {
		ret = -ENOMEM;
		goto out_err1;
	}

	drm_helper_mode_fill_fb_struct(dev, &vfbd->base.base, mode_cmd);
	vfbd->base.dmabuf = true;
	vfbd->buffer = vmw_dmabuf_reference(dmabuf);
	vfbd->base.user_handle = mode_cmd->handles[0];
	*out = &vfbd->base;

	ret = drm_framebuffer_init(dev, &vfbd->base.base,
				   &vmw_framebuffer_dmabuf_funcs);
	if (ret)
		goto out_err2;

	return 0;

out_err2:
	vmw_dmabuf_unreference(&dmabuf);
	kfree(vfbd);
out_err1:
	return ret;
}


/**
 * vmw_kms_srf_ok - check if a surface can be created
 *
 * @width: requested width
 * @height: requested height
 *
 * Surfaces need to be less than texture size
 */
static bool
vmw_kms_srf_ok(struct vmw_private *dev_priv, uint32_t width, uint32_t height)
{
	if (width  > dev_priv->texture_max_width ||
	    height > dev_priv->texture_max_height)
		return false;

	return true;
}

/**
 * vmw_kms_new_framebuffer - Create a new framebuffer.
 *
 * @dev_priv: Pointer to device private struct.
 * @dmabuf: Pointer to dma buffer to wrap the kms framebuffer around.
 * Either @dmabuf or @surface must be NULL.
 * @surface: Pointer to a surface to wrap the kms framebuffer around.
 * Either @dmabuf or @surface must be NULL.
 * @only_2d: No presents will occur to this dma buffer based framebuffer. This
 * Helps the code to do some important optimizations.
 * @mode_cmd: Frame-buffer metadata.
 */
struct vmw_framebuffer *
vmw_kms_new_framebuffer(struct vmw_private *dev_priv,
			struct vmw_dma_buffer *dmabuf,
			struct vmw_surface *surface,
			bool only_2d,
			const struct drm_mode_fb_cmd2 *mode_cmd)
{
	struct vmw_framebuffer *vfb = NULL;
	bool is_dmabuf_proxy = false;
	int ret;

	/*
	 * We cannot use the SurfaceDMA command in an non-accelerated VM,
	 * therefore, wrap the DMA buf in a surface so we can use the
	 * SurfaceCopy command.
	 */
	if (vmw_kms_srf_ok(dev_priv, mode_cmd->width, mode_cmd->height)  &&
	    dmabuf && only_2d &&
	    mode_cmd->width > 64 &&  /* Don't create a proxy for cursor */
	    dev_priv->active_display_unit == vmw_du_screen_target) {
		ret = vmw_create_dmabuf_proxy(dev_priv->dev, mode_cmd,
					      dmabuf, &surface);
		if (ret)
			return ERR_PTR(ret);

		is_dmabuf_proxy = true;
	}

	/* Create the new framebuffer depending one what we have */
	if (surface) {
		ret = vmw_kms_new_framebuffer_surface(dev_priv, surface, &vfb,
						      mode_cmd,
						      is_dmabuf_proxy);

		/*
		 * vmw_create_dmabuf_proxy() adds a reference that is no longer
		 * needed
		 */
		if (is_dmabuf_proxy)
			vmw_surface_unreference(&surface);
	} else if (dmabuf) {
		ret = vmw_kms_new_framebuffer_dmabuf(dev_priv, dmabuf, &vfb,
						     mode_cmd);
	} else {
		BUG();
	}

	if (ret)
		return ERR_PTR(ret);

	vfb->pin = vmw_framebuffer_pin;
	vfb->unpin = vmw_framebuffer_unpin;

	return vfb;
}

/*
 * Generic Kernel modesetting functions
 */

static struct drm_framebuffer *vmw_kms_fb_create(struct drm_device *dev,
						 struct drm_file *file_priv,
						 const struct drm_mode_fb_cmd2 *mode_cmd)
{
	struct vmw_private *dev_priv = vmw_priv(dev);
	struct ttm_object_file *tfile = vmw_fpriv(file_priv)->tfile;
	struct vmw_framebuffer *vfb = NULL;
	struct vmw_surface *surface = NULL;
	struct vmw_dma_buffer *bo = NULL;
	struct ttm_base_object *user_obj;
	int ret;

	/**
	 * This code should be conditioned on Screen Objects not being used.
	 * If screen objects are used, we can allocate a GMR to hold the
	 * requested framebuffer.
	 */

	if (!vmw_kms_validate_mode_vram(dev_priv,
					mode_cmd->pitches[0],
					mode_cmd->height)) {
		DRM_ERROR("Requested mode exceed bounding box limit.\n");
		return ERR_PTR(-ENOMEM);
	}

	/*
	 * Take a reference on the user object of the resource
	 * backing the kms fb. This ensures that user-space handle
	 * lookups on that resource will always work as long as
	 * it's registered with a kms framebuffer. This is important,
	 * since vmw_execbuf_process identifies resources in the
	 * command stream using user-space handles.
	 */

	user_obj = ttm_base_object_lookup(tfile, mode_cmd->handles[0]);
	if (unlikely(user_obj == NULL)) {
		DRM_ERROR("Could not locate requested kms frame buffer.\n");
		return ERR_PTR(-ENOENT);
	}

	/**
	 * End conditioned code.
	 */

	/* returns either a dmabuf or surface */
	ret = vmw_user_lookup_handle(dev_priv, tfile,
				     mode_cmd->handles[0],
				     &surface, &bo);
	if (ret)
		goto err_out;


	if (!bo &&
	    !vmw_kms_srf_ok(dev_priv, mode_cmd->width, mode_cmd->height)) {
		DRM_ERROR("Surface size cannot exceed %dx%d",
			dev_priv->texture_max_width,
			dev_priv->texture_max_height);
		goto err_out;
	}


	vfb = vmw_kms_new_framebuffer(dev_priv, bo, surface,
				      !(dev_priv->capabilities & SVGA_CAP_3D),
				      mode_cmd);
	if (IS_ERR(vfb)) {
		ret = PTR_ERR(vfb);
		goto err_out;
 	}

err_out:
	/* vmw_user_lookup_handle takes one ref so does new_fb */
	if (bo)
		vmw_dmabuf_unreference(&bo);
	if (surface)
		vmw_surface_unreference(&surface);

	if (ret) {
		DRM_ERROR("failed to create vmw_framebuffer: %i\n", ret);
		ttm_base_object_unref(&user_obj);
		return ERR_PTR(ret);
	} else
		vfb->user_obj = user_obj;

	return &vfb->base;
}



/**
 * vmw_kms_atomic_check_modeset- validate state object for modeset changes
 *
 * @dev: DRM device
 * @state: the driver state object
 *
 * This is a simple wrapper around drm_atomic_helper_check_modeset() for
 * us to assign a value to mode->crtc_clock so that
 * drm_calc_timestamping_constants() won't throw an error message
 *
 * RETURNS
 * Zero for success or -errno
 */
static int
vmw_kms_atomic_check_modeset(struct drm_device *dev,
			     struct drm_atomic_state *state)
{
	struct drm_crtc_state *crtc_state;
	struct drm_crtc *crtc;
	struct vmw_private *dev_priv = vmw_priv(dev);
	int i;

	for_each_new_crtc_in_state(state, crtc, crtc_state, i) {
		unsigned long requested_bb_mem = 0;

		if (dev_priv->active_display_unit == vmw_du_screen_target) {
			if (crtc->primary->fb) {
				int cpp = crtc->primary->fb->pitches[0] /
					  crtc->primary->fb->width;

				requested_bb_mem += crtc->mode.hdisplay * cpp *
						    crtc->mode.vdisplay;
			}

			if (requested_bb_mem > dev_priv->prim_bb_mem)
				return -EINVAL;
		}
	}

	return drm_atomic_helper_check(dev, state);
}

static const struct drm_mode_config_funcs vmw_kms_funcs = {
	.fb_create = vmw_kms_fb_create,
	.atomic_check = vmw_kms_atomic_check_modeset,
	.atomic_commit = drm_atomic_helper_commit,
};

static int vmw_kms_generic_present(struct vmw_private *dev_priv,
				   struct drm_file *file_priv,
				   struct vmw_framebuffer *vfb,
				   struct vmw_surface *surface,
				   uint32_t sid,
				   int32_t destX, int32_t destY,
				   struct drm_vmw_rect *clips,
				   uint32_t num_clips)
{
	return vmw_kms_sou_do_surface_dirty(dev_priv, vfb, NULL, clips,
					    &surface->res, destX, destY,
					    num_clips, 1, NULL, NULL);
}


int vmw_kms_present(struct vmw_private *dev_priv,
		    struct drm_file *file_priv,
		    struct vmw_framebuffer *vfb,
		    struct vmw_surface *surface,
		    uint32_t sid,
		    int32_t destX, int32_t destY,
		    struct drm_vmw_rect *clips,
		    uint32_t num_clips)
{
	int ret;

	switch (dev_priv->active_display_unit) {
	case vmw_du_screen_target:
		ret = vmw_kms_stdu_surface_dirty(dev_priv, vfb, NULL, clips,
						 &surface->res, destX, destY,
						 num_clips, 1, NULL, NULL);
		break;
	case vmw_du_screen_object:
		ret = vmw_kms_generic_present(dev_priv, file_priv, vfb, surface,
					      sid, destX, destY, clips,
					      num_clips);
		break;
	default:
		WARN_ONCE(true,
			  "Present called with invalid display system.\n");
		ret = -ENOSYS;
		break;
	}
	if (ret)
		return ret;

	vmw_fifo_flush(dev_priv, false);

	return 0;
}

static void
vmw_kms_create_hotplug_mode_update_property(struct vmw_private *dev_priv)
{
	if (dev_priv->hotplug_mode_update_property)
		return;

	dev_priv->hotplug_mode_update_property =
		drm_property_create_range(dev_priv->dev,
					  DRM_MODE_PROP_IMMUTABLE,
					  "hotplug_mode_update", 0, 1);

	if (!dev_priv->hotplug_mode_update_property)
		return;

}

int vmw_kms_init(struct vmw_private *dev_priv)
{
	struct drm_device *dev = dev_priv->dev;
	int ret;

	drm_mode_config_init(dev);
	dev->mode_config.funcs = &vmw_kms_funcs;
	dev->mode_config.min_width = 1;
	dev->mode_config.min_height = 1;
	dev->mode_config.max_width = dev_priv->texture_max_width;
	dev->mode_config.max_height = dev_priv->texture_max_height;

	drm_mode_create_suggested_offset_properties(dev);
	vmw_kms_create_hotplug_mode_update_property(dev_priv);

	ret = vmw_kms_stdu_init_display(dev_priv);
	if (ret) {
		ret = vmw_kms_sou_init_display(dev_priv);
		if (ret) /* Fallback */
			ret = vmw_kms_ldu_init_display(dev_priv);
	}

	return ret;
}

int vmw_kms_close(struct vmw_private *dev_priv)
{
	int ret = 0;

	/*
	 * Docs says we should take the lock before calling this function
	 * but since it destroys encoders and our destructor calls
	 * drm_encoder_cleanup which takes the lock we deadlock.
	 */
	drm_mode_config_cleanup(dev_priv->dev);
	if (dev_priv->active_display_unit == vmw_du_legacy)
		ret = vmw_kms_ldu_close_display(dev_priv);

	return ret;
}

int vmw_kms_cursor_bypass_ioctl(struct drm_device *dev, void *data,
				struct drm_file *file_priv)
{
	struct drm_vmw_cursor_bypass_arg *arg = data;
	struct vmw_display_unit *du;
	struct drm_crtc *crtc;
	int ret = 0;


	mutex_lock(&dev->mode_config.mutex);
	if (arg->flags & DRM_VMW_CURSOR_BYPASS_ALL) {

		list_for_each_entry(crtc, &dev->mode_config.crtc_list, head) {
			du = vmw_crtc_to_du(crtc);
			du->hotspot_x = arg->xhot;
			du->hotspot_y = arg->yhot;
		}

		mutex_unlock(&dev->mode_config.mutex);
		return 0;
	}

	crtc = drm_crtc_find(dev, file_priv, arg->crtc_id);
	if (!crtc) {
		ret = -ENOENT;
		goto out;
	}

	du = vmw_crtc_to_du(crtc);

	du->hotspot_x = arg->xhot;
	du->hotspot_y = arg->yhot;

out:
	mutex_unlock(&dev->mode_config.mutex);

	return ret;
}

int vmw_kms_write_svga(struct vmw_private *vmw_priv,
			unsigned width, unsigned height, unsigned pitch,
			unsigned bpp, unsigned depth)
{
	if (vmw_priv->capabilities & SVGA_CAP_PITCHLOCK)
		vmw_write(vmw_priv, SVGA_REG_PITCHLOCK, pitch);
	else if (vmw_fifo_have_pitchlock(vmw_priv))
		vmw_mmio_write(pitch, vmw_priv->mmio_virt +
			       SVGA_FIFO_PITCHLOCK);
	vmw_write(vmw_priv, SVGA_REG_WIDTH, width);
	vmw_write(vmw_priv, SVGA_REG_HEIGHT, height);
	vmw_write(vmw_priv, SVGA_REG_BITS_PER_PIXEL, bpp);

	if (vmw_read(vmw_priv, SVGA_REG_DEPTH) != depth) {
		DRM_ERROR("Invalid depth %u for %u bpp, host expects %u\n",
			  depth, bpp, vmw_read(vmw_priv, SVGA_REG_DEPTH));
		return -EINVAL;
	}

	return 0;
}

int vmw_kms_save_vga(struct vmw_private *vmw_priv)
{
	struct vmw_vga_topology_state *save;
	uint32_t i;

	vmw_priv->vga_width = vmw_read(vmw_priv, SVGA_REG_WIDTH);
	vmw_priv->vga_height = vmw_read(vmw_priv, SVGA_REG_HEIGHT);
	vmw_priv->vga_bpp = vmw_read(vmw_priv, SVGA_REG_BITS_PER_PIXEL);
	if (vmw_priv->capabilities & SVGA_CAP_PITCHLOCK)
		vmw_priv->vga_pitchlock =
		  vmw_read(vmw_priv, SVGA_REG_PITCHLOCK);
	else if (vmw_fifo_have_pitchlock(vmw_priv))
		vmw_priv->vga_pitchlock = vmw_mmio_read(vmw_priv->mmio_virt +
							SVGA_FIFO_PITCHLOCK);

	if (!(vmw_priv->capabilities & SVGA_CAP_DISPLAY_TOPOLOGY))
		return 0;

	vmw_priv->num_displays = vmw_read(vmw_priv,
					  SVGA_REG_NUM_GUEST_DISPLAYS);

	if (vmw_priv->num_displays == 0)
		vmw_priv->num_displays = 1;

	for (i = 0; i < vmw_priv->num_displays; ++i) {
		save = &vmw_priv->vga_save[i];
		vmw_write(vmw_priv, SVGA_REG_DISPLAY_ID, i);
		save->primary = vmw_read(vmw_priv, SVGA_REG_DISPLAY_IS_PRIMARY);
		save->pos_x = vmw_read(vmw_priv, SVGA_REG_DISPLAY_POSITION_X);
		save->pos_y = vmw_read(vmw_priv, SVGA_REG_DISPLAY_POSITION_Y);
		save->width = vmw_read(vmw_priv, SVGA_REG_DISPLAY_WIDTH);
		save->height = vmw_read(vmw_priv, SVGA_REG_DISPLAY_HEIGHT);
		vmw_write(vmw_priv, SVGA_REG_DISPLAY_ID, SVGA_ID_INVALID);
		if (i == 0 && vmw_priv->num_displays == 1 &&
		    save->width == 0 && save->height == 0) {

			/*
			 * It should be fairly safe to assume that these
			 * values are uninitialized.
			 */

			save->width = vmw_priv->vga_width - save->pos_x;
			save->height = vmw_priv->vga_height - save->pos_y;
		}
	}

	return 0;
}

int vmw_kms_restore_vga(struct vmw_private *vmw_priv)
{
	struct vmw_vga_topology_state *save;
	uint32_t i;

	vmw_write(vmw_priv, SVGA_REG_WIDTH, vmw_priv->vga_width);
	vmw_write(vmw_priv, SVGA_REG_HEIGHT, vmw_priv->vga_height);
	vmw_write(vmw_priv, SVGA_REG_BITS_PER_PIXEL, vmw_priv->vga_bpp);
	if (vmw_priv->capabilities & SVGA_CAP_PITCHLOCK)
		vmw_write(vmw_priv, SVGA_REG_PITCHLOCK,
			  vmw_priv->vga_pitchlock);
	else if (vmw_fifo_have_pitchlock(vmw_priv))
		vmw_mmio_write(vmw_priv->vga_pitchlock,
			       vmw_priv->mmio_virt + SVGA_FIFO_PITCHLOCK);

	if (!(vmw_priv->capabilities & SVGA_CAP_DISPLAY_TOPOLOGY))
		return 0;

	for (i = 0; i < vmw_priv->num_displays; ++i) {
		save = &vmw_priv->vga_save[i];
		vmw_write(vmw_priv, SVGA_REG_DISPLAY_ID, i);
		vmw_write(vmw_priv, SVGA_REG_DISPLAY_IS_PRIMARY, save->primary);
		vmw_write(vmw_priv, SVGA_REG_DISPLAY_POSITION_X, save->pos_x);
		vmw_write(vmw_priv, SVGA_REG_DISPLAY_POSITION_Y, save->pos_y);
		vmw_write(vmw_priv, SVGA_REG_DISPLAY_WIDTH, save->width);
		vmw_write(vmw_priv, SVGA_REG_DISPLAY_HEIGHT, save->height);
		vmw_write(vmw_priv, SVGA_REG_DISPLAY_ID, SVGA_ID_INVALID);
	}

	return 0;
}

bool vmw_kms_validate_mode_vram(struct vmw_private *dev_priv,
				uint32_t pitch,
				uint32_t height)
{
	return ((u64) pitch * (u64) height) < (u64)
		((dev_priv->active_display_unit == vmw_du_screen_target) ?
		 dev_priv->prim_bb_mem : dev_priv->vram_size);
}


/**
 * Function called by DRM code called with vbl_lock held.
 */
u32 vmw_get_vblank_counter(struct drm_device *dev, unsigned int pipe)
{
	return 0;
}

/**
 * Function called by DRM code called with vbl_lock held.
 */
int vmw_enable_vblank(struct drm_device *dev, unsigned int pipe)
{
	return -EINVAL;
}

/**
 * Function called by DRM code called with vbl_lock held.
 */
void vmw_disable_vblank(struct drm_device *dev, unsigned int pipe)
{
}


/*
 * Small shared kms functions.
 */

static int vmw_du_update_layout(struct vmw_private *dev_priv, unsigned num,
			 struct drm_vmw_rect *rects)
{
	struct drm_device *dev = dev_priv->dev;
	struct vmw_display_unit *du;
	struct drm_connector *con;

	mutex_lock(&dev->mode_config.mutex);

#if 0
	{
		unsigned int i;

		DRM_INFO("%s: new layout ", __func__);
		for (i = 0; i < num; i++)
			DRM_INFO("(%i, %i %ux%u) ", rects[i].x, rects[i].y,
				 rects[i].w, rects[i].h);
		DRM_INFO("\n");
	}
#endif

	list_for_each_entry(con, &dev->mode_config.connector_list, head) {
		du = vmw_connector_to_du(con);
		if (num > du->unit) {
			du->pref_width = rects[du->unit].w;
			du->pref_height = rects[du->unit].h;
			du->pref_active = true;
			du->gui_x = rects[du->unit].x;
			du->gui_y = rects[du->unit].y;
			drm_object_property_set_value
			  (&con->base, dev->mode_config.suggested_x_property,
			   du->gui_x);
			drm_object_property_set_value
			  (&con->base, dev->mode_config.suggested_y_property,
			   du->gui_y);
		} else {
			du->pref_width = 800;
			du->pref_height = 600;
			du->pref_active = false;
			drm_object_property_set_value
			  (&con->base, dev->mode_config.suggested_x_property,
			   0);
			drm_object_property_set_value
			  (&con->base, dev->mode_config.suggested_y_property,
			   0);
		}
		con->status = vmw_du_connector_detect(con, true);
	}

	mutex_unlock(&dev->mode_config.mutex);
	drm_sysfs_hotplug_event(dev);

	return 0;
}

int vmw_du_crtc_gamma_set(struct drm_crtc *crtc,
			  u16 *r, u16 *g, u16 *b,
			  uint32_t size,
			  struct drm_modeset_acquire_ctx *ctx)
{
	struct vmw_private *dev_priv = vmw_priv(crtc->dev);
	int i;

	for (i = 0; i < size; i++) {
		DRM_DEBUG("%d r/g/b = 0x%04x / 0x%04x / 0x%04x\n", i,
			  r[i], g[i], b[i]);
		vmw_write(dev_priv, SVGA_PALETTE_BASE + i * 3 + 0, r[i] >> 8);
		vmw_write(dev_priv, SVGA_PALETTE_BASE + i * 3 + 1, g[i] >> 8);
		vmw_write(dev_priv, SVGA_PALETTE_BASE + i * 3 + 2, b[i] >> 8);
	}

	return 0;
}

int vmw_du_connector_dpms(struct drm_connector *connector, int mode)
{
	return 0;
}

enum drm_connector_status
vmw_du_connector_detect(struct drm_connector *connector, bool force)
{
	uint32_t num_displays;
	struct drm_device *dev = connector->dev;
	struct vmw_private *dev_priv = vmw_priv(dev);
	struct vmw_display_unit *du = vmw_connector_to_du(connector);

	num_displays = vmw_read(dev_priv, SVGA_REG_NUM_DISPLAYS);

	return ((vmw_connector_to_du(connector)->unit < num_displays &&
		 du->pref_active) ?
		connector_status_connected : connector_status_disconnected);
}

static struct drm_display_mode vmw_kms_connector_builtin[] = {
	/* 640x480@60Hz */
	{ DRM_MODE("640x480", DRM_MODE_TYPE_DRIVER, 25175, 640, 656,
		   752, 800, 0, 480, 489, 492, 525, 0,
		   DRM_MODE_FLAG_NHSYNC | DRM_MODE_FLAG_NVSYNC) },
	/* 800x600@60Hz */
	{ DRM_MODE("800x600", DRM_MODE_TYPE_DRIVER, 40000, 800, 840,
		   968, 1056, 0, 600, 601, 605, 628, 0,
		   DRM_MODE_FLAG_PHSYNC | DRM_MODE_FLAG_PVSYNC) },
	/* 1024x768@60Hz */
	{ DRM_MODE("1024x768", DRM_MODE_TYPE_DRIVER, 65000, 1024, 1048,
		   1184, 1344, 0, 768, 771, 777, 806, 0,
		   DRM_MODE_FLAG_NHSYNC | DRM_MODE_FLAG_NVSYNC) },
	/* 1152x864@75Hz */
	{ DRM_MODE("1152x864", DRM_MODE_TYPE_DRIVER, 108000, 1152, 1216,
		   1344, 1600, 0, 864, 865, 868, 900, 0,
		   DRM_MODE_FLAG_PHSYNC | DRM_MODE_FLAG_PVSYNC) },
	/* 1280x768@60Hz */
	{ DRM_MODE("1280x768", DRM_MODE_TYPE_DRIVER, 79500, 1280, 1344,
		   1472, 1664, 0, 768, 771, 778, 798, 0,
		   DRM_MODE_FLAG_NHSYNC | DRM_MODE_FLAG_PVSYNC) },
	/* 1280x800@60Hz */
	{ DRM_MODE("1280x800", DRM_MODE_TYPE_DRIVER, 83500, 1280, 1352,
		   1480, 1680, 0, 800, 803, 809, 831, 0,
		   DRM_MODE_FLAG_PHSYNC | DRM_MODE_FLAG_NVSYNC) },
	/* 1280x960@60Hz */
	{ DRM_MODE("1280x960", DRM_MODE_TYPE_DRIVER, 108000, 1280, 1376,
		   1488, 1800, 0, 960, 961, 964, 1000, 0,
		   DRM_MODE_FLAG_PHSYNC | DRM_MODE_FLAG_PVSYNC) },
	/* 1280x1024@60Hz */
	{ DRM_MODE("1280x1024", DRM_MODE_TYPE_DRIVER, 108000, 1280, 1328,
		   1440, 1688, 0, 1024, 1025, 1028, 1066, 0,
		   DRM_MODE_FLAG_PHSYNC | DRM_MODE_FLAG_PVSYNC) },
	/* 1360x768@60Hz */
	{ DRM_MODE("1360x768", DRM_MODE_TYPE_DRIVER, 85500, 1360, 1424,
		   1536, 1792, 0, 768, 771, 777, 795, 0,
		   DRM_MODE_FLAG_PHSYNC | DRM_MODE_FLAG_PVSYNC) },
	/* 1440x1050@60Hz */
	{ DRM_MODE("1400x1050", DRM_MODE_TYPE_DRIVER, 121750, 1400, 1488,
		   1632, 1864, 0, 1050, 1053, 1057, 1089, 0,
		   DRM_MODE_FLAG_NHSYNC | DRM_MODE_FLAG_PVSYNC) },
	/* 1440x900@60Hz */
	{ DRM_MODE("1440x900", DRM_MODE_TYPE_DRIVER, 106500, 1440, 1520,
		   1672, 1904, 0, 900, 903, 909, 934, 0,
		   DRM_MODE_FLAG_NHSYNC | DRM_MODE_FLAG_PVSYNC) },
	/* 1600x1200@60Hz */
	{ DRM_MODE("1600x1200", DRM_MODE_TYPE_DRIVER, 162000, 1600, 1664,
		   1856, 2160, 0, 1200, 1201, 1204, 1250, 0,
		   DRM_MODE_FLAG_PHSYNC | DRM_MODE_FLAG_PVSYNC) },
	/* 1680x1050@60Hz */
	{ DRM_MODE("1680x1050", DRM_MODE_TYPE_DRIVER, 146250, 1680, 1784,
		   1960, 2240, 0, 1050, 1053, 1059, 1089, 0,
		   DRM_MODE_FLAG_NHSYNC | DRM_MODE_FLAG_PVSYNC) },
	/* 1792x1344@60Hz */
	{ DRM_MODE("1792x1344", DRM_MODE_TYPE_DRIVER, 204750, 1792, 1920,
		   2120, 2448, 0, 1344, 1345, 1348, 1394, 0,
		   DRM_MODE_FLAG_NHSYNC | DRM_MODE_FLAG_PVSYNC) },
	/* 1853x1392@60Hz */
	{ DRM_MODE("1856x1392", DRM_MODE_TYPE_DRIVER, 218250, 1856, 1952,
		   2176, 2528, 0, 1392, 1393, 1396, 1439, 0,
		   DRM_MODE_FLAG_NHSYNC | DRM_MODE_FLAG_PVSYNC) },
	/* 1920x1200@60Hz */
	{ DRM_MODE("1920x1200", DRM_MODE_TYPE_DRIVER, 193250, 1920, 2056,
		   2256, 2592, 0, 1200, 1203, 1209, 1245, 0,
		   DRM_MODE_FLAG_NHSYNC | DRM_MODE_FLAG_PVSYNC) },
	/* 1920x1440@60Hz */
	{ DRM_MODE("1920x1440", DRM_MODE_TYPE_DRIVER, 234000, 1920, 2048,
		   2256, 2600, 0, 1440, 1441, 1444, 1500, 0,
		   DRM_MODE_FLAG_NHSYNC | DRM_MODE_FLAG_PVSYNC) },
	/* 2560x1600@60Hz */
	{ DRM_MODE("2560x1600", DRM_MODE_TYPE_DRIVER, 348500, 2560, 2752,
		   3032, 3504, 0, 1600, 1603, 1609, 1658, 0,
		   DRM_MODE_FLAG_NHSYNC | DRM_MODE_FLAG_PVSYNC) },
	/* Terminate */
	{ DRM_MODE("", 0, 0, 0, 0, 0, 0, 0, 0, 0, 0, 0, 0, 0) },
};

/**
 * vmw_guess_mode_timing - Provide fake timings for a
 * 60Hz vrefresh mode.
 *
 * @mode - Pointer to a struct drm_display_mode with hdisplay and vdisplay
 * members filled in.
 */
void vmw_guess_mode_timing(struct drm_display_mode *mode)
{
	mode->hsync_start = mode->hdisplay + 50;
	mode->hsync_end = mode->hsync_start + 50;
	mode->htotal = mode->hsync_end + 50;

	mode->vsync_start = mode->vdisplay + 50;
	mode->vsync_end = mode->vsync_start + 50;
	mode->vtotal = mode->vsync_end + 50;

	mode->clock = (u32)mode->htotal * (u32)mode->vtotal / 100 * 6;
	mode->vrefresh = drm_mode_vrefresh(mode);
}


int vmw_du_connector_fill_modes(struct drm_connector *connector,
				uint32_t max_width, uint32_t max_height)
{
	struct vmw_display_unit *du = vmw_connector_to_du(connector);
	struct drm_device *dev = connector->dev;
	struct vmw_private *dev_priv = vmw_priv(dev);
	struct drm_display_mode *mode = NULL;
	struct drm_display_mode *bmode;
	struct drm_display_mode prefmode = { DRM_MODE("preferred",
		DRM_MODE_TYPE_DRIVER | DRM_MODE_TYPE_PREFERRED,
		0, 0, 0, 0, 0, 0, 0, 0, 0, 0, 0,
		DRM_MODE_FLAG_NHSYNC | DRM_MODE_FLAG_PVSYNC)
	};
	int i;
	u32 assumed_bpp = 4;

	if (dev_priv->assume_16bpp)
		assumed_bpp = 2;

	if (dev_priv->active_display_unit == vmw_du_screen_target) {
		max_width  = min(max_width,  dev_priv->stdu_max_width);
		max_width  = min(max_width,  dev_priv->texture_max_width);

		max_height = min(max_height, dev_priv->stdu_max_height);
		max_height = min(max_height, dev_priv->texture_max_height);
	}

	/* Add preferred mode */
	mode = drm_mode_duplicate(dev, &prefmode);
	if (!mode)
		return 0;
	mode->hdisplay = du->pref_width;
	mode->vdisplay = du->pref_height;
	vmw_guess_mode_timing(mode);

	if (vmw_kms_validate_mode_vram(dev_priv,
					mode->hdisplay * assumed_bpp,
					mode->vdisplay)) {
		drm_mode_probed_add(connector, mode);
	} else {
		drm_mode_destroy(dev, mode);
		mode = NULL;
	}

	if (du->pref_mode) {
		list_del_init(&du->pref_mode->head);
		drm_mode_destroy(dev, du->pref_mode);
	}

	/* mode might be null here, this is intended */
	du->pref_mode = mode;

	for (i = 0; vmw_kms_connector_builtin[i].type != 0; i++) {
		bmode = &vmw_kms_connector_builtin[i];
		if (bmode->hdisplay > max_width ||
		    bmode->vdisplay > max_height)
			continue;

		if (!vmw_kms_validate_mode_vram(dev_priv,
						bmode->hdisplay * assumed_bpp,
						bmode->vdisplay))
			continue;

		mode = drm_mode_duplicate(dev, bmode);
		if (!mode)
			return 0;
		mode->vrefresh = drm_mode_vrefresh(mode);

		drm_mode_probed_add(connector, mode);
	}

	drm_mode_connector_list_update(connector);
	/* Move the prefered mode first, help apps pick the right mode. */
	drm_mode_sort(&connector->modes);

	return 1;
}

int vmw_du_connector_set_property(struct drm_connector *connector,
				  struct drm_property *property,
				  uint64_t val)
{
	struct vmw_display_unit *du = vmw_connector_to_du(connector);
	struct vmw_private *dev_priv = vmw_priv(connector->dev);

	if (property == dev_priv->implicit_placement_property)
		du->is_implicit = val;

	return 0;
}



/**
 * vmw_du_connector_atomic_set_property - Atomic version of get property
 *
 * @crtc - crtc the property is associated with
 *
 * Returns:
 * Zero on success, negative errno on failure.
 */
int
vmw_du_connector_atomic_set_property(struct drm_connector *connector,
				     struct drm_connector_state *state,
				     struct drm_property *property,
				     uint64_t val)
{
	struct vmw_private *dev_priv = vmw_priv(connector->dev);
	struct vmw_connector_state *vcs = vmw_connector_state_to_vcs(state);
	struct vmw_display_unit *du = vmw_connector_to_du(connector);


	if (property == dev_priv->implicit_placement_property) {
		vcs->is_implicit = val;

		/*
		 * We should really be doing a drm_atomic_commit() to
		 * commit the new state, but since this doesn't cause
		 * an immedate state change, this is probably ok
		 */
		du->is_implicit = vcs->is_implicit;
	} else {
		return -EINVAL;
	}

	return 0;
}


/**
 * vmw_du_connector_atomic_get_property - Atomic version of get property
 *
 * @connector - connector the property is associated with
 *
 * Returns:
 * Zero on success, negative errno on failure.
 */
int
vmw_du_connector_atomic_get_property(struct drm_connector *connector,
				     const struct drm_connector_state *state,
				     struct drm_property *property,
				     uint64_t *val)
{
	struct vmw_private *dev_priv = vmw_priv(connector->dev);
	struct vmw_connector_state *vcs = vmw_connector_state_to_vcs(state);

	if (property == dev_priv->implicit_placement_property)
		*val = vcs->is_implicit;
	else {
		DRM_ERROR("Invalid Property %s\n", property->name);
		return -EINVAL;
	}

	return 0;
}


int vmw_kms_update_layout_ioctl(struct drm_device *dev, void *data,
				struct drm_file *file_priv)
{
	struct vmw_private *dev_priv = vmw_priv(dev);
	struct drm_vmw_update_layout_arg *arg =
		(struct drm_vmw_update_layout_arg *)data;
	void __user *user_rects;
	struct drm_vmw_rect *rects;
	unsigned rects_size;
	int ret;
	int i;
	u64 total_pixels = 0;
	struct drm_mode_config *mode_config = &dev->mode_config;
	struct drm_vmw_rect bounding_box = {0};

	if (!arg->num_outputs) {
		struct drm_vmw_rect def_rect = {0, 0, 800, 600};
		vmw_du_update_layout(dev_priv, 1, &def_rect);
		return 0;
	}

	rects_size = arg->num_outputs * sizeof(struct drm_vmw_rect);
	rects = kcalloc(arg->num_outputs, sizeof(struct drm_vmw_rect),
			GFP_KERNEL);
	if (unlikely(!rects))
		return -ENOMEM;

	user_rects = (void __user *)(unsigned long)arg->rects;
	ret = copy_from_user(rects, user_rects, rects_size);
	if (unlikely(ret != 0)) {
		DRM_ERROR("Failed to get rects.\n");
		ret = -EFAULT;
		goto out_free;
	}

	for (i = 0; i < arg->num_outputs; ++i) {
		if (rects[i].x < 0 ||
		    rects[i].y < 0 ||
		    rects[i].x + rects[i].w > mode_config->max_width ||
		    rects[i].y + rects[i].h > mode_config->max_height) {
			DRM_ERROR("Invalid GUI layout.\n");
			ret = -EINVAL;
			goto out_free;
		}

		/*
		 * bounding_box.w and bunding_box.h are used as
		 * lower-right coordinates
		 */
		if (rects[i].x + rects[i].w > bounding_box.w)
			bounding_box.w = rects[i].x + rects[i].w;

		if (rects[i].y + rects[i].h > bounding_box.h)
			bounding_box.h = rects[i].y + rects[i].h;

		total_pixels += (u64) rects[i].w * (u64) rects[i].h;
	}

	if (dev_priv->active_display_unit == vmw_du_screen_target) {
		/*
		 * For Screen Targets, the limits for a toplogy are:
		 *	1. Bounding box (assuming 32bpp) must be < prim_bb_mem
		 *      2. Total pixels (assuming 32bpp) must be < prim_bb_mem
		 */
		u64 bb_mem    = (u64) bounding_box.w * bounding_box.h * 4;
		u64 pixel_mem = total_pixels * 4;

		if (bb_mem > dev_priv->prim_bb_mem) {
			DRM_ERROR("Topology is beyond supported limits.\n");
			ret = -EINVAL;
			goto out_free;
		}

		if (pixel_mem > dev_priv->prim_bb_mem) {
			DRM_ERROR("Combined output size too large\n");
			ret = -EINVAL;
			goto out_free;
		}
	}

	vmw_du_update_layout(dev_priv, arg->num_outputs, rects);

out_free:
	kfree(rects);
	return ret;
}

/**
 * vmw_kms_helper_dirty - Helper to build commands and perform actions based
 * on a set of cliprects and a set of display units.
 *
 * @dev_priv: Pointer to a device private structure.
 * @framebuffer: Pointer to the framebuffer on which to perform the actions.
 * @clips: A set of struct drm_clip_rect. Either this os @vclips must be NULL.
 * Cliprects are given in framebuffer coordinates.
 * @vclips: A set of struct drm_vmw_rect cliprects. Either this or @clips must
 * be NULL. Cliprects are given in source coordinates.
 * @dest_x: X coordinate offset for the crtc / destination clip rects.
 * @dest_y: Y coordinate offset for the crtc / destination clip rects.
 * @num_clips: Number of cliprects in the @clips or @vclips array.
 * @increment: Integer with which to increment the clip counter when looping.
 * Used to skip a predetermined number of clip rects.
 * @dirty: Closure structure. See the description of struct vmw_kms_dirty.
 */
int vmw_kms_helper_dirty(struct vmw_private *dev_priv,
			 struct vmw_framebuffer *framebuffer,
			 const struct drm_clip_rect *clips,
			 const struct drm_vmw_rect *vclips,
			 s32 dest_x, s32 dest_y,
			 int num_clips,
			 int increment,
			 struct vmw_kms_dirty *dirty)
{
	struct vmw_display_unit *units[VMWGFX_NUM_DISPLAY_UNITS];
	struct drm_crtc *crtc;
	u32 num_units = 0;
	u32 i, k;

	dirty->dev_priv = dev_priv;

	/* If crtc is passed, no need to iterate over other display units */
	if (dirty->crtc) {
		units[num_units++] = vmw_crtc_to_du(dirty->crtc);
	} else {
		list_for_each_entry(crtc, &dev_priv->dev->mode_config.crtc_list,
				    head) {
			if (crtc->primary->fb != &framebuffer->base)
				continue;
			units[num_units++] = vmw_crtc_to_du(crtc);
		}
	}

	for (k = 0; k < num_units; k++) {
		struct vmw_display_unit *unit = units[k];
		s32 crtc_x = unit->crtc.x;
		s32 crtc_y = unit->crtc.y;
		s32 crtc_width = unit->crtc.mode.hdisplay;
		s32 crtc_height = unit->crtc.mode.vdisplay;
		const struct drm_clip_rect *clips_ptr = clips;
		const struct drm_vmw_rect *vclips_ptr = vclips;

		dirty->unit = unit;
		if (dirty->fifo_reserve_size > 0) {
			dirty->cmd = vmw_fifo_reserve(dev_priv,
						      dirty->fifo_reserve_size);
			if (!dirty->cmd) {
				DRM_ERROR("Couldn't reserve fifo space "
					  "for dirty blits.\n");
				return -ENOMEM;
			}
			memset(dirty->cmd, 0, dirty->fifo_reserve_size);
		}
		dirty->num_hits = 0;
		for (i = 0; i < num_clips; i++, clips_ptr += increment,
		       vclips_ptr += increment) {
			s32 clip_left;
			s32 clip_top;

			/*
			 * Select clip array type. Note that integer type
			 * in @clips is unsigned short, whereas in @vclips
			 * it's 32-bit.
			 */
			if (clips) {
				dirty->fb_x = (s32) clips_ptr->x1;
				dirty->fb_y = (s32) clips_ptr->y1;
				dirty->unit_x2 = (s32) clips_ptr->x2 + dest_x -
					crtc_x;
				dirty->unit_y2 = (s32) clips_ptr->y2 + dest_y -
					crtc_y;
			} else {
				dirty->fb_x = vclips_ptr->x;
				dirty->fb_y = vclips_ptr->y;
				dirty->unit_x2 = dirty->fb_x + vclips_ptr->w +
					dest_x - crtc_x;
				dirty->unit_y2 = dirty->fb_y + vclips_ptr->h +
					dest_y - crtc_y;
			}

			dirty->unit_x1 = dirty->fb_x + dest_x - crtc_x;
			dirty->unit_y1 = dirty->fb_y + dest_y - crtc_y;

			/* Skip this clip if it's outside the crtc region */
			if (dirty->unit_x1 >= crtc_width ||
			    dirty->unit_y1 >= crtc_height ||
			    dirty->unit_x2 <= 0 || dirty->unit_y2 <= 0)
				continue;

			/* Clip right and bottom to crtc limits */
			dirty->unit_x2 = min_t(s32, dirty->unit_x2,
					       crtc_width);
			dirty->unit_y2 = min_t(s32, dirty->unit_y2,
					       crtc_height);

			/* Clip left and top to crtc limits */
			clip_left = min_t(s32, dirty->unit_x1, 0);
			clip_top = min_t(s32, dirty->unit_y1, 0);
			dirty->unit_x1 -= clip_left;
			dirty->unit_y1 -= clip_top;
			dirty->fb_x -= clip_left;
			dirty->fb_y -= clip_top;

			dirty->clip(dirty);
		}

		dirty->fifo_commit(dirty);
	}

	return 0;
}

/**
 * vmw_kms_helper_buffer_prepare - Reserve and validate a buffer object before
 * command submission.
 *
 * @dev_priv. Pointer to a device private structure.
 * @buf: The buffer object
 * @interruptible: Whether to perform waits as interruptible.
 * @validate_as_mob: Whether the buffer should be validated as a MOB. If false,
 * The buffer will be validated as a GMR. Already pinned buffers will not be
 * validated.
 *
 * Returns 0 on success, negative error code on failure, -ERESTARTSYS if
 * interrupted by a signal.
 */
int vmw_kms_helper_buffer_prepare(struct vmw_private *dev_priv,
				  struct vmw_dma_buffer *buf,
				  bool interruptible,
				  bool validate_as_mob,
				  bool for_cpu_blit)
{
	struct ttm_operation_ctx ctx = {
		.interruptible = interruptible,
		.no_wait_gpu = false};
	struct ttm_buffer_object *bo = &buf->base;
	int ret;

	ttm_bo_reserve(bo, false, false, NULL);
	if (for_cpu_blit)
		ret = ttm_bo_validate(bo, &vmw_nonfixed_placement, &ctx);
	else
		ret = vmw_validate_single_buffer(dev_priv, bo, interruptible,
						 validate_as_mob);
	if (ret)
		ttm_bo_unreserve(bo);

	return ret;
}

/**
 * vmw_kms_helper_buffer_revert - Undo the actions of
 * vmw_kms_helper_buffer_prepare.
 *
 * @res: Pointer to the buffer object.
 *
 * Helper to be used if an error forces the caller to undo the actions of
 * vmw_kms_helper_buffer_prepare.
 */
void vmw_kms_helper_buffer_revert(struct vmw_dma_buffer *buf)
{
	if (buf)
		ttm_bo_unreserve(&buf->base);
}

/**
 * vmw_kms_helper_buffer_finish - Unreserve and fence a buffer object after
 * kms command submission.
 *
 * @dev_priv: Pointer to a device private structure.
 * @file_priv: Pointer to a struct drm_file representing the caller's
 * connection. Must be set to NULL if @user_fence_rep is NULL, and conversely
 * if non-NULL, @user_fence_rep must be non-NULL.
 * @buf: The buffer object.
 * @out_fence:  Optional pointer to a fence pointer. If non-NULL, a
 * ref-counted fence pointer is returned here.
 * @user_fence_rep: Optional pointer to a user-space provided struct
 * drm_vmw_fence_rep. If provided, @file_priv must also be provided and the
 * function copies fence data to user-space in a fail-safe manner.
 */
void vmw_kms_helper_buffer_finish(struct vmw_private *dev_priv,
				  struct drm_file *file_priv,
				  struct vmw_dma_buffer *buf,
				  struct vmw_fence_obj **out_fence,
				  struct drm_vmw_fence_rep __user *
				  user_fence_rep)
{
	struct vmw_fence_obj *fence;
	uint32_t handle;
	int ret;

	ret = vmw_execbuf_fence_commands(file_priv, dev_priv, &fence,
					 file_priv ? &handle : NULL);
	if (buf)
		vmw_fence_single_bo(&buf->base, fence);
	if (file_priv)
		vmw_execbuf_copy_fence_user(dev_priv, vmw_fpriv(file_priv),
					    ret, user_fence_rep, fence,
					    handle, -1, NULL);
	if (out_fence)
		*out_fence = fence;
	else
		vmw_fence_obj_unreference(&fence);

	vmw_kms_helper_buffer_revert(buf);
}


/**
 * vmw_kms_helper_resource_revert - Undo the actions of
 * vmw_kms_helper_resource_prepare.
 *
 * @res: Pointer to the resource. Typically a surface.
 *
 * Helper to be used if an error forces the caller to undo the actions of
 * vmw_kms_helper_resource_prepare.
 */
void vmw_kms_helper_resource_revert(struct vmw_validation_ctx *ctx)
{
	struct vmw_resource *res = ctx->res;

	vmw_kms_helper_buffer_revert(ctx->buf);
	vmw_dmabuf_unreference(&ctx->buf);
	vmw_resource_unreserve(res, false, NULL, 0);
	mutex_unlock(&res->dev_priv->cmdbuf_mutex);
}

/**
 * vmw_kms_helper_resource_prepare - Reserve and validate a resource before
 * command submission.
 *
 * @res: Pointer to the resource. Typically a surface.
 * @interruptible: Whether to perform waits as interruptible.
 *
 * Reserves and validates also the backup buffer if a guest-backed resource.
 * Returns 0 on success, negative error code on failure. -ERESTARTSYS if
 * interrupted by a signal.
 */
int vmw_kms_helper_resource_prepare(struct vmw_resource *res,
				    bool interruptible,
				    struct vmw_validation_ctx *ctx)
{
	int ret = 0;

	ctx->buf = NULL;
	ctx->res = res;

	if (interruptible)
		ret = mutex_lock_interruptible(&res->dev_priv->cmdbuf_mutex);
	else
		mutex_lock(&res->dev_priv->cmdbuf_mutex);

	if (unlikely(ret != 0))
		return -ERESTARTSYS;

	ret = vmw_resource_reserve(res, interruptible, false);
	if (ret)
		goto out_unlock;

	if (res->backup) {
		ret = vmw_kms_helper_buffer_prepare(res->dev_priv, res->backup,
						    interruptible,
						    res->dev_priv->has_mob,
						    false);
		if (ret)
			goto out_unreserve;

		ctx->buf = vmw_dmabuf_reference(res->backup);
	}
	ret = vmw_resource_validate(res);
	if (ret)
		goto out_revert;
	return 0;

out_revert:
	vmw_kms_helper_buffer_revert(ctx->buf);
out_unreserve:
	vmw_resource_unreserve(res, false, NULL, 0);
out_unlock:
	mutex_unlock(&res->dev_priv->cmdbuf_mutex);
	return ret;
}

/**
 * vmw_kms_helper_resource_finish - Unreserve and fence a resource after
 * kms command submission.
 *
 * @res: Pointer to the resource. Typically a surface.
 * @out_fence: Optional pointer to a fence pointer. If non-NULL, a
 * ref-counted fence pointer is returned here.
 */
void vmw_kms_helper_resource_finish(struct vmw_validation_ctx *ctx,
				    struct vmw_fence_obj **out_fence)
{
	struct vmw_resource *res = ctx->res;

	if (ctx->buf || out_fence)
		vmw_kms_helper_buffer_finish(res->dev_priv, NULL, ctx->buf,
					     out_fence, NULL);

	vmw_resource_unreserve(res, false, NULL, 0);
	mutex_unlock(&res->dev_priv->cmdbuf_mutex);
}

/**
 * vmw_kms_update_proxy - Helper function to update a proxy surface from
 * its backing MOB.
 *
 * @res: Pointer to the surface resource
 * @clips: Clip rects in framebuffer (surface) space.
 * @num_clips: Number of clips in @clips.
 * @increment: Integer with which to increment the clip counter when looping.
 * Used to skip a predetermined number of clip rects.
 *
 * This function makes sure the proxy surface is updated from its backing MOB
 * using the region given by @clips. The surface resource @res and its backing
 * MOB needs to be reserved and validated on call.
 */
int vmw_kms_update_proxy(struct vmw_resource *res,
			 const struct drm_clip_rect *clips,
			 unsigned num_clips,
			 int increment)
{
	struct vmw_private *dev_priv = res->dev_priv;
	struct drm_vmw_size *size = &vmw_res_to_srf(res)->base_size;
	struct {
		SVGA3dCmdHeader header;
		SVGA3dCmdUpdateGBImage body;
	} *cmd;
	SVGA3dBox *box;
	size_t copy_size = 0;
	int i;

	if (!clips)
		return 0;

	cmd = vmw_fifo_reserve(dev_priv, sizeof(*cmd) * num_clips);
	if (!cmd) {
		DRM_ERROR("Couldn't reserve fifo space for proxy surface "
			  "update.\n");
		return -ENOMEM;
	}

	for (i = 0; i < num_clips; ++i, clips += increment, ++cmd) {
		box = &cmd->body.box;

		cmd->header.id = SVGA_3D_CMD_UPDATE_GB_IMAGE;
		cmd->header.size = sizeof(cmd->body);
		cmd->body.image.sid = res->id;
		cmd->body.image.face = 0;
		cmd->body.image.mipmap = 0;

		if (clips->x1 > size->width || clips->x2 > size->width ||
		    clips->y1 > size->height || clips->y2 > size->height) {
			DRM_ERROR("Invalid clips outsize of framebuffer.\n");
			return -EINVAL;
		}

		box->x = clips->x1;
		box->y = clips->y1;
		box->z = 0;
		box->w = clips->x2 - clips->x1;
		box->h = clips->y2 - clips->y1;
		box->d = 1;

		copy_size += sizeof(*cmd);
	}

	vmw_fifo_commit(dev_priv, copy_size);

	return 0;
}

int vmw_kms_fbdev_init_data(struct vmw_private *dev_priv,
			    unsigned unit,
			    u32 max_width,
			    u32 max_height,
			    struct drm_connector **p_con,
			    struct drm_crtc **p_crtc,
			    struct drm_display_mode **p_mode)
{
	struct drm_connector *con;
	struct vmw_display_unit *du;
	struct drm_display_mode *mode;
	int i = 0;

	list_for_each_entry(con, &dev_priv->dev->mode_config.connector_list,
			    head) {
		if (i == unit)
			break;

		++i;
	}

	if (i != unit) {
		DRM_ERROR("Could not find initial display unit.\n");
		return -EINVAL;
	}

	if (list_empty(&con->modes))
		(void) vmw_du_connector_fill_modes(con, max_width, max_height);

	if (list_empty(&con->modes)) {
		DRM_ERROR("Could not find initial display mode.\n");
		return -EINVAL;
	}

	du = vmw_connector_to_du(con);
	*p_con = con;
	*p_crtc = &du->crtc;

	list_for_each_entry(mode, &con->modes, head) {
		if (mode->type & DRM_MODE_TYPE_PREFERRED)
			break;
	}

	if (mode->type & DRM_MODE_TYPE_PREFERRED)
		*p_mode = mode;
	else {
		WARN_ONCE(true, "Could not find initial preferred mode.\n");
		*p_mode = list_first_entry(&con->modes,
					   struct drm_display_mode,
					   head);
	}

	return 0;
}

/**
 * vmw_kms_del_active - unregister a crtc binding to the implicit framebuffer
 *
 * @dev_priv: Pointer to a device private struct.
 * @du: The display unit of the crtc.
 */
void vmw_kms_del_active(struct vmw_private *dev_priv,
			struct vmw_display_unit *du)
{
	mutex_lock(&dev_priv->global_kms_state_mutex);
	if (du->active_implicit) {
		if (--(dev_priv->num_implicit) == 0)
			dev_priv->implicit_fb = NULL;
		du->active_implicit = false;
	}
	mutex_unlock(&dev_priv->global_kms_state_mutex);
}

/**
 * vmw_kms_add_active - register a crtc binding to an implicit framebuffer
 *
 * @vmw_priv: Pointer to a device private struct.
 * @du: The display unit of the crtc.
 * @vfb: The implicit framebuffer
 *
 * Registers a binding to an implicit framebuffer.
 */
void vmw_kms_add_active(struct vmw_private *dev_priv,
			struct vmw_display_unit *du,
			struct vmw_framebuffer *vfb)
{
	mutex_lock(&dev_priv->global_kms_state_mutex);
	WARN_ON_ONCE(!dev_priv->num_implicit && dev_priv->implicit_fb);

	if (!du->active_implicit && du->is_implicit) {
		dev_priv->implicit_fb = vfb;
		du->active_implicit = true;
		dev_priv->num_implicit++;
	}
	mutex_unlock(&dev_priv->global_kms_state_mutex);
}

/**
 * vmw_kms_screen_object_flippable - Check whether we can page-flip a crtc.
 *
 * @dev_priv: Pointer to device-private struct.
 * @crtc: The crtc we want to flip.
 *
 * Returns true or false depending whether it's OK to flip this crtc
 * based on the criterion that we must not have more than one implicit
 * frame-buffer at any one time.
 */
bool vmw_kms_crtc_flippable(struct vmw_private *dev_priv,
			    struct drm_crtc *crtc)
{
	struct vmw_display_unit *du = vmw_crtc_to_du(crtc);
	bool ret;

	mutex_lock(&dev_priv->global_kms_state_mutex);
	ret = !du->is_implicit || dev_priv->num_implicit == 1;
	mutex_unlock(&dev_priv->global_kms_state_mutex);

	return ret;
}

/**
 * vmw_kms_update_implicit_fb - Update the implicit fb.
 *
 * @dev_priv: Pointer to device-private struct.
 * @crtc: The crtc the new implicit frame-buffer is bound to.
 */
void vmw_kms_update_implicit_fb(struct vmw_private *dev_priv,
				struct drm_crtc *crtc)
{
	struct vmw_display_unit *du = vmw_crtc_to_du(crtc);
	struct vmw_framebuffer *vfb;

	mutex_lock(&dev_priv->global_kms_state_mutex);

	if (!du->is_implicit)
		goto out_unlock;

	vfb = vmw_framebuffer_to_vfb(crtc->primary->fb);
	WARN_ON_ONCE(dev_priv->num_implicit != 1 &&
		     dev_priv->implicit_fb != vfb);

	dev_priv->implicit_fb = vfb;
out_unlock:
	mutex_unlock(&dev_priv->global_kms_state_mutex);
}

/**
 * vmw_kms_create_implicit_placement_proparty - Set up the implicit placement
 * property.
 *
 * @dev_priv: Pointer to a device private struct.
 * @immutable: Whether the property is immutable.
 *
 * Sets up the implicit placement property unless it's already set up.
 */
void
vmw_kms_create_implicit_placement_property(struct vmw_private *dev_priv,
					   bool immutable)
{
	if (dev_priv->implicit_placement_property)
		return;

	dev_priv->implicit_placement_property =
		drm_property_create_range(dev_priv->dev,
					  immutable ?
					  DRM_MODE_PROP_IMMUTABLE : 0,
					  "implicit_placement", 0, 1);

}


/**
 * vmw_kms_set_config - Wrapper around drm_atomic_helper_set_config
 *
 * @set: The configuration to set.
 *
 * The vmwgfx Xorg driver doesn't assign the mode::type member, which
 * when drm_mode_set_crtcinfo is called as part of the configuration setting
 * causes it to return incorrect crtc dimensions causing severe problems in
 * the vmwgfx modesetting. So explicitly clear that member before calling
 * into drm_atomic_helper_set_config.
 */
int vmw_kms_set_config(struct drm_mode_set *set,
		       struct drm_modeset_acquire_ctx *ctx)
{
	if (set && set->mode)
		set->mode->type = 0;

	return drm_atomic_helper_set_config(set, ctx);
}


/**
<<<<<<< HEAD
 * vmw_kms_suspend - Save modesetting state and turn modesetting off.
 *
 * @dev: Pointer to the drm device
 * Return: 0 on success. Negative error code on failure.
 */
int vmw_kms_suspend(struct drm_device *dev)
{
	struct vmw_private *dev_priv = vmw_priv(dev);

	dev_priv->suspend_state = drm_atomic_helper_suspend(dev);
	if (IS_ERR(dev_priv->suspend_state)) {
		int ret = PTR_ERR(dev_priv->suspend_state);

		DRM_ERROR("Failed kms suspend: %d\n", ret);
		dev_priv->suspend_state = NULL;

		return ret;
	}

	return 0;
}


/**
 * vmw_kms_resume - Re-enable modesetting and restore state
 *
 * @dev: Pointer to the drm device
 * Return: 0 on success. Negative error code on failure.
 *
 * State is resumed from a previous vmw_kms_suspend(). It's illegal
 * to call this function without a previous vmw_kms_suspend().
 */
int vmw_kms_resume(struct drm_device *dev)
{
	struct vmw_private *dev_priv = vmw_priv(dev);
	int ret;

	if (WARN_ON(!dev_priv->suspend_state))
		return 0;

	ret = drm_atomic_helper_resume(dev, dev_priv->suspend_state);
	dev_priv->suspend_state = NULL;

	return ret;
=======
 * vmw_kms_lost_device - Notify kms that modesetting capabilities will be lost
 *
 * @dev: Pointer to the drm device
 */
void vmw_kms_lost_device(struct drm_device *dev)
{
	drm_atomic_helper_shutdown(dev);
>>>>>>> 3eb2ce82
}<|MERGE_RESOLUTION|>--- conflicted
+++ resolved
@@ -2861,7 +2861,6 @@
 
 
 /**
-<<<<<<< HEAD
  * vmw_kms_suspend - Save modesetting state and turn modesetting off.
  *
  * @dev: Pointer to the drm device
@@ -2906,7 +2905,9 @@
 	dev_priv->suspend_state = NULL;
 
 	return ret;
-=======
+}
+
+/**
  * vmw_kms_lost_device - Notify kms that modesetting capabilities will be lost
  *
  * @dev: Pointer to the drm device
@@ -2914,5 +2915,4 @@
 void vmw_kms_lost_device(struct drm_device *dev)
 {
 	drm_atomic_helper_shutdown(dev);
->>>>>>> 3eb2ce82
 }