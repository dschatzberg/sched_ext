// SPDX-License-Identifier: LGPL-2.1
/*
 *
 *   Copyright (C) International Business Machines  Corp., 2002,2011
 *   Author(s): Steve French (sfrench@us.ibm.com)
 *
 */
#include <linux/fs.h>
#include <linux/net.h>
#include <linux/string.h>
#include <linux/sched/mm.h>
#include <linux/sched/signal.h>
#include <linux/list.h>
#include <linux/wait.h>
#include <linux/slab.h>
#include <linux/pagemap.h>
#include <linux/ctype.h>
#include <linux/utsname.h>
#include <linux/mempool.h>
#include <linux/delay.h>
#include <linux/completion.h>
#include <linux/kthread.h>
#include <linux/pagevec.h>
#include <linux/freezer.h>
#include <linux/namei.h>
#include <linux/uuid.h>
#include <linux/uaccess.h>
#include <asm/processor.h>
#include <linux/inet.h>
#include <linux/module.h>
#include <keys/user-type.h>
#include <net/ipv6.h>
#include <linux/parser.h>
#include <linux/bvec.h>
#include "cifspdu.h"
#include "cifsglob.h"
#include "cifsproto.h"
#include "cifs_unicode.h"
#include "cifs_debug.h"
#include "cifs_fs_sb.h"
#include "ntlmssp.h"
#include "nterr.h"
#include "rfc1002pdu.h"
#include "fscache.h"
#include "smb2proto.h"
#include "smbdirect.h"
#include "dns_resolve.h"
#ifdef CONFIG_CIFS_DFS_UPCALL
#include "dfs_cache.h"
#endif
#include "fs_context.h"
#include "cifs_swn.h"

extern mempool_t *cifs_req_poolp;
extern bool disable_legacy_dialects;

/* FIXME: should these be tunable? */
#define TLINK_ERROR_EXPIRE	(1 * HZ)
#define TLINK_IDLE_EXPIRE	(600 * HZ)

/* Drop the connection to not overload the server */
#define NUM_STATUS_IO_TIMEOUT   5

struct mount_ctx {
	struct cifs_sb_info *cifs_sb;
	struct smb3_fs_context *fs_ctx;
	unsigned int xid;
	struct TCP_Server_Info *server;
	struct cifs_ses *ses;
	struct cifs_tcon *tcon;
#ifdef CONFIG_CIFS_DFS_UPCALL
	struct cifs_ses *root_ses;
	uuid_t mount_id;
	char *origin_fullpath, *leaf_fullpath;
#endif
};

static int ip_connect(struct TCP_Server_Info *server);
static int generic_ip_connect(struct TCP_Server_Info *server);
static void tlink_rb_insert(struct rb_root *root, struct tcon_link *new_tlink);
static void cifs_prune_tlinks(struct work_struct *work);

/*
 * Resolve hostname and set ip addr in tcp ses. Useful for hostnames that may
 * get their ip addresses changed at some point.
 *
 * This should be called with server->srv_mutex held.
 */
static int reconn_set_ipaddr_from_hostname(struct TCP_Server_Info *server)
{
	int rc;
	int len;
	char *unc, *ipaddr = NULL;
	time64_t expiry, now;
	unsigned long ttl = SMB_DNS_RESOLVE_INTERVAL_DEFAULT;

	if (!server->hostname)
		return -EINVAL;

	len = strlen(server->hostname) + 3;

	unc = kmalloc(len, GFP_KERNEL);
	if (!unc) {
		cifs_dbg(FYI, "%s: failed to create UNC path\n", __func__);
		return -ENOMEM;
	}
	scnprintf(unc, len, "\\\\%s", server->hostname);

	rc = dns_resolve_server_name_to_ip(unc, &ipaddr, &expiry);
	kfree(unc);

	if (rc < 0) {
		cifs_dbg(FYI, "%s: failed to resolve server part of %s to IP: %d\n",
			 __func__, server->hostname, rc);
		goto requeue_resolve;
	}

	spin_lock(&cifs_tcp_ses_lock);
	rc = cifs_convert_address((struct sockaddr *)&server->dstaddr, ipaddr,
				  strlen(ipaddr));
	spin_unlock(&cifs_tcp_ses_lock);
	kfree(ipaddr);

	/* rc == 1 means success here */
	if (rc) {
		now = ktime_get_real_seconds();
		if (expiry && expiry > now)
			/*
			 * To make sure we don't use the cached entry, retry 1s
			 * after expiry.
			 */
			ttl = max_t(unsigned long, expiry - now, SMB_DNS_RESOLVE_INTERVAL_MIN) + 1;
	}
	rc = !rc ? -1 : 0;

requeue_resolve:
	cifs_dbg(FYI, "%s: next dns resolution scheduled for %lu seconds in the future\n",
		 __func__, ttl);
	mod_delayed_work(cifsiod_wq, &server->resolve, (ttl * HZ));

	return rc;
}


static void cifs_resolve_server(struct work_struct *work)
{
	int rc;
	struct TCP_Server_Info *server = container_of(work,
					struct TCP_Server_Info, resolve.work);

	mutex_lock(&server->srv_mutex);

	/*
	 * Resolve the hostname again to make sure that IP address is up-to-date.
	 */
	rc = reconn_set_ipaddr_from_hostname(server);
	if (rc) {
		cifs_dbg(FYI, "%s: failed to resolve hostname: %d\n",
				__func__, rc);
	}

	mutex_unlock(&server->srv_mutex);
}

/*
 * Mark all sessions and tcons for reconnect.
 *
 * @server needs to be previously set to CifsNeedReconnect.
 *
 */
<<<<<<< HEAD
static void
=======
void
>>>>>>> ed9f4f96
cifs_mark_tcp_ses_conns_for_reconnect(struct TCP_Server_Info *server,
				      bool mark_smb_session)
{
	struct TCP_Server_Info *pserver;
	struct cifs_ses *ses;
	struct cifs_tcon *tcon;
<<<<<<< HEAD
	struct mid_q_entry *mid, *nmid;
	struct list_head retry_list;

	server->maxBuf = 0;
	server->max_read = 0;
=======
>>>>>>> ed9f4f96

	/*
	 * before reconnecting the tcp session, mark the smb session (uid) and the tid bad so they
	 * are not used until reconnected.
	 */
	cifs_dbg(FYI, "%s: marking necessary sessions and tcons for reconnect\n", __func__);

	/* If server is a channel, select the primary channel */
	pserver = CIFS_SERVER_IS_CHAN(server) ? server->primary_server : server;


	spin_lock(&cifs_tcp_ses_lock);
	list_for_each_entry(ses, &pserver->smb_ses_list, smb_ses_list) {
		spin_lock(&ses->chan_lock);
		if (!mark_smb_session && cifs_chan_needs_reconnect(ses, server))
			goto next_session;

<<<<<<< HEAD
		cifs_chan_set_need_reconnect(ses, server);
=======
		if (mark_smb_session)
			CIFS_SET_ALL_CHANS_NEED_RECONNECT(ses);
		else
			cifs_chan_set_need_reconnect(ses, server);
>>>>>>> ed9f4f96

		/* If all channels need reconnect, then tcon needs reconnect */
		if (!mark_smb_session && !CIFS_ALL_CHANS_NEED_RECONNECT(ses))
			goto next_session;

		ses->status = CifsNeedReconnect;

		list_for_each_entry(tcon, &ses->tcon_list, tcon_list) {
			tcon->need_reconnect = true;
			tcon->tidStatus = CifsNeedReconnect;
		}
		if (ses->tcon_ipc)
			ses->tcon_ipc->need_reconnect = true;

next_session:
		spin_unlock(&ses->chan_lock);
	}
	spin_unlock(&cifs_tcp_ses_lock);
}

static void
cifs_abort_connection(struct TCP_Server_Info *server)
{
	struct mid_q_entry *mid, *nmid;
	struct list_head retry_list;

	server->maxBuf = 0;
	server->max_read = 0;

	/*
	 * before reconnecting the tcp session, mark the smb session (uid)
	 * and the tid bad so they are not used until reconnected
	 */
	cifs_dbg(FYI, "%s: marking sessions and tcons for reconnect and tearing down socket\n",
		 __func__);
	/* do not want to be sending data on a socket we are freeing */
	mutex_lock(&server->srv_mutex);
	if (server->ssocket) {
		cifs_dbg(FYI, "State: 0x%x Flags: 0x%lx\n", server->ssocket->state,
			 server->ssocket->flags);
		kernel_sock_shutdown(server->ssocket, SHUT_WR);
		cifs_dbg(FYI, "Post shutdown state: 0x%x Flags: 0x%lx\n", server->ssocket->state,
			 server->ssocket->flags);
		sock_release(server->ssocket);
		server->ssocket = NULL;
	}
	server->sequence_number = 0;
	server->session_estab = false;
	kfree(server->session_key.response);
	server->session_key.response = NULL;
	server->session_key.len = 0;
	server->lstrp = jiffies;

	/* mark submitted MIDs for retry and issue callback */
	INIT_LIST_HEAD(&retry_list);
	cifs_dbg(FYI, "%s: moving mids to private list\n", __func__);
	spin_lock(&GlobalMid_Lock);
	list_for_each_entry_safe(mid, nmid, &server->pending_mid_q, qhead) {
		kref_get(&mid->refcount);
		if (mid->mid_state == MID_REQUEST_SUBMITTED)
			mid->mid_state = MID_RETRY_NEEDED;
		list_move(&mid->qhead, &retry_list);
		mid->mid_flags |= MID_DELETED;
	}
	spin_unlock(&GlobalMid_Lock);
	mutex_unlock(&server->srv_mutex);

	cifs_dbg(FYI, "%s: issuing mid callbacks\n", __func__);
	list_for_each_entry_safe(mid, nmid, &retry_list, qhead) {
		list_del_init(&mid->qhead);
		mid->callback(mid);
		cifs_mid_q_entry_release(mid);
	}

	if (cifs_rdma_enabled(server)) {
		mutex_lock(&server->srv_mutex);
		smbd_destroy(server);
		mutex_unlock(&server->srv_mutex);
	}
}

static bool cifs_tcp_ses_needs_reconnect(struct TCP_Server_Info *server, int num_targets)
{
	spin_lock(&cifs_tcp_ses_lock);
	server->nr_targets = num_targets;
	if (server->tcpStatus == CifsExiting) {
		/* the demux thread will exit normally next time through the loop */
		spin_unlock(&cifs_tcp_ses_lock);
		wake_up(&server->response_q);
		return false;
	}

	cifs_dbg(FYI, "Mark tcp session as need reconnect\n");
	trace_smb3_reconnect(server->CurrentMid, server->conn_id,
			     server->hostname);
	server->tcpStatus = CifsNeedReconnect;
<<<<<<< HEAD
=======

>>>>>>> ed9f4f96
	spin_unlock(&cifs_tcp_ses_lock);
	return true;
}

/*
 * cifs tcp session reconnection
 *
 * mark tcp session as reconnecting so temporarily locked
 * mark all smb sessions as reconnecting for tcp session
 * reconnect tcp session
 * wake up waiters on reconnection? - (not needed currently)
 *
 * if mark_smb_session is passed as true, unconditionally mark
 * the smb session (and tcon) for reconnect as well. This value
 * doesn't really matter for non-multichannel scenario.
 *
 */
static int __cifs_reconnect(struct TCP_Server_Info *server,
			    bool mark_smb_session)
{
	int rc = 0;

	if (!cifs_tcp_ses_needs_reconnect(server, 1))
		return 0;

	cifs_mark_tcp_ses_conns_for_reconnect(server, mark_smb_session);
<<<<<<< HEAD
=======

	cifs_abort_connection(server);
>>>>>>> ed9f4f96

	do {
		try_to_freeze();
		mutex_lock(&server->srv_mutex);

		if (!cifs_swn_set_server_dstaddr(server)) {
			/* resolve the hostname again to make sure that IP address is up-to-date */
			rc = reconn_set_ipaddr_from_hostname(server);
			cifs_dbg(FYI, "%s: reconn_set_ipaddr_from_hostname: rc=%d\n", __func__, rc);
		}

		if (cifs_rdma_enabled(server))
			rc = smbd_reconnect(server);
		else
			rc = generic_ip_connect(server);
		if (rc) {
			mutex_unlock(&server->srv_mutex);
			cifs_dbg(FYI, "%s: reconnect error %d\n", __func__, rc);
			msleep(3000);
		} else {
			atomic_inc(&tcpSesReconnectCount);
			set_credits(server, 1);
			spin_lock(&cifs_tcp_ses_lock);
			if (server->tcpStatus != CifsExiting)
				server->tcpStatus = CifsNeedNegotiate;
			spin_unlock(&cifs_tcp_ses_lock);
			cifs_swn_reset_server_dstaddr(server);
			mutex_unlock(&server->srv_mutex);
			mod_delayed_work(cifsiod_wq, &server->reconnect, 0);
		}
	} while (server->tcpStatus == CifsNeedReconnect);

	spin_lock(&cifs_tcp_ses_lock);
	if (server->tcpStatus == CifsNeedNegotiate)
		mod_delayed_work(cifsiod_wq, &server->echo, 0);
	spin_unlock(&cifs_tcp_ses_lock);

	wake_up(&server->response_q);
	return rc;
}

#ifdef CONFIG_CIFS_DFS_UPCALL
static int __reconnect_target_unlocked(struct TCP_Server_Info *server, const char *target)
{
	int rc;
	char *hostname;

	if (!cifs_swn_set_server_dstaddr(server)) {
		if (server->hostname != target) {
			hostname = extract_hostname(target);
			if (!IS_ERR(hostname)) {
				kfree(server->hostname);
				server->hostname = hostname;
			} else {
				cifs_dbg(FYI, "%s: couldn't extract hostname or address from dfs target: %ld\n",
					 __func__, PTR_ERR(hostname));
				cifs_dbg(FYI, "%s: default to last target server: %s\n", __func__,
					 server->hostname);
			}
		}
		/* resolve the hostname again to make sure that IP address is up-to-date. */
		rc = reconn_set_ipaddr_from_hostname(server);
		cifs_dbg(FYI, "%s: reconn_set_ipaddr_from_hostname: rc=%d\n", __func__, rc);
	}
	/* Reconnect the socket */
	if (cifs_rdma_enabled(server))
		rc = smbd_reconnect(server);
	else
		rc = generic_ip_connect(server);

	return rc;
}

static int reconnect_target_unlocked(struct TCP_Server_Info *server, struct dfs_cache_tgt_list *tl,
				     struct dfs_cache_tgt_iterator **target_hint)
{
	int rc;
	struct dfs_cache_tgt_iterator *tit;

	*target_hint = NULL;

	/* If dfs target list is empty, then reconnect to last server */
	tit = dfs_cache_get_tgt_iterator(tl);
	if (!tit)
		return __reconnect_target_unlocked(server, server->hostname);

	/* Otherwise, try every dfs target in @tl */
	for (; tit; tit = dfs_cache_get_next_tgt(tl, tit)) {
		rc = __reconnect_target_unlocked(server, dfs_cache_get_tgt_name(tit));
		if (!rc) {
			*target_hint = tit;
			break;
		}
	}
	return rc;
}

static int
reconnect_dfs_server(struct TCP_Server_Info *server,
		     bool mark_smb_session)
{
	int rc = 0;
	const char *refpath = server->current_fullpath + 1;
	struct dfs_cache_tgt_list tl = DFS_CACHE_TGT_LIST_INIT(tl);
	struct dfs_cache_tgt_iterator *target_hint = NULL;
	int num_targets = 0;

	/*
	 * Determine the number of dfs targets the referral path in @cifs_sb resolves to.
	 *
	 * smb2_reconnect() needs to know how long it should wait based upon the number of dfs
	 * targets (server->nr_targets).  It's also possible that the cached referral was cleared
	 * through /proc/fs/cifs/dfscache or the target list is empty due to server settings after
	 * refreshing the referral, so, in this case, default it to 1.
	 */
	if (!dfs_cache_noreq_find(refpath, NULL, &tl))
		num_targets = dfs_cache_get_nr_tgts(&tl);
	if (!num_targets)
		num_targets = 1;

	if (!cifs_tcp_ses_needs_reconnect(server, num_targets))
		return 0;

	cifs_mark_tcp_ses_conns_for_reconnect(server, mark_smb_session);
<<<<<<< HEAD
=======

	cifs_abort_connection(server);
>>>>>>> ed9f4f96

	do {
		try_to_freeze();
		mutex_lock(&server->srv_mutex);

		rc = reconnect_target_unlocked(server, &tl, &target_hint);
		if (rc) {
			/* Failed to reconnect socket */
			mutex_unlock(&server->srv_mutex);
			cifs_dbg(FYI, "%s: reconnect error %d\n", __func__, rc);
			msleep(3000);
			continue;
		}
		/*
		 * Socket was created.  Update tcp session status to CifsNeedNegotiate so that a
		 * process waiting for reconnect will know it needs to re-establish session and tcon
		 * through the reconnected target server.
		 */
		atomic_inc(&tcpSesReconnectCount);
		set_credits(server, 1);
		spin_lock(&cifs_tcp_ses_lock);
		if (server->tcpStatus != CifsExiting)
			server->tcpStatus = CifsNeedNegotiate;
		spin_unlock(&cifs_tcp_ses_lock);
		cifs_swn_reset_server_dstaddr(server);
		mutex_unlock(&server->srv_mutex);
		mod_delayed_work(cifsiod_wq, &server->reconnect, 0);
	} while (server->tcpStatus == CifsNeedReconnect);

	if (target_hint)
		dfs_cache_noreq_update_tgthint(refpath, target_hint);

	dfs_cache_free_tgts(&tl);

	/* Need to set up echo worker again once connection has been established */
	spin_lock(&cifs_tcp_ses_lock);
	if (server->tcpStatus == CifsNeedNegotiate)
		mod_delayed_work(cifsiod_wq, &server->echo, 0);

	spin_unlock(&cifs_tcp_ses_lock);

	wake_up(&server->response_q);
	return rc;
}

int cifs_reconnect(struct TCP_Server_Info *server, bool mark_smb_session)
{
	/* If tcp session is not an dfs connection, then reconnect to last target server */
	spin_lock(&cifs_tcp_ses_lock);
	if (!server->is_dfs_conn || !server->origin_fullpath || !server->leaf_fullpath) {
		spin_unlock(&cifs_tcp_ses_lock);
		return __cifs_reconnect(server, mark_smb_session);
	}
	spin_unlock(&cifs_tcp_ses_lock);

	return reconnect_dfs_server(server, mark_smb_session);
}
#else
int cifs_reconnect(struct TCP_Server_Info *server, bool mark_smb_session)
{
	return __cifs_reconnect(server, mark_smb_session);
}
#endif

static void
cifs_echo_request(struct work_struct *work)
{
	int rc;
	struct TCP_Server_Info *server = container_of(work,
					struct TCP_Server_Info, echo.work);

	/*
	 * We cannot send an echo if it is disabled.
	 * Also, no need to ping if we got a response recently.
	 */

	if (server->tcpStatus == CifsNeedReconnect ||
	    server->tcpStatus == CifsExiting ||
	    server->tcpStatus == CifsNew ||
	    (server->ops->can_echo && !server->ops->can_echo(server)) ||
	    time_before(jiffies, server->lstrp + server->echo_interval - HZ))
		goto requeue_echo;

	rc = server->ops->echo ? server->ops->echo(server) : -ENOSYS;
	if (rc)
		cifs_dbg(FYI, "Unable to send echo request to server: %s\n",
			 server->hostname);

	/* Check witness registrations */
	cifs_swn_check();

requeue_echo:
	queue_delayed_work(cifsiod_wq, &server->echo, server->echo_interval);
}

static bool
allocate_buffers(struct TCP_Server_Info *server)
{
	if (!server->bigbuf) {
		server->bigbuf = (char *)cifs_buf_get();
		if (!server->bigbuf) {
			cifs_server_dbg(VFS, "No memory for large SMB response\n");
			msleep(3000);
			/* retry will check if exiting */
			return false;
		}
	} else if (server->large_buf) {
		/* we are reusing a dirty large buf, clear its start */
		memset(server->bigbuf, 0, HEADER_SIZE(server));
	}

	if (!server->smallbuf) {
		server->smallbuf = (char *)cifs_small_buf_get();
		if (!server->smallbuf) {
			cifs_server_dbg(VFS, "No memory for SMB response\n");
			msleep(1000);
			/* retry will check if exiting */
			return false;
		}
		/* beginning of smb buffer is cleared in our buf_get */
	} else {
		/* if existing small buf clear beginning */
		memset(server->smallbuf, 0, HEADER_SIZE(server));
	}

	return true;
}

static bool
server_unresponsive(struct TCP_Server_Info *server)
{
	/*
	 * We need to wait 3 echo intervals to make sure we handle such
	 * situations right:
	 * 1s  client sends a normal SMB request
	 * 2s  client gets a response
	 * 30s echo workqueue job pops, and decides we got a response recently
	 *     and don't need to send another
	 * ...
	 * 65s kernel_recvmsg times out, and we see that we haven't gotten
	 *     a response in >60s.
	 */
	spin_lock(&cifs_tcp_ses_lock);
	if ((server->tcpStatus == CifsGood ||
	    server->tcpStatus == CifsNeedNegotiate) &&
	    (!server->ops->can_echo || server->ops->can_echo(server)) &&
	    time_after(jiffies, server->lstrp + 3 * server->echo_interval)) {
		spin_unlock(&cifs_tcp_ses_lock);
		cifs_server_dbg(VFS, "has not responded in %lu seconds. Reconnecting...\n",
			 (3 * server->echo_interval) / HZ);
		cifs_reconnect(server, false);
		return true;
	}
	spin_unlock(&cifs_tcp_ses_lock);

	return false;
}

static inline bool
zero_credits(struct TCP_Server_Info *server)
{
	int val;

	spin_lock(&server->req_lock);
	val = server->credits + server->echo_credits + server->oplock_credits;
	if (server->in_flight == 0 && val == 0) {
		spin_unlock(&server->req_lock);
		return true;
	}
	spin_unlock(&server->req_lock);
	return false;
}

static int
cifs_readv_from_socket(struct TCP_Server_Info *server, struct msghdr *smb_msg)
{
	int length = 0;
	int total_read;

	smb_msg->msg_control = NULL;
	smb_msg->msg_controllen = 0;

	for (total_read = 0; msg_data_left(smb_msg); total_read += length) {
		try_to_freeze();

		/* reconnect if no credits and no requests in flight */
		if (zero_credits(server)) {
			cifs_reconnect(server, false);
			return -ECONNABORTED;
		}

		if (server_unresponsive(server))
			return -ECONNABORTED;
		if (cifs_rdma_enabled(server) && server->smbd_conn)
			length = smbd_recv(server->smbd_conn, smb_msg);
		else
			length = sock_recvmsg(server->ssocket, smb_msg, 0);

		spin_lock(&cifs_tcp_ses_lock);
		if (server->tcpStatus == CifsExiting) {
			spin_unlock(&cifs_tcp_ses_lock);
			return -ESHUTDOWN;
		}

		if (server->tcpStatus == CifsNeedReconnect) {
			spin_unlock(&cifs_tcp_ses_lock);
			cifs_reconnect(server, false);
			return -ECONNABORTED;
		}
		spin_unlock(&cifs_tcp_ses_lock);

		if (length == -ERESTARTSYS ||
		    length == -EAGAIN ||
		    length == -EINTR) {
			/*
			 * Minimum sleep to prevent looping, allowing socket
			 * to clear and app threads to set tcpStatus
			 * CifsNeedReconnect if server hung.
			 */
			usleep_range(1000, 2000);
			length = 0;
			continue;
		}

		if (length <= 0) {
			cifs_dbg(FYI, "Received no data or error: %d\n", length);
			cifs_reconnect(server, false);
			return -ECONNABORTED;
		}
	}
	return total_read;
}

int
cifs_read_from_socket(struct TCP_Server_Info *server, char *buf,
		      unsigned int to_read)
{
	struct msghdr smb_msg;
	struct kvec iov = {.iov_base = buf, .iov_len = to_read};
	iov_iter_kvec(&smb_msg.msg_iter, READ, &iov, 1, to_read);

	return cifs_readv_from_socket(server, &smb_msg);
}

ssize_t
cifs_discard_from_socket(struct TCP_Server_Info *server, size_t to_read)
{
	struct msghdr smb_msg;

	/*
	 *  iov_iter_discard already sets smb_msg.type and count and iov_offset
	 *  and cifs_readv_from_socket sets msg_control and msg_controllen
	 *  so little to initialize in struct msghdr
	 */
	smb_msg.msg_name = NULL;
	smb_msg.msg_namelen = 0;
	iov_iter_discard(&smb_msg.msg_iter, READ, to_read);

	return cifs_readv_from_socket(server, &smb_msg);
}

int
cifs_read_page_from_socket(struct TCP_Server_Info *server, struct page *page,
	unsigned int page_offset, unsigned int to_read)
{
	struct msghdr smb_msg;
	struct bio_vec bv = {
		.bv_page = page, .bv_len = to_read, .bv_offset = page_offset};
	iov_iter_bvec(&smb_msg.msg_iter, READ, &bv, 1, to_read);
	return cifs_readv_from_socket(server, &smb_msg);
}

static bool
is_smb_response(struct TCP_Server_Info *server, unsigned char type)
{
	/*
	 * The first byte big endian of the length field,
	 * is actually not part of the length but the type
	 * with the most common, zero, as regular data.
	 */
	switch (type) {
	case RFC1002_SESSION_MESSAGE:
		/* Regular SMB response */
		return true;
	case RFC1002_SESSION_KEEP_ALIVE:
		cifs_dbg(FYI, "RFC 1002 session keep alive\n");
		break;
	case RFC1002_POSITIVE_SESSION_RESPONSE:
		cifs_dbg(FYI, "RFC 1002 positive session response\n");
		break;
	case RFC1002_NEGATIVE_SESSION_RESPONSE:
		/*
		 * We get this from Windows 98 instead of an error on
		 * SMB negprot response.
		 */
		cifs_dbg(FYI, "RFC 1002 negative session response\n");
		/* give server a second to clean up */
		msleep(1000);
		/*
		 * Always try 445 first on reconnect since we get NACK
		 * on some if we ever connected to port 139 (the NACK
		 * is since we do not begin with RFC1001 session
		 * initialize frame).
		 */
		cifs_set_port((struct sockaddr *)&server->dstaddr, CIFS_PORT);
		cifs_reconnect(server, true);
		break;
	default:
		cifs_server_dbg(VFS, "RFC 1002 unknown response type 0x%x\n", type);
		cifs_reconnect(server, true);
	}

	return false;
}

void
dequeue_mid(struct mid_q_entry *mid, bool malformed)
{
#ifdef CONFIG_CIFS_STATS2
	mid->when_received = jiffies;
#endif
	spin_lock(&GlobalMid_Lock);
	if (!malformed)
		mid->mid_state = MID_RESPONSE_RECEIVED;
	else
		mid->mid_state = MID_RESPONSE_MALFORMED;
	/*
	 * Trying to handle/dequeue a mid after the send_recv()
	 * function has finished processing it is a bug.
	 */
	if (mid->mid_flags & MID_DELETED) {
		spin_unlock(&GlobalMid_Lock);
		pr_warn_once("trying to dequeue a deleted mid\n");
	} else {
		list_del_init(&mid->qhead);
		mid->mid_flags |= MID_DELETED;
		spin_unlock(&GlobalMid_Lock);
	}
}

static unsigned int
smb2_get_credits_from_hdr(char *buffer, struct TCP_Server_Info *server)
{
	struct smb2_hdr *shdr = (struct smb2_hdr *)buffer;

	/*
	 * SMB1 does not use credits.
	 */
	if (server->vals->header_preamble_size)
		return 0;

	return le16_to_cpu(shdr->CreditRequest);
}

static void
handle_mid(struct mid_q_entry *mid, struct TCP_Server_Info *server,
	   char *buf, int malformed)
{
	if (server->ops->check_trans2 &&
	    server->ops->check_trans2(mid, server, buf, malformed))
		return;
	mid->credits_received = smb2_get_credits_from_hdr(buf, server);
	mid->resp_buf = buf;
	mid->large_buf = server->large_buf;
	/* Was previous buf put in mpx struct for multi-rsp? */
	if (!mid->multiRsp) {
		/* smb buffer will be freed by user thread */
		if (server->large_buf)
			server->bigbuf = NULL;
		else
			server->smallbuf = NULL;
	}
	dequeue_mid(mid, malformed);
}

static void clean_demultiplex_info(struct TCP_Server_Info *server)
{
	int length;

	/* take it off the list, if it's not already */
	spin_lock(&cifs_tcp_ses_lock);
	list_del_init(&server->tcp_ses_list);
	spin_unlock(&cifs_tcp_ses_lock);

	cancel_delayed_work_sync(&server->echo);
	cancel_delayed_work_sync(&server->resolve);

	spin_lock(&cifs_tcp_ses_lock);
	server->tcpStatus = CifsExiting;
	spin_unlock(&cifs_tcp_ses_lock);
	wake_up_all(&server->response_q);

	/* check if we have blocked requests that need to free */
	spin_lock(&server->req_lock);
	if (server->credits <= 0)
		server->credits = 1;
	spin_unlock(&server->req_lock);
	/*
	 * Although there should not be any requests blocked on this queue it
	 * can not hurt to be paranoid and try to wake up requests that may
	 * haven been blocked when more than 50 at time were on the wire to the
	 * same server - they now will see the session is in exit state and get
	 * out of SendReceive.
	 */
	wake_up_all(&server->request_q);
	/* give those requests time to exit */
	msleep(125);
	if (cifs_rdma_enabled(server))
		smbd_destroy(server);
	if (server->ssocket) {
		sock_release(server->ssocket);
		server->ssocket = NULL;
	}

	if (!list_empty(&server->pending_mid_q)) {
		struct list_head dispose_list;
		struct mid_q_entry *mid_entry;
		struct list_head *tmp, *tmp2;

		INIT_LIST_HEAD(&dispose_list);
		spin_lock(&GlobalMid_Lock);
		list_for_each_safe(tmp, tmp2, &server->pending_mid_q) {
			mid_entry = list_entry(tmp, struct mid_q_entry, qhead);
			cifs_dbg(FYI, "Clearing mid %llu\n", mid_entry->mid);
			kref_get(&mid_entry->refcount);
			mid_entry->mid_state = MID_SHUTDOWN;
			list_move(&mid_entry->qhead, &dispose_list);
			mid_entry->mid_flags |= MID_DELETED;
		}
		spin_unlock(&GlobalMid_Lock);

		/* now walk dispose list and issue callbacks */
		list_for_each_safe(tmp, tmp2, &dispose_list) {
			mid_entry = list_entry(tmp, struct mid_q_entry, qhead);
			cifs_dbg(FYI, "Callback mid %llu\n", mid_entry->mid);
			list_del_init(&mid_entry->qhead);
			mid_entry->callback(mid_entry);
			cifs_mid_q_entry_release(mid_entry);
		}
		/* 1/8th of sec is more than enough time for them to exit */
		msleep(125);
	}

	if (!list_empty(&server->pending_mid_q)) {
		/*
		 * mpx threads have not exited yet give them at least the smb
		 * send timeout time for long ops.
		 *
		 * Due to delays on oplock break requests, we need to wait at
		 * least 45 seconds before giving up on a request getting a
		 * response and going ahead and killing cifsd.
		 */
		cifs_dbg(FYI, "Wait for exit from demultiplex thread\n");
		msleep(46000);
		/*
		 * If threads still have not exited they are probably never
		 * coming home not much else we can do but free the memory.
		 */
	}

#ifdef CONFIG_CIFS_DFS_UPCALL
	kfree(server->origin_fullpath);
	kfree(server->leaf_fullpath);
#endif
	kfree(server);

	length = atomic_dec_return(&tcpSesAllocCount);
	if (length > 0)
		mempool_resize(cifs_req_poolp, length + cifs_min_rcv);
}

static int
standard_receive3(struct TCP_Server_Info *server, struct mid_q_entry *mid)
{
	int length;
	char *buf = server->smallbuf;
	unsigned int pdu_length = server->pdu_size;

	/* make sure this will fit in a large buffer */
	if (pdu_length > CIFSMaxBufSize + MAX_HEADER_SIZE(server) -
		server->vals->header_preamble_size) {
		cifs_server_dbg(VFS, "SMB response too long (%u bytes)\n", pdu_length);
		cifs_reconnect(server, true);
		return -ECONNABORTED;
	}

	/* switch to large buffer if too big for a small one */
	if (pdu_length > MAX_CIFS_SMALL_BUFFER_SIZE - 4) {
		server->large_buf = true;
		memcpy(server->bigbuf, buf, server->total_read);
		buf = server->bigbuf;
	}

	/* now read the rest */
	length = cifs_read_from_socket(server, buf + HEADER_SIZE(server) - 1,
				       pdu_length - HEADER_SIZE(server) + 1
				       + server->vals->header_preamble_size);

	if (length < 0)
		return length;
	server->total_read += length;

	dump_smb(buf, server->total_read);

	return cifs_handle_standard(server, mid);
}

int
cifs_handle_standard(struct TCP_Server_Info *server, struct mid_q_entry *mid)
{
	char *buf = server->large_buf ? server->bigbuf : server->smallbuf;
	int length;

	/*
	 * We know that we received enough to get to the MID as we
	 * checked the pdu_length earlier. Now check to see
	 * if the rest of the header is OK. We borrow the length
	 * var for the rest of the loop to avoid a new stack var.
	 *
	 * 48 bytes is enough to display the header and a little bit
	 * into the payload for debugging purposes.
	 */
	length = server->ops->check_message(buf, server->total_read, server);
	if (length != 0)
		cifs_dump_mem("Bad SMB: ", buf,
			min_t(unsigned int, server->total_read, 48));

	if (server->ops->is_session_expired &&
	    server->ops->is_session_expired(buf)) {
		cifs_reconnect(server, true);
		return -1;
	}

	if (server->ops->is_status_pending &&
	    server->ops->is_status_pending(buf, server))
		return -1;

	if (!mid)
		return length;

	handle_mid(mid, server, buf, length);
	return 0;
}

static void
smb2_add_credits_from_hdr(char *buffer, struct TCP_Server_Info *server)
{
	struct smb2_hdr *shdr = (struct smb2_hdr *)buffer;
	int scredits, in_flight;

	/*
	 * SMB1 does not use credits.
	 */
	if (server->vals->header_preamble_size)
		return;

	if (shdr->CreditRequest) {
		spin_lock(&server->req_lock);
		server->credits += le16_to_cpu(shdr->CreditRequest);
		scredits = server->credits;
		in_flight = server->in_flight;
		spin_unlock(&server->req_lock);
		wake_up(&server->request_q);

		trace_smb3_add_credits(server->CurrentMid,
				server->conn_id, server->hostname, scredits,
				le16_to_cpu(shdr->CreditRequest), in_flight);
		cifs_server_dbg(FYI, "%s: added %u credits total=%d\n",
				__func__, le16_to_cpu(shdr->CreditRequest),
				scredits);
	}
}


static int
cifs_demultiplex_thread(void *p)
{
	int i, num_mids, length;
	struct TCP_Server_Info *server = p;
	unsigned int pdu_length;
	unsigned int next_offset;
	char *buf = NULL;
	struct task_struct *task_to_wake = NULL;
	struct mid_q_entry *mids[MAX_COMPOUND];
	char *bufs[MAX_COMPOUND];
	unsigned int noreclaim_flag, num_io_timeout = 0;

	noreclaim_flag = memalloc_noreclaim_save();
	cifs_dbg(FYI, "Demultiplex PID: %d\n", task_pid_nr(current));

	length = atomic_inc_return(&tcpSesAllocCount);
	if (length > 1)
		mempool_resize(cifs_req_poolp, length + cifs_min_rcv);

	set_freezable();
	allow_kernel_signal(SIGKILL);
	while (server->tcpStatus != CifsExiting) {
		if (try_to_freeze())
			continue;

		if (!allocate_buffers(server))
			continue;

		server->large_buf = false;
		buf = server->smallbuf;
		pdu_length = 4; /* enough to get RFC1001 header */

		length = cifs_read_from_socket(server, buf, pdu_length);
		if (length < 0)
			continue;

		if (server->vals->header_preamble_size == 0)
			server->total_read = 0;
		else
			server->total_read = length;

		/*
		 * The right amount was read from socket - 4 bytes,
		 * so we can now interpret the length field.
		 */
		pdu_length = get_rfc1002_length(buf);

		cifs_dbg(FYI, "RFC1002 header 0x%x\n", pdu_length);
		if (!is_smb_response(server, buf[0]))
			continue;
next_pdu:
		server->pdu_size = pdu_length;

		/* make sure we have enough to get to the MID */
		if (server->pdu_size < HEADER_SIZE(server) - 1 -
		    server->vals->header_preamble_size) {
			cifs_server_dbg(VFS, "SMB response too short (%u bytes)\n",
				 server->pdu_size);
			cifs_reconnect(server, true);
			continue;
		}

		/* read down to the MID */
		length = cifs_read_from_socket(server,
			     buf + server->vals->header_preamble_size,
			     HEADER_SIZE(server) - 1
			     - server->vals->header_preamble_size);
		if (length < 0)
			continue;
		server->total_read += length;

		if (server->ops->next_header) {
			next_offset = server->ops->next_header(buf);
			if (next_offset)
				server->pdu_size = next_offset;
		}

		memset(mids, 0, sizeof(mids));
		memset(bufs, 0, sizeof(bufs));
		num_mids = 0;

		if (server->ops->is_transform_hdr &&
		    server->ops->receive_transform &&
		    server->ops->is_transform_hdr(buf)) {
			length = server->ops->receive_transform(server,
								mids,
								bufs,
								&num_mids);
		} else {
			mids[0] = server->ops->find_mid(server, buf);
			bufs[0] = buf;
			num_mids = 1;

			if (!mids[0] || !mids[0]->receive)
				length = standard_receive3(server, mids[0]);
			else
				length = mids[0]->receive(server, mids[0]);
		}

		if (length < 0) {
			for (i = 0; i < num_mids; i++)
				if (mids[i])
					cifs_mid_q_entry_release(mids[i]);
			continue;
		}

		if (server->ops->is_status_io_timeout &&
		    server->ops->is_status_io_timeout(buf)) {
			num_io_timeout++;
			if (num_io_timeout > NUM_STATUS_IO_TIMEOUT) {
				cifs_reconnect(server, false);
				num_io_timeout = 0;
				continue;
			}
		}

		server->lstrp = jiffies;

		for (i = 0; i < num_mids; i++) {
			if (mids[i] != NULL) {
				mids[i]->resp_buf_size = server->pdu_size;

				if (bufs[i] && server->ops->is_network_name_deleted)
					server->ops->is_network_name_deleted(bufs[i],
									server);

				if (!mids[i]->multiRsp || mids[i]->multiEnd)
					mids[i]->callback(mids[i]);

				cifs_mid_q_entry_release(mids[i]);
			} else if (server->ops->is_oplock_break &&
				   server->ops->is_oplock_break(bufs[i],
								server)) {
				smb2_add_credits_from_hdr(bufs[i], server);
				cifs_dbg(FYI, "Received oplock break\n");
			} else {
				cifs_server_dbg(VFS, "No task to wake, unknown frame received! NumMids %d\n",
						atomic_read(&midCount));
				cifs_dump_mem("Received Data is: ", bufs[i],
					      HEADER_SIZE(server));
				smb2_add_credits_from_hdr(bufs[i], server);
#ifdef CONFIG_CIFS_DEBUG2
				if (server->ops->dump_detail)
					server->ops->dump_detail(bufs[i],
								 server);
				cifs_dump_mids(server);
#endif /* CIFS_DEBUG2 */
			}
		}

		if (pdu_length > server->pdu_size) {
			if (!allocate_buffers(server))
				continue;
			pdu_length -= server->pdu_size;
			server->total_read = 0;
			server->large_buf = false;
			buf = server->smallbuf;
			goto next_pdu;
		}
	} /* end while !EXITING */

	/* buffer usually freed in free_mid - need to free it here on exit */
	cifs_buf_release(server->bigbuf);
	if (server->smallbuf) /* no sense logging a debug message if NULL */
		cifs_small_buf_release(server->smallbuf);

	task_to_wake = xchg(&server->tsk, NULL);
	clean_demultiplex_info(server);

	/* if server->tsk was NULL then wait for a signal before exiting */
	if (!task_to_wake) {
		set_current_state(TASK_INTERRUPTIBLE);
		while (!signal_pending(current)) {
			schedule();
			set_current_state(TASK_INTERRUPTIBLE);
		}
		set_current_state(TASK_RUNNING);
	}

	memalloc_noreclaim_restore(noreclaim_flag);
	module_put_and_kthread_exit(0);
}

/*
 * Returns true if srcaddr isn't specified and rhs isn't specified, or
 * if srcaddr is specified and matches the IP address of the rhs argument
 */
bool
cifs_match_ipaddr(struct sockaddr *srcaddr, struct sockaddr *rhs)
{
	switch (srcaddr->sa_family) {
	case AF_UNSPEC:
		return (rhs->sa_family == AF_UNSPEC);
	case AF_INET: {
		struct sockaddr_in *saddr4 = (struct sockaddr_in *)srcaddr;
		struct sockaddr_in *vaddr4 = (struct sockaddr_in *)rhs;
		return (saddr4->sin_addr.s_addr == vaddr4->sin_addr.s_addr);
	}
	case AF_INET6: {
		struct sockaddr_in6 *saddr6 = (struct sockaddr_in6 *)srcaddr;
		struct sockaddr_in6 *vaddr6 = (struct sockaddr_in6 *)rhs;
		return ipv6_addr_equal(&saddr6->sin6_addr, &vaddr6->sin6_addr);
	}
	default:
		WARN_ON(1);
		return false; /* don't expect to be here */
	}
}

/*
 * If no port is specified in addr structure, we try to match with 445 port
 * and if it fails - with 139 ports. It should be called only if address
 * families of server and addr are equal.
 */
static bool
match_port(struct TCP_Server_Info *server, struct sockaddr *addr)
{
	__be16 port, *sport;

	/* SMBDirect manages its own ports, don't match it here */
	if (server->rdma)
		return true;

	switch (addr->sa_family) {
	case AF_INET:
		sport = &((struct sockaddr_in *) &server->dstaddr)->sin_port;
		port = ((struct sockaddr_in *) addr)->sin_port;
		break;
	case AF_INET6:
		sport = &((struct sockaddr_in6 *) &server->dstaddr)->sin6_port;
		port = ((struct sockaddr_in6 *) addr)->sin6_port;
		break;
	default:
		WARN_ON(1);
		return false;
	}

	if (!port) {
		port = htons(CIFS_PORT);
		if (port == *sport)
			return true;

		port = htons(RFC1001_PORT);
	}

	return port == *sport;
}

static bool
match_address(struct TCP_Server_Info *server, struct sockaddr *addr,
	      struct sockaddr *srcaddr)
{
	switch (addr->sa_family) {
	case AF_INET: {
		struct sockaddr_in *addr4 = (struct sockaddr_in *)addr;
		struct sockaddr_in *srv_addr4 =
					(struct sockaddr_in *)&server->dstaddr;

		if (addr4->sin_addr.s_addr != srv_addr4->sin_addr.s_addr)
			return false;
		break;
	}
	case AF_INET6: {
		struct sockaddr_in6 *addr6 = (struct sockaddr_in6 *)addr;
		struct sockaddr_in6 *srv_addr6 =
					(struct sockaddr_in6 *)&server->dstaddr;

		if (!ipv6_addr_equal(&addr6->sin6_addr,
				     &srv_addr6->sin6_addr))
			return false;
		if (addr6->sin6_scope_id != srv_addr6->sin6_scope_id)
			return false;
		break;
	}
	default:
		WARN_ON(1);
		return false; /* don't expect to be here */
	}

	if (!cifs_match_ipaddr(srcaddr, (struct sockaddr *)&server->srcaddr))
		return false;

	return true;
}

static bool
match_security(struct TCP_Server_Info *server, struct smb3_fs_context *ctx)
{
	/*
	 * The select_sectype function should either return the ctx->sectype
	 * that was specified, or "Unspecified" if that sectype was not
	 * compatible with the given NEGOTIATE request.
	 */
	if (server->ops->select_sectype(server, ctx->sectype)
	     == Unspecified)
		return false;

	/*
	 * Now check if signing mode is acceptable. No need to check
	 * global_secflags at this point since if MUST_SIGN is set then
	 * the server->sign had better be too.
	 */
	if (ctx->sign && !server->sign)
		return false;

	return true;
}

static int match_server(struct TCP_Server_Info *server, struct smb3_fs_context *ctx)
{
	struct sockaddr *addr = (struct sockaddr *)&ctx->dstaddr;

	if (ctx->nosharesock)
		return 0;

	/* this server does not share socket */
	if (server->nosharesock)
		return 0;

	/* If multidialect negotiation see if existing sessions match one */
	if (strcmp(ctx->vals->version_string, SMB3ANY_VERSION_STRING) == 0) {
		if (server->vals->protocol_id < SMB30_PROT_ID)
			return 0;
	} else if (strcmp(ctx->vals->version_string,
		   SMBDEFAULT_VERSION_STRING) == 0) {
		if (server->vals->protocol_id < SMB21_PROT_ID)
			return 0;
	} else if ((server->vals != ctx->vals) || (server->ops != ctx->ops))
		return 0;

	if (!net_eq(cifs_net_ns(server), current->nsproxy->net_ns))
		return 0;

	if (strcasecmp(server->hostname, ctx->server_hostname))
		return 0;

	if (!match_address(server, addr,
			   (struct sockaddr *)&ctx->srcaddr))
		return 0;

	if (!match_port(server, addr))
		return 0;

	if (!match_security(server, ctx))
		return 0;

	if (server->echo_interval != ctx->echo_interval * HZ)
		return 0;

	if (server->rdma != ctx->rdma)
		return 0;

	if (server->ignore_signature != ctx->ignore_signature)
		return 0;

	if (server->min_offload != ctx->min_offload)
		return 0;

	return 1;
}

struct TCP_Server_Info *
cifs_find_tcp_session(struct smb3_fs_context *ctx)
{
	struct TCP_Server_Info *server;

	spin_lock(&cifs_tcp_ses_lock);
	list_for_each_entry(server, &cifs_tcp_ses_list, tcp_ses_list) {
#ifdef CONFIG_CIFS_DFS_UPCALL
		/*
		 * DFS failover implementation in cifs_reconnect() requires unique tcp sessions for
		 * DFS connections to do failover properly, so avoid sharing them with regular
		 * shares or even links that may connect to same server but having completely
		 * different failover targets.
		 */
		if (server->is_dfs_conn)
			continue;
#endif
		/*
		 * Skip ses channels since they're only handled in lower layers
		 * (e.g. cifs_send_recv).
		 */
		if (CIFS_SERVER_IS_CHAN(server) || !match_server(server, ctx))
			continue;

		++server->srv_count;
		spin_unlock(&cifs_tcp_ses_lock);
		cifs_dbg(FYI, "Existing tcp session with server found\n");
		return server;
	}
	spin_unlock(&cifs_tcp_ses_lock);
	return NULL;
}

void
cifs_put_tcp_session(struct TCP_Server_Info *server, int from_reconnect)
{
	struct task_struct *task;

	spin_lock(&cifs_tcp_ses_lock);
	if (--server->srv_count > 0) {
		spin_unlock(&cifs_tcp_ses_lock);
		return;
	}

	/* srv_count can never go negative */
	WARN_ON(server->srv_count < 0);

	put_net(cifs_net_ns(server));

	list_del_init(&server->tcp_ses_list);
	spin_unlock(&cifs_tcp_ses_lock);

	/* For secondary channels, we pick up ref-count on the primary server */
	if (CIFS_SERVER_IS_CHAN(server))
		cifs_put_tcp_session(server->primary_server, from_reconnect);

	cancel_delayed_work_sync(&server->echo);
	cancel_delayed_work_sync(&server->resolve);

	if (from_reconnect)
		/*
		 * Avoid deadlock here: reconnect work calls
		 * cifs_put_tcp_session() at its end. Need to be sure
		 * that reconnect work does nothing with server pointer after
		 * that step.
		 */
		cancel_delayed_work(&server->reconnect);
	else
		cancel_delayed_work_sync(&server->reconnect);

	spin_lock(&cifs_tcp_ses_lock);
	server->tcpStatus = CifsExiting;
	spin_unlock(&cifs_tcp_ses_lock);

	cifs_crypto_secmech_release(server);

	kfree(server->session_key.response);
	server->session_key.response = NULL;
	server->session_key.len = 0;
	kfree(server->hostname);

	task = xchg(&server->tsk, NULL);
	if (task)
		send_sig(SIGKILL, task, 1);
}

struct TCP_Server_Info *
cifs_get_tcp_session(struct smb3_fs_context *ctx,
		     struct TCP_Server_Info *primary_server)
{
	struct TCP_Server_Info *tcp_ses = NULL;
	int rc;

	cifs_dbg(FYI, "UNC: %s\n", ctx->UNC);

	/* see if we already have a matching tcp_ses */
	tcp_ses = cifs_find_tcp_session(ctx);
	if (tcp_ses)
		return tcp_ses;

	tcp_ses = kzalloc(sizeof(struct TCP_Server_Info), GFP_KERNEL);
	if (!tcp_ses) {
		rc = -ENOMEM;
		goto out_err;
	}

	tcp_ses->hostname = kstrdup(ctx->server_hostname, GFP_KERNEL);
	if (!tcp_ses->hostname) {
		rc = -ENOMEM;
		goto out_err;
	}

	if (ctx->nosharesock)
		tcp_ses->nosharesock = true;

	tcp_ses->ops = ctx->ops;
	tcp_ses->vals = ctx->vals;
	cifs_set_net_ns(tcp_ses, get_net(current->nsproxy->net_ns));

	tcp_ses->conn_id = atomic_inc_return(&tcpSesNextId);
	tcp_ses->noblockcnt = ctx->rootfs;
	tcp_ses->noblocksnd = ctx->noblocksnd || ctx->rootfs;
	tcp_ses->noautotune = ctx->noautotune;
	tcp_ses->tcp_nodelay = ctx->sockopt_tcp_nodelay;
	tcp_ses->rdma = ctx->rdma;
	tcp_ses->in_flight = 0;
	tcp_ses->max_in_flight = 0;
	tcp_ses->credits = 1;
	if (primary_server) {
		spin_lock(&cifs_tcp_ses_lock);
		++primary_server->srv_count;
		tcp_ses->primary_server = primary_server;
		spin_unlock(&cifs_tcp_ses_lock);
	}
	init_waitqueue_head(&tcp_ses->response_q);
	init_waitqueue_head(&tcp_ses->request_q);
	INIT_LIST_HEAD(&tcp_ses->pending_mid_q);
	mutex_init(&tcp_ses->srv_mutex);
	memcpy(tcp_ses->workstation_RFC1001_name,
		ctx->source_rfc1001_name, RFC1001_NAME_LEN_WITH_NULL);
	memcpy(tcp_ses->server_RFC1001_name,
		ctx->target_rfc1001_name, RFC1001_NAME_LEN_WITH_NULL);
	tcp_ses->session_estab = false;
	tcp_ses->sequence_number = 0;
	tcp_ses->reconnect_instance = 1;
	tcp_ses->lstrp = jiffies;
	tcp_ses->compress_algorithm = cpu_to_le16(ctx->compression);
	spin_lock_init(&tcp_ses->req_lock);
	INIT_LIST_HEAD(&tcp_ses->tcp_ses_list);
	INIT_LIST_HEAD(&tcp_ses->smb_ses_list);
	INIT_DELAYED_WORK(&tcp_ses->echo, cifs_echo_request);
	INIT_DELAYED_WORK(&tcp_ses->resolve, cifs_resolve_server);
	INIT_DELAYED_WORK(&tcp_ses->reconnect, smb2_reconnect_server);
	mutex_init(&tcp_ses->reconnect_mutex);
#ifdef CONFIG_CIFS_DFS_UPCALL
	mutex_init(&tcp_ses->refpath_lock);
#endif
	memcpy(&tcp_ses->srcaddr, &ctx->srcaddr,
	       sizeof(tcp_ses->srcaddr));
	memcpy(&tcp_ses->dstaddr, &ctx->dstaddr,
		sizeof(tcp_ses->dstaddr));
	if (ctx->use_client_guid)
		memcpy(tcp_ses->client_guid, ctx->client_guid,
		       SMB2_CLIENT_GUID_SIZE);
	else
		generate_random_uuid(tcp_ses->client_guid);
	/*
	 * at this point we are the only ones with the pointer
	 * to the struct since the kernel thread not created yet
	 * no need to spinlock this init of tcpStatus or srv_count
	 */
	tcp_ses->tcpStatus = CifsNew;
	++tcp_ses->srv_count;

	if (ctx->echo_interval >= SMB_ECHO_INTERVAL_MIN &&
		ctx->echo_interval <= SMB_ECHO_INTERVAL_MAX)
		tcp_ses->echo_interval = ctx->echo_interval * HZ;
	else
		tcp_ses->echo_interval = SMB_ECHO_INTERVAL_DEFAULT * HZ;
	if (tcp_ses->rdma) {
#ifndef CONFIG_CIFS_SMB_DIRECT
		cifs_dbg(VFS, "CONFIG_CIFS_SMB_DIRECT is not enabled\n");
		rc = -ENOENT;
		goto out_err_crypto_release;
#endif
		tcp_ses->smbd_conn = smbd_get_connection(
			tcp_ses, (struct sockaddr *)&ctx->dstaddr);
		if (tcp_ses->smbd_conn) {
			cifs_dbg(VFS, "RDMA transport established\n");
			rc = 0;
			goto smbd_connected;
		} else {
			rc = -ENOENT;
			goto out_err_crypto_release;
		}
	}
	rc = ip_connect(tcp_ses);
	if (rc < 0) {
		cifs_dbg(VFS, "Error connecting to socket. Aborting operation.\n");
		goto out_err_crypto_release;
	}
smbd_connected:
	/*
	 * since we're in a cifs function already, we know that
	 * this will succeed. No need for try_module_get().
	 */
	__module_get(THIS_MODULE);
	tcp_ses->tsk = kthread_run(cifs_demultiplex_thread,
				  tcp_ses, "cifsd");
	if (IS_ERR(tcp_ses->tsk)) {
		rc = PTR_ERR(tcp_ses->tsk);
		cifs_dbg(VFS, "error %d create cifsd thread\n", rc);
		module_put(THIS_MODULE);
		goto out_err_crypto_release;
	}
	tcp_ses->min_offload = ctx->min_offload;
	/*
	 * at this point we are the only ones with the pointer
	 * to the struct since the kernel thread not created yet
	 * no need to spinlock this update of tcpStatus
	 */
	spin_lock(&cifs_tcp_ses_lock);
	tcp_ses->tcpStatus = CifsNeedNegotiate;
	spin_unlock(&cifs_tcp_ses_lock);

	if ((ctx->max_credits < 20) || (ctx->max_credits > 60000))
		tcp_ses->max_credits = SMB2_MAX_CREDITS_AVAILABLE;
	else
		tcp_ses->max_credits = ctx->max_credits;

	tcp_ses->nr_targets = 1;
	tcp_ses->ignore_signature = ctx->ignore_signature;
	/* thread spawned, put it on the list */
	spin_lock(&cifs_tcp_ses_lock);
	list_add(&tcp_ses->tcp_ses_list, &cifs_tcp_ses_list);
	spin_unlock(&cifs_tcp_ses_lock);

	/* queue echo request delayed work */
	queue_delayed_work(cifsiod_wq, &tcp_ses->echo, tcp_ses->echo_interval);

	/* queue dns resolution delayed work */
	cifs_dbg(FYI, "%s: next dns resolution scheduled for %d seconds in the future\n",
		 __func__, SMB_DNS_RESOLVE_INTERVAL_DEFAULT);

	queue_delayed_work(cifsiod_wq, &tcp_ses->resolve, (SMB_DNS_RESOLVE_INTERVAL_DEFAULT * HZ));

	return tcp_ses;

out_err_crypto_release:
	cifs_crypto_secmech_release(tcp_ses);

	put_net(cifs_net_ns(tcp_ses));

out_err:
	if (tcp_ses) {
		if (CIFS_SERVER_IS_CHAN(tcp_ses))
			cifs_put_tcp_session(tcp_ses->primary_server, false);
		kfree(tcp_ses->hostname);
		if (tcp_ses->ssocket)
			sock_release(tcp_ses->ssocket);
		kfree(tcp_ses);
	}
	return ERR_PTR(rc);
}

static int match_session(struct cifs_ses *ses, struct smb3_fs_context *ctx)
{
	if (ctx->sectype != Unspecified &&
	    ctx->sectype != ses->sectype)
		return 0;

	/*
	 * If an existing session is limited to less channels than
	 * requested, it should not be reused
	 */
	spin_lock(&ses->chan_lock);
	if (ses->chan_max < ctx->max_channels) {
		spin_unlock(&ses->chan_lock);
		return 0;
	}
	spin_unlock(&ses->chan_lock);

	switch (ses->sectype) {
	case Kerberos:
		if (!uid_eq(ctx->cred_uid, ses->cred_uid))
			return 0;
		break;
	default:
		/* NULL username means anonymous session */
		if (ses->user_name == NULL) {
			if (!ctx->nullauth)
				return 0;
			break;
		}

		/* anything else takes username/password */
		if (strncmp(ses->user_name,
			    ctx->username ? ctx->username : "",
			    CIFS_MAX_USERNAME_LEN))
			return 0;
		if ((ctx->username && strlen(ctx->username) != 0) &&
		    ses->password != NULL &&
		    strncmp(ses->password,
			    ctx->password ? ctx->password : "",
			    CIFS_MAX_PASSWORD_LEN))
			return 0;
	}
	return 1;
}

/**
 * cifs_setup_ipc - helper to setup the IPC tcon for the session
 * @ses: smb session to issue the request on
 * @ctx: the superblock configuration context to use for building the
 *       new tree connection for the IPC (interprocess communication RPC)
 *
 * A new IPC connection is made and stored in the session
 * tcon_ipc. The IPC tcon has the same lifetime as the session.
 */
static int
cifs_setup_ipc(struct cifs_ses *ses, struct smb3_fs_context *ctx)
{
	int rc = 0, xid;
	struct cifs_tcon *tcon;
	char unc[SERVER_NAME_LENGTH + sizeof("//x/IPC$")] = {0};
	bool seal = false;
	struct TCP_Server_Info *server = ses->server;

	/*
	 * If the mount request that resulted in the creation of the
	 * session requires encryption, force IPC to be encrypted too.
	 */
	if (ctx->seal) {
		if (server->capabilities & SMB2_GLOBAL_CAP_ENCRYPTION)
			seal = true;
		else {
			cifs_server_dbg(VFS,
				 "IPC: server doesn't support encryption\n");
			return -EOPNOTSUPP;
		}
	}

	tcon = tconInfoAlloc();
	if (tcon == NULL)
		return -ENOMEM;

	scnprintf(unc, sizeof(unc), "\\\\%s\\IPC$", server->hostname);

	xid = get_xid();
	tcon->ses = ses;
	tcon->ipc = true;
	tcon->seal = seal;
	rc = server->ops->tree_connect(xid, ses, unc, tcon, ctx->local_nls);
	free_xid(xid);

	if (rc) {
		cifs_server_dbg(VFS, "failed to connect to IPC (rc=%d)\n", rc);
		tconInfoFree(tcon);
		goto out;
	}

	cifs_dbg(FYI, "IPC tcon rc = %d ipc tid = %d\n", rc, tcon->tid);

	ses->tcon_ipc = tcon;
out:
	return rc;
}

/**
 * cifs_free_ipc - helper to release the session IPC tcon
 * @ses: smb session to unmount the IPC from
 *
 * Needs to be called everytime a session is destroyed.
 *
 * On session close, the IPC is closed and the server must release all tcons of the session.
 * No need to send a tree disconnect here.
 *
 * Besides, it will make the server to not close durable and resilient files on session close, as
 * specified in MS-SMB2 3.3.5.6 Receiving an SMB2 LOGOFF Request.
 */
static int
cifs_free_ipc(struct cifs_ses *ses)
{
	struct cifs_tcon *tcon = ses->tcon_ipc;

	if (tcon == NULL)
		return 0;

	tconInfoFree(tcon);
	ses->tcon_ipc = NULL;
	return 0;
}

static struct cifs_ses *
cifs_find_smb_ses(struct TCP_Server_Info *server, struct smb3_fs_context *ctx)
{
	struct cifs_ses *ses;

	spin_lock(&cifs_tcp_ses_lock);
	list_for_each_entry(ses, &server->smb_ses_list, smb_ses_list) {
		if (ses->status == CifsExiting)
			continue;
		if (!match_session(ses, ctx))
			continue;
		++ses->ses_count;
		spin_unlock(&cifs_tcp_ses_lock);
		return ses;
	}
	spin_unlock(&cifs_tcp_ses_lock);
	return NULL;
}

void cifs_put_smb_ses(struct cifs_ses *ses)
{
	unsigned int rc, xid;
	unsigned int chan_count;
	struct TCP_Server_Info *server = ses->server;
	cifs_dbg(FYI, "%s: ses_count=%d\n", __func__, ses->ses_count);

	spin_lock(&cifs_tcp_ses_lock);
	if (ses->status == CifsExiting) {
		spin_unlock(&cifs_tcp_ses_lock);
		return;
	}

	cifs_dbg(FYI, "%s: ses_count=%d\n", __func__, ses->ses_count);
	cifs_dbg(FYI, "%s: ses ipc: %s\n", __func__, ses->tcon_ipc ? ses->tcon_ipc->treeName : "NONE");

	if (--ses->ses_count > 0) {
		spin_unlock(&cifs_tcp_ses_lock);
		return;
	}

	/* ses_count can never go negative */
	WARN_ON(ses->ses_count < 0);

	if (ses->status == CifsGood)
		ses->status = CifsExiting;
	spin_unlock(&cifs_tcp_ses_lock);

	cifs_free_ipc(ses);

	if (ses->status == CifsExiting && server->ops->logoff) {
		xid = get_xid();
		rc = server->ops->logoff(xid, ses);
		if (rc)
			cifs_server_dbg(VFS, "%s: Session Logoff failure rc=%d\n",
				__func__, rc);
		_free_xid(xid);
	}

	spin_lock(&cifs_tcp_ses_lock);
	list_del_init(&ses->smb_ses_list);
	spin_unlock(&cifs_tcp_ses_lock);

	spin_lock(&ses->chan_lock);
	chan_count = ses->chan_count;

	/* close any extra channels */
	if (chan_count > 1) {
		int i;

		for (i = 1; i < chan_count; i++) {
			spin_unlock(&ses->chan_lock);
			cifs_put_tcp_session(ses->chans[i].server, 0);
			spin_lock(&ses->chan_lock);
			ses->chans[i].server = NULL;
		}
	}
	spin_unlock(&ses->chan_lock);

	sesInfoFree(ses);
	cifs_put_tcp_session(server, 0);
}

#ifdef CONFIG_KEYS

/* strlen("cifs:a:") + CIFS_MAX_DOMAINNAME_LEN + 1 */
#define CIFSCREDS_DESC_SIZE (7 + CIFS_MAX_DOMAINNAME_LEN + 1)

/* Populate username and pw fields from keyring if possible */
static int
cifs_set_cifscreds(struct smb3_fs_context *ctx, struct cifs_ses *ses)
{
	int rc = 0;
	int is_domain = 0;
	const char *delim, *payload;
	char *desc;
	ssize_t len;
	struct key *key;
	struct TCP_Server_Info *server = ses->server;
	struct sockaddr_in *sa;
	struct sockaddr_in6 *sa6;
	const struct user_key_payload *upayload;

	desc = kmalloc(CIFSCREDS_DESC_SIZE, GFP_KERNEL);
	if (!desc)
		return -ENOMEM;

	/* try to find an address key first */
	switch (server->dstaddr.ss_family) {
	case AF_INET:
		sa = (struct sockaddr_in *)&server->dstaddr;
		sprintf(desc, "cifs:a:%pI4", &sa->sin_addr.s_addr);
		break;
	case AF_INET6:
		sa6 = (struct sockaddr_in6 *)&server->dstaddr;
		sprintf(desc, "cifs:a:%pI6c", &sa6->sin6_addr.s6_addr);
		break;
	default:
		cifs_dbg(FYI, "Bad ss_family (%hu)\n",
			 server->dstaddr.ss_family);
		rc = -EINVAL;
		goto out_err;
	}

	cifs_dbg(FYI, "%s: desc=%s\n", __func__, desc);
	key = request_key(&key_type_logon, desc, "");
	if (IS_ERR(key)) {
		if (!ses->domainName) {
			cifs_dbg(FYI, "domainName is NULL\n");
			rc = PTR_ERR(key);
			goto out_err;
		}

		/* didn't work, try to find a domain key */
		sprintf(desc, "cifs:d:%s", ses->domainName);
		cifs_dbg(FYI, "%s: desc=%s\n", __func__, desc);
		key = request_key(&key_type_logon, desc, "");
		if (IS_ERR(key)) {
			rc = PTR_ERR(key);
			goto out_err;
		}
		is_domain = 1;
	}

	down_read(&key->sem);
	upayload = user_key_payload_locked(key);
	if (IS_ERR_OR_NULL(upayload)) {
		rc = upayload ? PTR_ERR(upayload) : -EINVAL;
		goto out_key_put;
	}

	/* find first : in payload */
	payload = upayload->data;
	delim = strnchr(payload, upayload->datalen, ':');
	cifs_dbg(FYI, "payload=%s\n", payload);
	if (!delim) {
		cifs_dbg(FYI, "Unable to find ':' in payload (datalen=%d)\n",
			 upayload->datalen);
		rc = -EINVAL;
		goto out_key_put;
	}

	len = delim - payload;
	if (len > CIFS_MAX_USERNAME_LEN || len <= 0) {
		cifs_dbg(FYI, "Bad value from username search (len=%zd)\n",
			 len);
		rc = -EINVAL;
		goto out_key_put;
	}

	ctx->username = kstrndup(payload, len, GFP_KERNEL);
	if (!ctx->username) {
		cifs_dbg(FYI, "Unable to allocate %zd bytes for username\n",
			 len);
		rc = -ENOMEM;
		goto out_key_put;
	}
	cifs_dbg(FYI, "%s: username=%s\n", __func__, ctx->username);

	len = key->datalen - (len + 1);
	if (len > CIFS_MAX_PASSWORD_LEN || len <= 0) {
		cifs_dbg(FYI, "Bad len for password search (len=%zd)\n", len);
		rc = -EINVAL;
		kfree(ctx->username);
		ctx->username = NULL;
		goto out_key_put;
	}

	++delim;
	ctx->password = kstrndup(delim, len, GFP_KERNEL);
	if (!ctx->password) {
		cifs_dbg(FYI, "Unable to allocate %zd bytes for password\n",
			 len);
		rc = -ENOMEM;
		kfree(ctx->username);
		ctx->username = NULL;
		goto out_key_put;
	}

	/*
	 * If we have a domain key then we must set the domainName in the
	 * for the request.
	 */
	if (is_domain && ses->domainName) {
		ctx->domainname = kstrdup(ses->domainName, GFP_KERNEL);
		if (!ctx->domainname) {
			cifs_dbg(FYI, "Unable to allocate %zd bytes for domain\n",
				 len);
			rc = -ENOMEM;
			kfree(ctx->username);
			ctx->username = NULL;
			kfree_sensitive(ctx->password);
			ctx->password = NULL;
			goto out_key_put;
		}
	}

	ctx->workstation_name = kstrdup(ses->workstation_name, GFP_KERNEL);
	if (!ctx->workstation_name) {
		cifs_dbg(FYI, "Unable to allocate memory for workstation_name\n");
		rc = -ENOMEM;
		kfree(ctx->username);
		ctx->username = NULL;
		kfree_sensitive(ctx->password);
		ctx->password = NULL;
		kfree(ctx->domainname);
		ctx->domainname = NULL;
		goto out_key_put;
	}

out_key_put:
	up_read(&key->sem);
	key_put(key);
out_err:
	kfree(desc);
	cifs_dbg(FYI, "%s: returning %d\n", __func__, rc);
	return rc;
}
#else /* ! CONFIG_KEYS */
static inline int
cifs_set_cifscreds(struct smb3_fs_context *ctx __attribute__((unused)),
		   struct cifs_ses *ses __attribute__((unused)))
{
	return -ENOSYS;
}
#endif /* CONFIG_KEYS */

/**
 * cifs_get_smb_ses - get a session matching @ctx data from @server
 * @server: server to setup the session to
 * @ctx: superblock configuration context to use to setup the session
 *
 * This function assumes it is being called from cifs_mount() where we
 * already got a server reference (server refcount +1). See
 * cifs_get_tcon() for refcount explanations.
 */
struct cifs_ses *
cifs_get_smb_ses(struct TCP_Server_Info *server, struct smb3_fs_context *ctx)
{
	int rc = -ENOMEM;
	unsigned int xid;
	struct cifs_ses *ses;
	struct sockaddr_in *addr = (struct sockaddr_in *)&server->dstaddr;
	struct sockaddr_in6 *addr6 = (struct sockaddr_in6 *)&server->dstaddr;

	xid = get_xid();

	ses = cifs_find_smb_ses(server, ctx);
	if (ses) {
		cifs_dbg(FYI, "Existing smb sess found (status=%d)\n",
			 ses->status);

		spin_lock(&ses->chan_lock);
		if (cifs_chan_needs_reconnect(ses, server)) {
			spin_unlock(&ses->chan_lock);
			cifs_dbg(FYI, "Session needs reconnect\n");

			mutex_lock(&ses->session_mutex);
			rc = cifs_negotiate_protocol(xid, ses, server);
			if (rc) {
				mutex_unlock(&ses->session_mutex);
				/* problem -- put our ses reference */
				cifs_put_smb_ses(ses);
				free_xid(xid);
				return ERR_PTR(rc);
			}

			rc = cifs_setup_session(xid, ses, server,
						ctx->local_nls);
			if (rc) {
				mutex_unlock(&ses->session_mutex);
				/* problem -- put our reference */
				cifs_put_smb_ses(ses);
				free_xid(xid);
				return ERR_PTR(rc);
			}
			mutex_unlock(&ses->session_mutex);

			spin_lock(&ses->chan_lock);
		}
		spin_unlock(&ses->chan_lock);

		/* existing SMB ses has a server reference already */
		cifs_put_tcp_session(server, 0);
		free_xid(xid);
		return ses;
	}

	cifs_dbg(FYI, "Existing smb sess not found\n");
	ses = sesInfoAlloc();
	if (ses == NULL)
		goto get_ses_fail;

	/* new SMB session uses our server ref */
	ses->server = server;
	if (server->dstaddr.ss_family == AF_INET6)
		sprintf(ses->ip_addr, "%pI6", &addr6->sin6_addr);
	else
		sprintf(ses->ip_addr, "%pI4", &addr->sin_addr);

	if (ctx->username) {
		ses->user_name = kstrdup(ctx->username, GFP_KERNEL);
		if (!ses->user_name)
			goto get_ses_fail;
	}

	/* ctx->password freed at unmount */
	if (ctx->password) {
		ses->password = kstrdup(ctx->password, GFP_KERNEL);
		if (!ses->password)
			goto get_ses_fail;
	}
	if (ctx->domainname) {
		ses->domainName = kstrdup(ctx->domainname, GFP_KERNEL);
		if (!ses->domainName)
			goto get_ses_fail;
	}
	if (ctx->workstation_name) {
		ses->workstation_name = kstrdup(ctx->workstation_name,
						GFP_KERNEL);
		if (!ses->workstation_name)
			goto get_ses_fail;
	}
	if (ctx->domainauto)
		ses->domainAuto = ctx->domainauto;
	ses->cred_uid = ctx->cred_uid;
	ses->linux_uid = ctx->linux_uid;

	ses->sectype = ctx->sectype;
	ses->sign = ctx->sign;

	/* add server as first channel */
	spin_lock(&ses->chan_lock);
	ses->chans[0].server = server;
	ses->chan_count = 1;
	ses->chan_max = ctx->multichannel ? ctx->max_channels:1;
	ses->chans_need_reconnect = 1;
	spin_unlock(&ses->chan_lock);

	mutex_lock(&ses->session_mutex);
	rc = cifs_negotiate_protocol(xid, ses, server);
	if (!rc)
		rc = cifs_setup_session(xid, ses, server, ctx->local_nls);
	mutex_unlock(&ses->session_mutex);

	/* each channel uses a different signing key */
	spin_lock(&ses->chan_lock);
	memcpy(ses->chans[0].signkey, ses->smb3signingkey,
	       sizeof(ses->smb3signingkey));
	spin_unlock(&ses->chan_lock);

	if (rc)
		goto get_ses_fail;

	/*
	 * success, put it on the list and add it as first channel
	 * note: the session becomes active soon after this. So you'll
	 * need to lock before changing something in the session.
	 */
	spin_lock(&cifs_tcp_ses_lock);
	list_add(&ses->smb_ses_list, &server->smb_ses_list);
	spin_unlock(&cifs_tcp_ses_lock);

	free_xid(xid);

	cifs_setup_ipc(ses, ctx);

	return ses;

get_ses_fail:
	sesInfoFree(ses);
	free_xid(xid);
	return ERR_PTR(rc);
}

static int match_tcon(struct cifs_tcon *tcon, struct smb3_fs_context *ctx)
{
	if (tcon->tidStatus == CifsExiting)
		return 0;
	if (strncmp(tcon->treeName, ctx->UNC, MAX_TREE_SIZE))
		return 0;
	if (tcon->seal != ctx->seal)
		return 0;
	if (tcon->snapshot_time != ctx->snapshot_time)
		return 0;
	if (tcon->handle_timeout != ctx->handle_timeout)
		return 0;
	if (tcon->no_lease != ctx->no_lease)
		return 0;
	if (tcon->nodelete != ctx->nodelete)
		return 0;
	return 1;
}

static struct cifs_tcon *
cifs_find_tcon(struct cifs_ses *ses, struct smb3_fs_context *ctx)
{
	struct list_head *tmp;
	struct cifs_tcon *tcon;

	spin_lock(&cifs_tcp_ses_lock);
	list_for_each(tmp, &ses->tcon_list) {
		tcon = list_entry(tmp, struct cifs_tcon, tcon_list);

		if (!match_tcon(tcon, ctx))
			continue;
		++tcon->tc_count;
		spin_unlock(&cifs_tcp_ses_lock);
		return tcon;
	}
	spin_unlock(&cifs_tcp_ses_lock);
	return NULL;
}

void
cifs_put_tcon(struct cifs_tcon *tcon)
{
	unsigned int xid;
	struct cifs_ses *ses;

	/*
	 * IPC tcon share the lifetime of their session and are
	 * destroyed in the session put function
	 */
	if (tcon == NULL || tcon->ipc)
		return;

	ses = tcon->ses;
	cifs_dbg(FYI, "%s: tc_count=%d\n", __func__, tcon->tc_count);
	spin_lock(&cifs_tcp_ses_lock);
	if (--tcon->tc_count > 0) {
		spin_unlock(&cifs_tcp_ses_lock);
		return;
	}

	/* tc_count can never go negative */
	WARN_ON(tcon->tc_count < 0);

	list_del_init(&tcon->tcon_list);
	spin_unlock(&cifs_tcp_ses_lock);

	if (tcon->use_witness) {
		int rc;

		rc = cifs_swn_unregister(tcon);
		if (rc < 0) {
			cifs_dbg(VFS, "%s: Failed to unregister for witness notifications: %d\n",
					__func__, rc);
		}
	}

	xid = get_xid();
	if (ses->server->ops->tree_disconnect)
		ses->server->ops->tree_disconnect(xid, tcon);
	_free_xid(xid);

	cifs_fscache_release_super_cookie(tcon);
	tconInfoFree(tcon);
	cifs_put_smb_ses(ses);
}

/**
 * cifs_get_tcon - get a tcon matching @ctx data from @ses
 * @ses: smb session to issue the request on
 * @ctx: the superblock configuration context to use for building the
 *
 * - tcon refcount is the number of mount points using the tcon.
 * - ses refcount is the number of tcon using the session.
 *
 * 1. This function assumes it is being called from cifs_mount() where
 *    we already got a session reference (ses refcount +1).
 *
 * 2. Since we're in the context of adding a mount point, the end
 *    result should be either:
 *
 * a) a new tcon already allocated with refcount=1 (1 mount point) and
 *    its session refcount incremented (1 new tcon). This +1 was
 *    already done in (1).
 *
 * b) an existing tcon with refcount+1 (add a mount point to it) and
 *    identical ses refcount (no new tcon). Because of (1) we need to
 *    decrement the ses refcount.
 */
static struct cifs_tcon *
cifs_get_tcon(struct cifs_ses *ses, struct smb3_fs_context *ctx)
{
	int rc, xid;
	struct cifs_tcon *tcon;

	tcon = cifs_find_tcon(ses, ctx);
	if (tcon) {
		/*
		 * tcon has refcount already incremented but we need to
		 * decrement extra ses reference gotten by caller (case b)
		 */
		cifs_dbg(FYI, "Found match on UNC path\n");
		cifs_put_smb_ses(ses);
		return tcon;
	}

	if (!ses->server->ops->tree_connect) {
		rc = -ENOSYS;
		goto out_fail;
	}

	tcon = tconInfoAlloc();
	if (tcon == NULL) {
		rc = -ENOMEM;
		goto out_fail;
	}

	if (ctx->snapshot_time) {
		if (ses->server->vals->protocol_id == 0) {
			cifs_dbg(VFS,
			     "Use SMB2 or later for snapshot mount option\n");
			rc = -EOPNOTSUPP;
			goto out_fail;
		} else
			tcon->snapshot_time = ctx->snapshot_time;
	}

	if (ctx->handle_timeout) {
		if (ses->server->vals->protocol_id == 0) {
			cifs_dbg(VFS,
			     "Use SMB2.1 or later for handle timeout option\n");
			rc = -EOPNOTSUPP;
			goto out_fail;
		} else
			tcon->handle_timeout = ctx->handle_timeout;
	}

	tcon->ses = ses;
	if (ctx->password) {
		tcon->password = kstrdup(ctx->password, GFP_KERNEL);
		if (!tcon->password) {
			rc = -ENOMEM;
			goto out_fail;
		}
	}

	if (ctx->seal) {
		if (ses->server->vals->protocol_id == 0) {
			cifs_dbg(VFS,
				 "SMB3 or later required for encryption\n");
			rc = -EOPNOTSUPP;
			goto out_fail;
		} else if (tcon->ses->server->capabilities &
					SMB2_GLOBAL_CAP_ENCRYPTION)
			tcon->seal = true;
		else {
			cifs_dbg(VFS, "Encryption is not supported on share\n");
			rc = -EOPNOTSUPP;
			goto out_fail;
		}
	}

	if (ctx->linux_ext) {
		if (ses->server->posix_ext_supported) {
			tcon->posix_extensions = true;
			pr_warn_once("SMB3.11 POSIX Extensions are experimental\n");
		} else if ((ses->server->vals->protocol_id == SMB311_PROT_ID) ||
		    (strcmp(ses->server->vals->version_string,
		     SMB3ANY_VERSION_STRING) == 0) ||
		    (strcmp(ses->server->vals->version_string,
		     SMBDEFAULT_VERSION_STRING) == 0)) {
			cifs_dbg(VFS, "Server does not support mounting with posix SMB3.11 extensions\n");
			rc = -EOPNOTSUPP;
			goto out_fail;
		} else {
			cifs_dbg(VFS, "Check vers= mount option. SMB3.11 "
				"disabled but required for POSIX extensions\n");
			rc = -EOPNOTSUPP;
			goto out_fail;
		}
	}

	xid = get_xid();
	rc = ses->server->ops->tree_connect(xid, ses, ctx->UNC, tcon,
					    ctx->local_nls);
	free_xid(xid);
	cifs_dbg(FYI, "Tcon rc = %d\n", rc);
	if (rc)
		goto out_fail;

	tcon->use_persistent = false;
	/* check if SMB2 or later, CIFS does not support persistent handles */
	if (ctx->persistent) {
		if (ses->server->vals->protocol_id == 0) {
			cifs_dbg(VFS,
			     "SMB3 or later required for persistent handles\n");
			rc = -EOPNOTSUPP;
			goto out_fail;
		} else if (ses->server->capabilities &
			   SMB2_GLOBAL_CAP_PERSISTENT_HANDLES)
			tcon->use_persistent = true;
		else /* persistent handles requested but not supported */ {
			cifs_dbg(VFS,
				"Persistent handles not supported on share\n");
			rc = -EOPNOTSUPP;
			goto out_fail;
		}
	} else if ((tcon->capabilities & SMB2_SHARE_CAP_CONTINUOUS_AVAILABILITY)
	     && (ses->server->capabilities & SMB2_GLOBAL_CAP_PERSISTENT_HANDLES)
	     && (ctx->nopersistent == false)) {
		cifs_dbg(FYI, "enabling persistent handles\n");
		tcon->use_persistent = true;
	} else if (ctx->resilient) {
		if (ses->server->vals->protocol_id == 0) {
			cifs_dbg(VFS,
			     "SMB2.1 or later required for resilient handles\n");
			rc = -EOPNOTSUPP;
			goto out_fail;
		}
		tcon->use_resilient = true;
	}

	tcon->use_witness = false;
	if (IS_ENABLED(CONFIG_CIFS_SWN_UPCALL) && ctx->witness) {
		if (ses->server->vals->protocol_id >= SMB30_PROT_ID) {
			if (tcon->capabilities & SMB2_SHARE_CAP_CLUSTER) {
				/*
				 * Set witness in use flag in first place
				 * to retry registration in the echo task
				 */
				tcon->use_witness = true;
				/* And try to register immediately */
				rc = cifs_swn_register(tcon);
				if (rc < 0) {
					cifs_dbg(VFS, "Failed to register for witness notifications: %d\n", rc);
					goto out_fail;
				}
			} else {
				/* TODO: try to extend for non-cluster uses (eg multichannel) */
				cifs_dbg(VFS, "witness requested on mount but no CLUSTER capability on share\n");
				rc = -EOPNOTSUPP;
				goto out_fail;
			}
		} else {
			cifs_dbg(VFS, "SMB3 or later required for witness option\n");
			rc = -EOPNOTSUPP;
			goto out_fail;
		}
	}

	/* If the user really knows what they are doing they can override */
	if (tcon->share_flags & SMB2_SHAREFLAG_NO_CACHING) {
		if (ctx->cache_ro)
			cifs_dbg(VFS, "cache=ro requested on mount but NO_CACHING flag set on share\n");
		else if (ctx->cache_rw)
			cifs_dbg(VFS, "cache=singleclient requested on mount but NO_CACHING flag set on share\n");
	}

	if (ctx->no_lease) {
		if (ses->server->vals->protocol_id == 0) {
			cifs_dbg(VFS,
				"SMB2 or later required for nolease option\n");
			rc = -EOPNOTSUPP;
			goto out_fail;
		} else
			tcon->no_lease = ctx->no_lease;
	}

	/*
	 * We can have only one retry value for a connection to a share so for
	 * resources mounted more than once to the same server share the last
	 * value passed in for the retry flag is used.
	 */
	tcon->retry = ctx->retry;
	tcon->nocase = ctx->nocase;
	if (ses->server->capabilities & SMB2_GLOBAL_CAP_DIRECTORY_LEASING)
		tcon->nohandlecache = ctx->nohandlecache;
	else
		tcon->nohandlecache = true;
	tcon->nodelete = ctx->nodelete;
	tcon->local_lease = ctx->local_lease;
	INIT_LIST_HEAD(&tcon->pending_opens);

	spin_lock(&cifs_tcp_ses_lock);
	list_add(&tcon->tcon_list, &ses->tcon_list);
	spin_unlock(&cifs_tcp_ses_lock);

	return tcon;

out_fail:
	tconInfoFree(tcon);
	return ERR_PTR(rc);
}

void
cifs_put_tlink(struct tcon_link *tlink)
{
	if (!tlink || IS_ERR(tlink))
		return;

	if (!atomic_dec_and_test(&tlink->tl_count) ||
	    test_bit(TCON_LINK_IN_TREE, &tlink->tl_flags)) {
		tlink->tl_time = jiffies;
		return;
	}

	if (!IS_ERR(tlink_tcon(tlink)))
		cifs_put_tcon(tlink_tcon(tlink));
	kfree(tlink);
	return;
}

static int
compare_mount_options(struct super_block *sb, struct cifs_mnt_data *mnt_data)
{
	struct cifs_sb_info *old = CIFS_SB(sb);
	struct cifs_sb_info *new = mnt_data->cifs_sb;
	unsigned int oldflags = old->mnt_cifs_flags & CIFS_MOUNT_MASK;
	unsigned int newflags = new->mnt_cifs_flags & CIFS_MOUNT_MASK;

	if ((sb->s_flags & CIFS_MS_MASK) != (mnt_data->flags & CIFS_MS_MASK))
		return 0;

	if (old->mnt_cifs_serverino_autodisabled)
		newflags &= ~CIFS_MOUNT_SERVER_INUM;

	if (oldflags != newflags)
		return 0;

	/*
	 * We want to share sb only if we don't specify an r/wsize or
	 * specified r/wsize is greater than or equal to existing one.
	 */
	if (new->ctx->wsize && new->ctx->wsize < old->ctx->wsize)
		return 0;

	if (new->ctx->rsize && new->ctx->rsize < old->ctx->rsize)
		return 0;

	if (!uid_eq(old->ctx->linux_uid, new->ctx->linux_uid) ||
	    !gid_eq(old->ctx->linux_gid, new->ctx->linux_gid))
		return 0;

	if (old->ctx->file_mode != new->ctx->file_mode ||
	    old->ctx->dir_mode != new->ctx->dir_mode)
		return 0;

	if (strcmp(old->local_nls->charset, new->local_nls->charset))
		return 0;

	if (old->ctx->acregmax != new->ctx->acregmax)
		return 0;
	if (old->ctx->acdirmax != new->ctx->acdirmax)
		return 0;

	return 1;
}

static int
match_prepath(struct super_block *sb, struct cifs_mnt_data *mnt_data)
{
	struct cifs_sb_info *old = CIFS_SB(sb);
	struct cifs_sb_info *new = mnt_data->cifs_sb;
	bool old_set = (old->mnt_cifs_flags & CIFS_MOUNT_USE_PREFIX_PATH) &&
		old->prepath;
	bool new_set = (new->mnt_cifs_flags & CIFS_MOUNT_USE_PREFIX_PATH) &&
		new->prepath;

	if (old_set && new_set && !strcmp(new->prepath, old->prepath))
		return 1;
	else if (!old_set && !new_set)
		return 1;

	return 0;
}

int
cifs_match_super(struct super_block *sb, void *data)
{
	struct cifs_mnt_data *mnt_data = (struct cifs_mnt_data *)data;
	struct smb3_fs_context *ctx;
	struct cifs_sb_info *cifs_sb;
	struct TCP_Server_Info *tcp_srv;
	struct cifs_ses *ses;
	struct cifs_tcon *tcon;
	struct tcon_link *tlink;
	int rc = 0;

	spin_lock(&cifs_tcp_ses_lock);
	cifs_sb = CIFS_SB(sb);
	tlink = cifs_get_tlink(cifs_sb_master_tlink(cifs_sb));
	if (tlink == NULL) {
		/* can not match superblock if tlink were ever null */
		spin_unlock(&cifs_tcp_ses_lock);
		return 0;
	}
	tcon = tlink_tcon(tlink);
	ses = tcon->ses;
	tcp_srv = ses->server;

	ctx = mnt_data->ctx;

	if (!match_server(tcp_srv, ctx) ||
	    !match_session(ses, ctx) ||
	    !match_tcon(tcon, ctx) ||
	    !match_prepath(sb, mnt_data)) {
		rc = 0;
		goto out;
	}

	rc = compare_mount_options(sb, mnt_data);
out:
	spin_unlock(&cifs_tcp_ses_lock);
	cifs_put_tlink(tlink);
	return rc;
}

#ifdef CONFIG_DEBUG_LOCK_ALLOC
static struct lock_class_key cifs_key[2];
static struct lock_class_key cifs_slock_key[2];

static inline void
cifs_reclassify_socket4(struct socket *sock)
{
	struct sock *sk = sock->sk;
	BUG_ON(!sock_allow_reclassification(sk));
	sock_lock_init_class_and_name(sk, "slock-AF_INET-CIFS",
		&cifs_slock_key[0], "sk_lock-AF_INET-CIFS", &cifs_key[0]);
}

static inline void
cifs_reclassify_socket6(struct socket *sock)
{
	struct sock *sk = sock->sk;
	BUG_ON(!sock_allow_reclassification(sk));
	sock_lock_init_class_and_name(sk, "slock-AF_INET6-CIFS",
		&cifs_slock_key[1], "sk_lock-AF_INET6-CIFS", &cifs_key[1]);
}
#else
static inline void
cifs_reclassify_socket4(struct socket *sock)
{
}

static inline void
cifs_reclassify_socket6(struct socket *sock)
{
}
#endif

/* See RFC1001 section 14 on representation of Netbios names */
static void rfc1002mangle(char *target, char *source, unsigned int length)
{
	unsigned int i, j;

	for (i = 0, j = 0; i < (length); i++) {
		/* mask a nibble at a time and encode */
		target[j] = 'A' + (0x0F & (source[i] >> 4));
		target[j+1] = 'A' + (0x0F & source[i]);
		j += 2;
	}

}

static int
bind_socket(struct TCP_Server_Info *server)
{
	int rc = 0;
	if (server->srcaddr.ss_family != AF_UNSPEC) {
		/* Bind to the specified local IP address */
		struct socket *socket = server->ssocket;
		rc = socket->ops->bind(socket,
				       (struct sockaddr *) &server->srcaddr,
				       sizeof(server->srcaddr));
		if (rc < 0) {
			struct sockaddr_in *saddr4;
			struct sockaddr_in6 *saddr6;
			saddr4 = (struct sockaddr_in *)&server->srcaddr;
			saddr6 = (struct sockaddr_in6 *)&server->srcaddr;
			if (saddr6->sin6_family == AF_INET6)
				cifs_server_dbg(VFS, "Failed to bind to: %pI6c, error: %d\n",
					 &saddr6->sin6_addr, rc);
			else
				cifs_server_dbg(VFS, "Failed to bind to: %pI4, error: %d\n",
					 &saddr4->sin_addr.s_addr, rc);
		}
	}
	return rc;
}

static int
ip_rfc1001_connect(struct TCP_Server_Info *server)
{
	int rc = 0;
	/*
	 * some servers require RFC1001 sessinit before sending
	 * negprot - BB check reconnection in case where second
	 * sessinit is sent but no second negprot
	 */
	struct rfc1002_session_packet *ses_init_buf;
	struct smb_hdr *smb_buf;
	ses_init_buf = kzalloc(sizeof(struct rfc1002_session_packet),
			       GFP_KERNEL);
	if (ses_init_buf) {
		ses_init_buf->trailer.session_req.called_len = 32;

		if (server->server_RFC1001_name[0] != 0)
			rfc1002mangle(ses_init_buf->trailer.
				      session_req.called_name,
				      server->server_RFC1001_name,
				      RFC1001_NAME_LEN_WITH_NULL);
		else
			rfc1002mangle(ses_init_buf->trailer.
				      session_req.called_name,
				      DEFAULT_CIFS_CALLED_NAME,
				      RFC1001_NAME_LEN_WITH_NULL);

		ses_init_buf->trailer.session_req.calling_len = 32;

		/*
		 * calling name ends in null (byte 16) from old smb
		 * convention.
		 */
		if (server->workstation_RFC1001_name[0] != 0)
			rfc1002mangle(ses_init_buf->trailer.
				      session_req.calling_name,
				      server->workstation_RFC1001_name,
				      RFC1001_NAME_LEN_WITH_NULL);
		else
			rfc1002mangle(ses_init_buf->trailer.
				      session_req.calling_name,
				      "LINUX_CIFS_CLNT",
				      RFC1001_NAME_LEN_WITH_NULL);

		ses_init_buf->trailer.session_req.scope1 = 0;
		ses_init_buf->trailer.session_req.scope2 = 0;
		smb_buf = (struct smb_hdr *)ses_init_buf;

		/* sizeof RFC1002_SESSION_REQUEST with no scope */
		smb_buf->smb_buf_length = cpu_to_be32(0x81000044);
		rc = smb_send(server, smb_buf, 0x44);
		kfree(ses_init_buf);
		/*
		 * RFC1001 layer in at least one server
		 * requires very short break before negprot
		 * presumably because not expecting negprot
		 * to follow so fast.  This is a simple
		 * solution that works without
		 * complicating the code and causes no
		 * significant slowing down on mount
		 * for everyone else
		 */
		usleep_range(1000, 2000);
	}
	/*
	 * else the negprot may still work without this
	 * even though malloc failed
	 */

	return rc;
}

static int
generic_ip_connect(struct TCP_Server_Info *server)
{
	int rc = 0;
	__be16 sport;
	int slen, sfamily;
	struct socket *socket = server->ssocket;
	struct sockaddr *saddr;

	saddr = (struct sockaddr *) &server->dstaddr;

	if (server->dstaddr.ss_family == AF_INET6) {
		struct sockaddr_in6 *ipv6 = (struct sockaddr_in6 *)&server->dstaddr;

		sport = ipv6->sin6_port;
		slen = sizeof(struct sockaddr_in6);
		sfamily = AF_INET6;
		cifs_dbg(FYI, "%s: connecting to [%pI6]:%d\n", __func__, &ipv6->sin6_addr,
				ntohs(sport));
	} else {
		struct sockaddr_in *ipv4 = (struct sockaddr_in *)&server->dstaddr;

		sport = ipv4->sin_port;
		slen = sizeof(struct sockaddr_in);
		sfamily = AF_INET;
		cifs_dbg(FYI, "%s: connecting to %pI4:%d\n", __func__, &ipv4->sin_addr,
				ntohs(sport));
	}

	if (socket == NULL) {
		rc = __sock_create(cifs_net_ns(server), sfamily, SOCK_STREAM,
				   IPPROTO_TCP, &socket, 1);
		if (rc < 0) {
			cifs_server_dbg(VFS, "Error %d creating socket\n", rc);
			server->ssocket = NULL;
			return rc;
		}

		/* BB other socket options to set KEEPALIVE, NODELAY? */
		cifs_dbg(FYI, "Socket created\n");
		server->ssocket = socket;
		socket->sk->sk_allocation = GFP_NOFS;
		if (sfamily == AF_INET6)
			cifs_reclassify_socket6(socket);
		else
			cifs_reclassify_socket4(socket);
	}

	rc = bind_socket(server);
	if (rc < 0)
		return rc;

	/*
	 * Eventually check for other socket options to change from
	 * the default. sock_setsockopt not used because it expects
	 * user space buffer
	 */
	socket->sk->sk_rcvtimeo = 7 * HZ;
	socket->sk->sk_sndtimeo = 5 * HZ;

	/* make the bufsizes depend on wsize/rsize and max requests */
	if (server->noautotune) {
		if (socket->sk->sk_sndbuf < (200 * 1024))
			socket->sk->sk_sndbuf = 200 * 1024;
		if (socket->sk->sk_rcvbuf < (140 * 1024))
			socket->sk->sk_rcvbuf = 140 * 1024;
	}

	if (server->tcp_nodelay)
		tcp_sock_set_nodelay(socket->sk);

	cifs_dbg(FYI, "sndbuf %d rcvbuf %d rcvtimeo 0x%lx\n",
		 socket->sk->sk_sndbuf,
		 socket->sk->sk_rcvbuf, socket->sk->sk_rcvtimeo);

	rc = socket->ops->connect(socket, saddr, slen,
				  server->noblockcnt ? O_NONBLOCK : 0);
	/*
	 * When mounting SMB root file systems, we do not want to block in
	 * connect. Otherwise bail out and then let cifs_reconnect() perform
	 * reconnect failover - if possible.
	 */
	if (server->noblockcnt && rc == -EINPROGRESS)
		rc = 0;
	if (rc < 0) {
		cifs_dbg(FYI, "Error %d connecting to server\n", rc);
		trace_smb3_connect_err(server->hostname, server->conn_id, &server->dstaddr, rc);
		sock_release(socket);
		server->ssocket = NULL;
		return rc;
	}
	trace_smb3_connect_done(server->hostname, server->conn_id, &server->dstaddr);
	if (sport == htons(RFC1001_PORT))
		rc = ip_rfc1001_connect(server);

	return rc;
}

static int
ip_connect(struct TCP_Server_Info *server)
{
	__be16 *sport;
	struct sockaddr_in6 *addr6 = (struct sockaddr_in6 *)&server->dstaddr;
	struct sockaddr_in *addr = (struct sockaddr_in *)&server->dstaddr;

	if (server->dstaddr.ss_family == AF_INET6)
		sport = &addr6->sin6_port;
	else
		sport = &addr->sin_port;

	if (*sport == 0) {
		int rc;

		/* try with 445 port at first */
		*sport = htons(CIFS_PORT);

		rc = generic_ip_connect(server);
		if (rc >= 0)
			return rc;

		/* if it failed, try with 139 port */
		*sport = htons(RFC1001_PORT);
	}

	return generic_ip_connect(server);
}

void reset_cifs_unix_caps(unsigned int xid, struct cifs_tcon *tcon,
			  struct cifs_sb_info *cifs_sb, struct smb3_fs_context *ctx)
{
	/*
	 * If we are reconnecting then should we check to see if
	 * any requested capabilities changed locally e.g. via
	 * remount but we can not do much about it here
	 * if they have (even if we could detect it by the following)
	 * Perhaps we could add a backpointer to array of sb from tcon
	 * or if we change to make all sb to same share the same
	 * sb as NFS - then we only have one backpointer to sb.
	 * What if we wanted to mount the server share twice once with
	 * and once without posixacls or posix paths?
	 */
	__u64 saved_cap = le64_to_cpu(tcon->fsUnixInfo.Capability);

	if (ctx && ctx->no_linux_ext) {
		tcon->fsUnixInfo.Capability = 0;
		tcon->unix_ext = 0; /* Unix Extensions disabled */
		cifs_dbg(FYI, "Linux protocol extensions disabled\n");
		return;
	} else if (ctx)
		tcon->unix_ext = 1; /* Unix Extensions supported */

	if (!tcon->unix_ext) {
		cifs_dbg(FYI, "Unix extensions disabled so not set on reconnect\n");
		return;
	}

	if (!CIFSSMBQFSUnixInfo(xid, tcon)) {
		__u64 cap = le64_to_cpu(tcon->fsUnixInfo.Capability);
		cifs_dbg(FYI, "unix caps which server supports %lld\n", cap);
		/*
		 * check for reconnect case in which we do not
		 * want to change the mount behavior if we can avoid it
		 */
		if (ctx == NULL) {
			/*
			 * turn off POSIX ACL and PATHNAMES if not set
			 * originally at mount time
			 */
			if ((saved_cap & CIFS_UNIX_POSIX_ACL_CAP) == 0)
				cap &= ~CIFS_UNIX_POSIX_ACL_CAP;
			if ((saved_cap & CIFS_UNIX_POSIX_PATHNAMES_CAP) == 0) {
				if (cap & CIFS_UNIX_POSIX_PATHNAMES_CAP)
					cifs_dbg(VFS, "POSIXPATH support change\n");
				cap &= ~CIFS_UNIX_POSIX_PATHNAMES_CAP;
			} else if ((cap & CIFS_UNIX_POSIX_PATHNAMES_CAP) == 0) {
				cifs_dbg(VFS, "possible reconnect error\n");
				cifs_dbg(VFS, "server disabled POSIX path support\n");
			}
		}

		if (cap & CIFS_UNIX_TRANSPORT_ENCRYPTION_MANDATORY_CAP)
			cifs_dbg(VFS, "per-share encryption not supported yet\n");

		cap &= CIFS_UNIX_CAP_MASK;
		if (ctx && ctx->no_psx_acl)
			cap &= ~CIFS_UNIX_POSIX_ACL_CAP;
		else if (CIFS_UNIX_POSIX_ACL_CAP & cap) {
			cifs_dbg(FYI, "negotiated posix acl support\n");
			if (cifs_sb)
				cifs_sb->mnt_cifs_flags |=
					CIFS_MOUNT_POSIXACL;
		}

		if (ctx && ctx->posix_paths == 0)
			cap &= ~CIFS_UNIX_POSIX_PATHNAMES_CAP;
		else if (cap & CIFS_UNIX_POSIX_PATHNAMES_CAP) {
			cifs_dbg(FYI, "negotiate posix pathnames\n");
			if (cifs_sb)
				cifs_sb->mnt_cifs_flags |=
					CIFS_MOUNT_POSIX_PATHS;
		}

		cifs_dbg(FYI, "Negotiate caps 0x%x\n", (int)cap);
#ifdef CONFIG_CIFS_DEBUG2
		if (cap & CIFS_UNIX_FCNTL_CAP)
			cifs_dbg(FYI, "FCNTL cap\n");
		if (cap & CIFS_UNIX_EXTATTR_CAP)
			cifs_dbg(FYI, "EXTATTR cap\n");
		if (cap & CIFS_UNIX_POSIX_PATHNAMES_CAP)
			cifs_dbg(FYI, "POSIX path cap\n");
		if (cap & CIFS_UNIX_XATTR_CAP)
			cifs_dbg(FYI, "XATTR cap\n");
		if (cap & CIFS_UNIX_POSIX_ACL_CAP)
			cifs_dbg(FYI, "POSIX ACL cap\n");
		if (cap & CIFS_UNIX_LARGE_READ_CAP)
			cifs_dbg(FYI, "very large read cap\n");
		if (cap & CIFS_UNIX_LARGE_WRITE_CAP)
			cifs_dbg(FYI, "very large write cap\n");
		if (cap & CIFS_UNIX_TRANSPORT_ENCRYPTION_CAP)
			cifs_dbg(FYI, "transport encryption cap\n");
		if (cap & CIFS_UNIX_TRANSPORT_ENCRYPTION_MANDATORY_CAP)
			cifs_dbg(FYI, "mandatory transport encryption cap\n");
#endif /* CIFS_DEBUG2 */
		if (CIFSSMBSetFSUnixInfo(xid, tcon, cap)) {
			if (ctx == NULL)
				cifs_dbg(FYI, "resetting capabilities failed\n");
			else
				cifs_dbg(VFS, "Negotiating Unix capabilities with the server failed. Consider mounting with the Unix Extensions disabled if problems are found by specifying the nounix mount option.\n");

		}
	}
}

int cifs_setup_cifs_sb(struct cifs_sb_info *cifs_sb)
{
	struct smb3_fs_context *ctx = cifs_sb->ctx;

	INIT_DELAYED_WORK(&cifs_sb->prune_tlinks, cifs_prune_tlinks);

	spin_lock_init(&cifs_sb->tlink_tree_lock);
	cifs_sb->tlink_tree = RB_ROOT;

	cifs_dbg(FYI, "file mode: %04ho  dir mode: %04ho\n",
		 ctx->file_mode, ctx->dir_mode);

	/* this is needed for ASCII cp to Unicode converts */
	if (ctx->iocharset == NULL) {
		/* load_nls_default cannot return null */
		cifs_sb->local_nls = load_nls_default();
	} else {
		cifs_sb->local_nls = load_nls(ctx->iocharset);
		if (cifs_sb->local_nls == NULL) {
			cifs_dbg(VFS, "CIFS mount error: iocharset %s not found\n",
				 ctx->iocharset);
			return -ELIBACC;
		}
	}
	ctx->local_nls = cifs_sb->local_nls;

	smb3_update_mnt_flags(cifs_sb);

	if (ctx->direct_io)
		cifs_dbg(FYI, "mounting share using direct i/o\n");
	if (ctx->cache_ro) {
		cifs_dbg(VFS, "mounting share with read only caching. Ensure that the share will not be modified while in use.\n");
		cifs_sb->mnt_cifs_flags |= CIFS_MOUNT_RO_CACHE;
	} else if (ctx->cache_rw) {
		cifs_dbg(VFS, "mounting share in single client RW caching mode. Ensure that no other systems will be accessing the share.\n");
		cifs_sb->mnt_cifs_flags |= (CIFS_MOUNT_RO_CACHE |
					    CIFS_MOUNT_RW_CACHE);
	}

	if ((ctx->cifs_acl) && (ctx->dynperm))
		cifs_dbg(VFS, "mount option dynperm ignored if cifsacl mount option supported\n");

	if (ctx->prepath) {
		cifs_sb->prepath = kstrdup(ctx->prepath, GFP_KERNEL);
		if (cifs_sb->prepath == NULL)
			return -ENOMEM;
		cifs_sb->mnt_cifs_flags |= CIFS_MOUNT_USE_PREFIX_PATH;
	}

	return 0;
}

/* Release all succeed connections */
static inline void mount_put_conns(struct mount_ctx *mnt_ctx)
{
	int rc = 0;

	if (mnt_ctx->tcon)
		cifs_put_tcon(mnt_ctx->tcon);
	else if (mnt_ctx->ses)
		cifs_put_smb_ses(mnt_ctx->ses);
	else if (mnt_ctx->server)
		cifs_put_tcp_session(mnt_ctx->server, 0);
	mnt_ctx->cifs_sb->mnt_cifs_flags &= ~CIFS_MOUNT_POSIX_PATHS;
	free_xid(mnt_ctx->xid);
}

/* Get connections for tcp, ses and tcon */
static int mount_get_conns(struct mount_ctx *mnt_ctx)
{
	int rc = 0;
	struct TCP_Server_Info *server = NULL;
	struct cifs_ses *ses = NULL;
	struct cifs_tcon *tcon = NULL;
	struct smb3_fs_context *ctx = mnt_ctx->fs_ctx;
	struct cifs_sb_info *cifs_sb = mnt_ctx->cifs_sb;
	unsigned int xid;

	xid = get_xid();

	/* get a reference to a tcp session */
	server = cifs_get_tcp_session(ctx, NULL);
	if (IS_ERR(server)) {
		rc = PTR_ERR(server);
		server = NULL;
		goto out;
	}

	/* get a reference to a SMB session */
	ses = cifs_get_smb_ses(server, ctx);
	if (IS_ERR(ses)) {
		rc = PTR_ERR(ses);
		ses = NULL;
		goto out;
	}

	if ((ctx->persistent == true) && (!(ses->server->capabilities &
					    SMB2_GLOBAL_CAP_PERSISTENT_HANDLES))) {
		cifs_server_dbg(VFS, "persistent handles not supported by server\n");
		rc = -EOPNOTSUPP;
		goto out;
	}

	/* search for existing tcon to this server share */
	tcon = cifs_get_tcon(ses, ctx);
	if (IS_ERR(tcon)) {
		rc = PTR_ERR(tcon);
		tcon = NULL;
		goto out;
	}

	/* if new SMB3.11 POSIX extensions are supported do not remap / and \ */
	if (tcon->posix_extensions)
		cifs_sb->mnt_cifs_flags |= CIFS_MOUNT_POSIX_PATHS;

	/* tell server which Unix caps we support */
	if (cap_unix(tcon->ses)) {
		/*
		 * reset of caps checks mount to see if unix extensions disabled
		 * for just this mount.
		 */
		reset_cifs_unix_caps(xid, tcon, cifs_sb, ctx);
		spin_lock(&cifs_tcp_ses_lock);
		if ((tcon->ses->server->tcpStatus == CifsNeedReconnect) &&
		    (le64_to_cpu(tcon->fsUnixInfo.Capability) &
		     CIFS_UNIX_TRANSPORT_ENCRYPTION_MANDATORY_CAP)) {
			spin_unlock(&cifs_tcp_ses_lock);
			rc = -EACCES;
			goto out;
		}
		spin_unlock(&cifs_tcp_ses_lock);
	} else
		tcon->unix_ext = 0; /* server does not support them */

	/* do not care if a following call succeed - informational */
	if (!tcon->pipe && server->ops->qfs_tcon) {
		server->ops->qfs_tcon(xid, tcon, cifs_sb);
		if (cifs_sb->mnt_cifs_flags & CIFS_MOUNT_RO_CACHE) {
			if (tcon->fsDevInfo.DeviceCharacteristics &
			    cpu_to_le32(FILE_READ_ONLY_DEVICE))
				cifs_dbg(VFS, "mounted to read only share\n");
			else if ((cifs_sb->mnt_cifs_flags &
				  CIFS_MOUNT_RW_CACHE) == 0)
				cifs_dbg(VFS, "read only mount of RW share\n");
			/* no need to log a RW mount of a typical RW share */
		}
	}

	/*
	 * Clamp the rsize/wsize mount arguments if they are too big for the server
	 * and set the rsize/wsize to the negotiated values if not passed in by
	 * the user on mount
	 */
	if ((cifs_sb->ctx->wsize == 0) ||
	    (cifs_sb->ctx->wsize > server->ops->negotiate_wsize(tcon, ctx)))
		cifs_sb->ctx->wsize = server->ops->negotiate_wsize(tcon, ctx);
	if ((cifs_sb->ctx->rsize == 0) ||
	    (cifs_sb->ctx->rsize > server->ops->negotiate_rsize(tcon, ctx)))
		cifs_sb->ctx->rsize = server->ops->negotiate_rsize(tcon, ctx);

	/*
	 * The cookie is initialized from volume info returned above.
	 * Inside cifs_fscache_get_super_cookie it checks
	 * that we do not get super cookie twice.
	 */
	if (cifs_sb->mnt_cifs_flags & CIFS_MOUNT_FSCACHE)
		cifs_fscache_get_super_cookie(tcon);

out:
	mnt_ctx->server = server;
	mnt_ctx->ses = ses;
	mnt_ctx->tcon = tcon;
	mnt_ctx->xid = xid;

	return rc;
}

static int mount_setup_tlink(struct cifs_sb_info *cifs_sb, struct cifs_ses *ses,
			     struct cifs_tcon *tcon)
{
	struct tcon_link *tlink;

	/* hang the tcon off of the superblock */
	tlink = kzalloc(sizeof(*tlink), GFP_KERNEL);
	if (tlink == NULL)
		return -ENOMEM;

	tlink->tl_uid = ses->linux_uid;
	tlink->tl_tcon = tcon;
	tlink->tl_time = jiffies;
	set_bit(TCON_LINK_MASTER, &tlink->tl_flags);
	set_bit(TCON_LINK_IN_TREE, &tlink->tl_flags);

	cifs_sb->master_tlink = tlink;
	spin_lock(&cifs_sb->tlink_tree_lock);
	tlink_rb_insert(&cifs_sb->tlink_tree, tlink);
	spin_unlock(&cifs_sb->tlink_tree_lock);

	queue_delayed_work(cifsiod_wq, &cifs_sb->prune_tlinks,
				TLINK_IDLE_EXPIRE);
	return 0;
}

#ifdef CONFIG_CIFS_DFS_UPCALL
/* Get unique dfs connections */
static int mount_get_dfs_conns(struct mount_ctx *mnt_ctx)
{
	int rc;

	mnt_ctx->fs_ctx->nosharesock = true;
	rc = mount_get_conns(mnt_ctx);
	if (mnt_ctx->server) {
		cifs_dbg(FYI, "%s: marking tcp session as a dfs connection\n", __func__);
		spin_lock(&cifs_tcp_ses_lock);
		mnt_ctx->server->is_dfs_conn = true;
		spin_unlock(&cifs_tcp_ses_lock);
	}
	return rc;
}

/*
 * cifs_build_path_to_root returns full path to root when we do not have an
 * existing connection (tcon)
 */
static char *
build_unc_path_to_root(const struct smb3_fs_context *ctx,
		       const struct cifs_sb_info *cifs_sb, bool useppath)
{
	char *full_path, *pos;
	unsigned int pplen = useppath && ctx->prepath ?
		strlen(ctx->prepath) + 1 : 0;
	unsigned int unc_len = strnlen(ctx->UNC, MAX_TREE_SIZE + 1);

	if (unc_len > MAX_TREE_SIZE)
		return ERR_PTR(-EINVAL);

	full_path = kmalloc(unc_len + pplen + 1, GFP_KERNEL);
	if (full_path == NULL)
		return ERR_PTR(-ENOMEM);

	memcpy(full_path, ctx->UNC, unc_len);
	pos = full_path + unc_len;

	if (pplen) {
		*pos = CIFS_DIR_SEP(cifs_sb);
		memcpy(pos + 1, ctx->prepath, pplen);
		pos += pplen;
	}

	*pos = '\0'; /* add trailing null */
	convert_delimiter(full_path, CIFS_DIR_SEP(cifs_sb));
	cifs_dbg(FYI, "%s: full_path=%s\n", __func__, full_path);
	return full_path;
}

/*
 * expand_dfs_referral - Update cifs_sb from dfs referral path
 *
 * cifs_sb->ctx->mount_options will be (re-)allocated to a string containing updated options for the
 * submount.  Otherwise it will be left untouched.
 */
static int expand_dfs_referral(struct mount_ctx *mnt_ctx, const char *full_path,
			       struct dfs_info3_param *referral)
{
	int rc;
	struct cifs_sb_info *cifs_sb = mnt_ctx->cifs_sb;
	struct smb3_fs_context *ctx = mnt_ctx->fs_ctx;
	char *fake_devname = NULL, *mdata = NULL;

	mdata = cifs_compose_mount_options(cifs_sb->ctx->mount_options, full_path + 1, referral,
					   &fake_devname);
	if (IS_ERR(mdata)) {
		rc = PTR_ERR(mdata);
		mdata = NULL;
	} else {
		/*
		 * We can not clear out the whole structure since we no longer have an explicit
		 * function to parse a mount-string. Instead we need to clear out the individual
		 * fields that are no longer valid.
		 */
		kfree(ctx->prepath);
		ctx->prepath = NULL;
		rc = cifs_setup_volume_info(ctx, mdata, fake_devname);
	}
	kfree(fake_devname);
	kfree(cifs_sb->ctx->mount_options);
	cifs_sb->ctx->mount_options = mdata;

	return rc;
}
#endif

/* TODO: all callers to this are broken. We are not parsing mount_options here
 * we should pass a clone of the original context?
 */
int
cifs_setup_volume_info(struct smb3_fs_context *ctx, const char *mntopts, const char *devname)
{
	int rc;

	if (devname) {
		cifs_dbg(FYI, "%s: devname=%s\n", __func__, devname);
		rc = smb3_parse_devname(devname, ctx);
		if (rc) {
			cifs_dbg(VFS, "%s: failed to parse %s: %d\n", __func__, devname, rc);
			return rc;
		}
	}

	if (mntopts) {
		char *ip;

		rc = smb3_parse_opt(mntopts, "ip", &ip);
		if (rc) {
			cifs_dbg(VFS, "%s: failed to parse ip options: %d\n", __func__, rc);
			return rc;
		}

		rc = cifs_convert_address((struct sockaddr *)&ctx->dstaddr, ip, strlen(ip));
		kfree(ip);
		if (!rc) {
			cifs_dbg(VFS, "%s: failed to convert ip address\n", __func__);
			return -EINVAL;
		}
	}

	if (ctx->nullauth) {
		cifs_dbg(FYI, "Anonymous login\n");
		kfree(ctx->username);
		ctx->username = NULL;
	} else if (ctx->username) {
		/* BB fixme parse for domain name here */
		cifs_dbg(FYI, "Username: %s\n", ctx->username);
	} else {
		cifs_dbg(VFS, "No username specified\n");
	/* In userspace mount helper we can get user name from alternate
	   locations such as env variables and files on disk */
		return -EINVAL;
	}

	return 0;
}

static int
cifs_are_all_path_components_accessible(struct TCP_Server_Info *server,
					unsigned int xid,
					struct cifs_tcon *tcon,
					struct cifs_sb_info *cifs_sb,
					char *full_path,
					int added_treename)
{
	int rc;
	char *s;
	char sep, tmp;
	int skip = added_treename ? 1 : 0;

	sep = CIFS_DIR_SEP(cifs_sb);
	s = full_path;

	rc = server->ops->is_path_accessible(xid, tcon, cifs_sb, "");
	while (rc == 0) {
		/* skip separators */
		while (*s == sep)
			s++;
		if (!*s)
			break;
		/* next separator */
		while (*s && *s != sep)
			s++;
		/*
		 * if the treename is added, we then have to skip the first
		 * part within the separators
		 */
		if (skip) {
			skip = 0;
			continue;
		}
		/*
		 * temporarily null-terminate the path at the end of
		 * the current component
		 */
		tmp = *s;
		*s = 0;
		rc = server->ops->is_path_accessible(xid, tcon, cifs_sb,
						     full_path);
		*s = tmp;
	}
	return rc;
}

/*
 * Check if path is remote (e.g. a DFS share). Return -EREMOTE if it is,
 * otherwise 0.
 */
static int is_path_remote(struct mount_ctx *mnt_ctx)
{
	int rc;
	struct cifs_sb_info *cifs_sb = mnt_ctx->cifs_sb;
	struct TCP_Server_Info *server = mnt_ctx->server;
	unsigned int xid = mnt_ctx->xid;
	struct cifs_tcon *tcon = mnt_ctx->tcon;
	struct smb3_fs_context *ctx = mnt_ctx->fs_ctx;
	char *full_path;

	if (!server->ops->is_path_accessible)
		return -EOPNOTSUPP;

	/*
	 * cifs_build_path_to_root works only when we have a valid tcon
	 */
	full_path = cifs_build_path_to_root(ctx, cifs_sb, tcon,
					    tcon->Flags & SMB_SHARE_IS_IN_DFS);
	if (full_path == NULL)
		return -ENOMEM;

	cifs_dbg(FYI, "%s: full_path: %s\n", __func__, full_path);

	rc = server->ops->is_path_accessible(xid, tcon, cifs_sb,
					     full_path);
#ifdef CONFIG_CIFS_DFS_UPCALL
	if (rc == -ENOENT && is_tcon_dfs(tcon))
		rc = cifs_dfs_query_info_nonascii_quirk(xid, tcon, cifs_sb,
							full_path);
#endif
	if (rc != 0 && rc != -EREMOTE) {
		kfree(full_path);
		return rc;
	}

	if (rc != -EREMOTE) {
		rc = cifs_are_all_path_components_accessible(server, xid, tcon,
			cifs_sb, full_path, tcon->Flags & SMB_SHARE_IS_IN_DFS);
		if (rc != 0) {
			cifs_server_dbg(VFS, "cannot query dirs between root and final path, enabling CIFS_MOUNT_USE_PREFIX_PATH\n");
			cifs_sb->mnt_cifs_flags |= CIFS_MOUNT_USE_PREFIX_PATH;
			rc = 0;
		}
	}

	kfree(full_path);
	return rc;
}

#ifdef CONFIG_CIFS_DFS_UPCALL
static void set_root_ses(struct mount_ctx *mnt_ctx)
{
	if (mnt_ctx->ses) {
		spin_lock(&cifs_tcp_ses_lock);
		mnt_ctx->ses->ses_count++;
		spin_unlock(&cifs_tcp_ses_lock);
		dfs_cache_add_refsrv_session(&mnt_ctx->mount_id, mnt_ctx->ses);
	}
	mnt_ctx->root_ses = mnt_ctx->ses;
}

static int is_dfs_mount(struct mount_ctx *mnt_ctx, bool *isdfs, struct dfs_cache_tgt_list *root_tl)
{
	int rc;
	struct cifs_sb_info *cifs_sb = mnt_ctx->cifs_sb;
	struct smb3_fs_context *ctx = mnt_ctx->fs_ctx;

	*isdfs = true;

	rc = mount_get_conns(mnt_ctx);
	/*
	 * If called with 'nodfs' mount option, then skip DFS resolving.  Otherwise unconditionally
	 * try to get an DFS referral (even cached) to determine whether it is an DFS mount.
	 *
	 * Skip prefix path to provide support for DFS referrals from w2k8 servers which don't seem
	 * to respond with PATH_NOT_COVERED to requests that include the prefix.
	 */
	if ((cifs_sb->mnt_cifs_flags & CIFS_MOUNT_NO_DFS) ||
	    dfs_cache_find(mnt_ctx->xid, mnt_ctx->ses, cifs_sb->local_nls, cifs_remap(cifs_sb),
			   ctx->UNC + 1, NULL, root_tl)) {
		if (rc)
			return rc;
		/* Check if it is fully accessible and then mount it */
		rc = is_path_remote(mnt_ctx);
		if (!rc)
			*isdfs = false;
		else if (rc != -EREMOTE)
			return rc;
	}
	return 0;
}

static int connect_dfs_target(struct mount_ctx *mnt_ctx, const char *full_path,
			      const char *ref_path, struct dfs_cache_tgt_iterator *tit)
{
	int rc;
	struct dfs_info3_param ref = {};
	struct cifs_sb_info *cifs_sb = mnt_ctx->cifs_sb;
	char *oldmnt = cifs_sb->ctx->mount_options;

	rc = dfs_cache_get_tgt_referral(ref_path, tit, &ref);
	if (rc)
		goto out;

	rc = expand_dfs_referral(mnt_ctx, full_path, &ref);
	if (rc)
		goto out;

	/* Connect to new target only if we were redirected (e.g. mount options changed) */
	if (oldmnt != cifs_sb->ctx->mount_options) {
		mount_put_conns(mnt_ctx);
		rc = mount_get_dfs_conns(mnt_ctx);
	}
	if (!rc) {
		if (cifs_is_referral_server(mnt_ctx->tcon, &ref))
			set_root_ses(mnt_ctx);
		rc = dfs_cache_update_tgthint(mnt_ctx->xid, mnt_ctx->root_ses, cifs_sb->local_nls,
					      cifs_remap(cifs_sb), ref_path, tit);
	}

out:
	free_dfs_info_param(&ref);
	return rc;
}

static int connect_dfs_root(struct mount_ctx *mnt_ctx, struct dfs_cache_tgt_list *root_tl)
{
	int rc;
	char *full_path;
	struct cifs_sb_info *cifs_sb = mnt_ctx->cifs_sb;
	struct smb3_fs_context *ctx = mnt_ctx->fs_ctx;
	struct dfs_cache_tgt_iterator *tit;

	/* Put initial connections as they might be shared with other mounts.  We need unique dfs
	 * connections per mount to properly failover, so mount_get_dfs_conns() must be used from
	 * now on.
	 */
	mount_put_conns(mnt_ctx);
	mount_get_dfs_conns(mnt_ctx);
	set_root_ses(mnt_ctx);

	full_path = build_unc_path_to_root(ctx, cifs_sb, true);
	if (IS_ERR(full_path))
		return PTR_ERR(full_path);

	mnt_ctx->origin_fullpath = dfs_cache_canonical_path(ctx->UNC, cifs_sb->local_nls,
							    cifs_remap(cifs_sb));
	if (IS_ERR(mnt_ctx->origin_fullpath)) {
		rc = PTR_ERR(mnt_ctx->origin_fullpath);
		mnt_ctx->origin_fullpath = NULL;
		goto out;
	}

	/* Try all dfs root targets */
	for (rc = -ENOENT, tit = dfs_cache_get_tgt_iterator(root_tl);
	     tit; tit = dfs_cache_get_next_tgt(root_tl, tit)) {
		rc = connect_dfs_target(mnt_ctx, full_path, mnt_ctx->origin_fullpath + 1, tit);
		if (!rc) {
			mnt_ctx->leaf_fullpath = kstrdup(mnt_ctx->origin_fullpath, GFP_KERNEL);
			if (!mnt_ctx->leaf_fullpath)
				rc = -ENOMEM;
			break;
		}
	}

out:
	kfree(full_path);
	return rc;
}

static int __follow_dfs_link(struct mount_ctx *mnt_ctx)
{
	int rc;
	struct cifs_sb_info *cifs_sb = mnt_ctx->cifs_sb;
	struct smb3_fs_context *ctx = mnt_ctx->fs_ctx;
	char *full_path;
	struct dfs_cache_tgt_list tl = DFS_CACHE_TGT_LIST_INIT(tl);
	struct dfs_cache_tgt_iterator *tit;

	full_path = build_unc_path_to_root(ctx, cifs_sb, true);
	if (IS_ERR(full_path))
		return PTR_ERR(full_path);

	kfree(mnt_ctx->leaf_fullpath);
	mnt_ctx->leaf_fullpath = dfs_cache_canonical_path(full_path, cifs_sb->local_nls,
							  cifs_remap(cifs_sb));
	if (IS_ERR(mnt_ctx->leaf_fullpath)) {
		rc = PTR_ERR(mnt_ctx->leaf_fullpath);
		mnt_ctx->leaf_fullpath = NULL;
		goto out;
	}

	/* Get referral from dfs link */
	rc = dfs_cache_find(mnt_ctx->xid, mnt_ctx->root_ses, cifs_sb->local_nls,
			    cifs_remap(cifs_sb), mnt_ctx->leaf_fullpath + 1, NULL, &tl);
	if (rc)
		goto out;

	/* Try all dfs link targets */
	for (rc = -ENOENT, tit = dfs_cache_get_tgt_iterator(&tl);
	     tit; tit = dfs_cache_get_next_tgt(&tl, tit)) {
		rc = connect_dfs_target(mnt_ctx, full_path, mnt_ctx->leaf_fullpath + 1, tit);
		if (!rc) {
			rc = is_path_remote(mnt_ctx);
			break;
		}
	}

out:
	kfree(full_path);
	dfs_cache_free_tgts(&tl);
	return rc;
}

static int follow_dfs_link(struct mount_ctx *mnt_ctx)
{
	int rc;
	struct cifs_sb_info *cifs_sb = mnt_ctx->cifs_sb;
	struct smb3_fs_context *ctx = mnt_ctx->fs_ctx;
	char *full_path;
	int num_links = 0;

	full_path = build_unc_path_to_root(ctx, cifs_sb, true);
	if (IS_ERR(full_path))
		return PTR_ERR(full_path);

	kfree(mnt_ctx->origin_fullpath);
	mnt_ctx->origin_fullpath = dfs_cache_canonical_path(full_path, cifs_sb->local_nls,
							    cifs_remap(cifs_sb));
	kfree(full_path);

	if (IS_ERR(mnt_ctx->origin_fullpath)) {
		rc = PTR_ERR(mnt_ctx->origin_fullpath);
		mnt_ctx->origin_fullpath = NULL;
		return rc;
	}

	do {
		rc = __follow_dfs_link(mnt_ctx);
		if (!rc || rc != -EREMOTE)
			break;
	} while (rc = -ELOOP, ++num_links < MAX_NESTED_LINKS);

	return rc;
}

/* Set up DFS referral paths for failover */
static void setup_server_referral_paths(struct mount_ctx *mnt_ctx)
{
	struct TCP_Server_Info *server = mnt_ctx->server;

	server->origin_fullpath = mnt_ctx->origin_fullpath;
	server->leaf_fullpath = mnt_ctx->leaf_fullpath;
	server->current_fullpath = mnt_ctx->leaf_fullpath;
	mnt_ctx->origin_fullpath = mnt_ctx->leaf_fullpath = NULL;
}

int cifs_mount(struct cifs_sb_info *cifs_sb, struct smb3_fs_context *ctx)
{
	int rc;
	struct mount_ctx mnt_ctx = { .cifs_sb = cifs_sb, .fs_ctx = ctx, };
	struct dfs_cache_tgt_list tl = DFS_CACHE_TGT_LIST_INIT(tl);
	bool isdfs;

	rc = is_dfs_mount(&mnt_ctx, &isdfs, &tl);
	if (rc)
		goto error;
	if (!isdfs)
		goto out;

	uuid_gen(&mnt_ctx.mount_id);
	rc = connect_dfs_root(&mnt_ctx, &tl);
	dfs_cache_free_tgts(&tl);

	if (rc)
		goto error;

	rc = is_path_remote(&mnt_ctx);
	if (rc == -EREMOTE)
		rc = follow_dfs_link(&mnt_ctx);
	if (rc)
		goto error;

	setup_server_referral_paths(&mnt_ctx);
	/*
	 * After reconnecting to a different server, unique ids won't match anymore, so we disable
	 * serverino. This prevents dentry revalidation to think the dentry are stale (ESTALE).
	 */
	cifs_autodisable_serverino(cifs_sb);
	/*
	 * Force the use of prefix path to support failover on DFS paths that resolve to targets
	 * that have different prefix paths.
	 */
	cifs_sb->mnt_cifs_flags |= CIFS_MOUNT_USE_PREFIX_PATH;
	kfree(cifs_sb->prepath);
	cifs_sb->prepath = ctx->prepath;
	ctx->prepath = NULL;
	uuid_copy(&cifs_sb->dfs_mount_id, &mnt_ctx.mount_id);

out:
	free_xid(mnt_ctx.xid);
	cifs_try_adding_channels(cifs_sb, mnt_ctx.ses);
	return mount_setup_tlink(cifs_sb, mnt_ctx.ses, mnt_ctx.tcon);

error:
	dfs_cache_put_refsrv_sessions(&mnt_ctx.mount_id);
	kfree(mnt_ctx.origin_fullpath);
	kfree(mnt_ctx.leaf_fullpath);
	mount_put_conns(&mnt_ctx);
	return rc;
}
#else
int cifs_mount(struct cifs_sb_info *cifs_sb, struct smb3_fs_context *ctx)
{
	int rc = 0;
	struct mount_ctx mnt_ctx = { .cifs_sb = cifs_sb, .fs_ctx = ctx, };

	rc = mount_get_conns(&mnt_ctx);
	if (rc)
		goto error;

	if (mnt_ctx.tcon) {
		rc = is_path_remote(&mnt_ctx);
		if (rc == -EREMOTE)
			rc = -EOPNOTSUPP;
		if (rc)
			goto error;
	}

	free_xid(mnt_ctx.xid);
	return mount_setup_tlink(cifs_sb, mnt_ctx.ses, mnt_ctx.tcon);

error:
	mount_put_conns(&mnt_ctx);
	return rc;
}
#endif

/*
 * Issue a TREE_CONNECT request.
 */
int
CIFSTCon(const unsigned int xid, struct cifs_ses *ses,
	 const char *tree, struct cifs_tcon *tcon,
	 const struct nls_table *nls_codepage)
{
	struct smb_hdr *smb_buffer;
	struct smb_hdr *smb_buffer_response;
	TCONX_REQ *pSMB;
	TCONX_RSP *pSMBr;
	unsigned char *bcc_ptr;
	int rc = 0;
	int length;
	__u16 bytes_left, count;

	if (ses == NULL)
		return -EIO;

	smb_buffer = cifs_buf_get();
	if (smb_buffer == NULL)
		return -ENOMEM;

	smb_buffer_response = smb_buffer;

	header_assemble(smb_buffer, SMB_COM_TREE_CONNECT_ANDX,
			NULL /*no tid */ , 4 /*wct */ );

	smb_buffer->Mid = get_next_mid(ses->server);
	smb_buffer->Uid = ses->Suid;
	pSMB = (TCONX_REQ *) smb_buffer;
	pSMBr = (TCONX_RSP *) smb_buffer_response;

	pSMB->AndXCommand = 0xFF;
	pSMB->Flags = cpu_to_le16(TCON_EXTENDED_SECINFO);
	bcc_ptr = &pSMB->Password[0];
	if (tcon->pipe || (ses->server->sec_mode & SECMODE_USER)) {
		pSMB->PasswordLength = cpu_to_le16(1);	/* minimum */
		*bcc_ptr = 0; /* password is null byte */
		bcc_ptr++;              /* skip password */
		/* already aligned so no need to do it below */
	}

	if (ses->server->sign)
		smb_buffer->Flags2 |= SMBFLG2_SECURITY_SIGNATURE;

	if (ses->capabilities & CAP_STATUS32) {
		smb_buffer->Flags2 |= SMBFLG2_ERR_STATUS;
	}
	if (ses->capabilities & CAP_DFS) {
		smb_buffer->Flags2 |= SMBFLG2_DFS;
	}
	if (ses->capabilities & CAP_UNICODE) {
		smb_buffer->Flags2 |= SMBFLG2_UNICODE;
		length =
		    cifs_strtoUTF16((__le16 *) bcc_ptr, tree,
			6 /* max utf8 char length in bytes */ *
			(/* server len*/ + 256 /* share len */), nls_codepage);
		bcc_ptr += 2 * length;	/* convert num 16 bit words to bytes */
		bcc_ptr += 2;	/* skip trailing null */
	} else {		/* ASCII */
		strcpy(bcc_ptr, tree);
		bcc_ptr += strlen(tree) + 1;
	}
	strcpy(bcc_ptr, "?????");
	bcc_ptr += strlen("?????");
	bcc_ptr += 1;
	count = bcc_ptr - &pSMB->Password[0];
	be32_add_cpu(&pSMB->hdr.smb_buf_length, count);
	pSMB->ByteCount = cpu_to_le16(count);

	rc = SendReceive(xid, ses, smb_buffer, smb_buffer_response, &length,
			 0);

	/* above now done in SendReceive */
	if (rc == 0) {
		bool is_unicode;

<<<<<<< HEAD
		spin_lock(&cifs_tcp_ses_lock);
		tcon->tidStatus = CifsGood;
		spin_unlock(&cifs_tcp_ses_lock);
		tcon->need_reconnect = false;
=======
>>>>>>> ed9f4f96
		tcon->tid = smb_buffer_response->Tid;
		bcc_ptr = pByteArea(smb_buffer_response);
		bytes_left = get_bcc(smb_buffer_response);
		length = strnlen(bcc_ptr, bytes_left - 2);
		if (smb_buffer->Flags2 & SMBFLG2_UNICODE)
			is_unicode = true;
		else
			is_unicode = false;


		/* skip service field (NB: this field is always ASCII) */
		if (length == 3) {
			if ((bcc_ptr[0] == 'I') && (bcc_ptr[1] == 'P') &&
			    (bcc_ptr[2] == 'C')) {
				cifs_dbg(FYI, "IPC connection\n");
				tcon->ipc = true;
				tcon->pipe = true;
			}
		} else if (length == 2) {
			if ((bcc_ptr[0] == 'A') && (bcc_ptr[1] == ':')) {
				/* the most common case */
				cifs_dbg(FYI, "disk share connection\n");
			}
		}
		bcc_ptr += length + 1;
		bytes_left -= (length + 1);
		strlcpy(tcon->treeName, tree, sizeof(tcon->treeName));

		/* mostly informational -- no need to fail on error here */
		kfree(tcon->nativeFileSystem);
		tcon->nativeFileSystem = cifs_strndup_from_utf16(bcc_ptr,
						      bytes_left, is_unicode,
						      nls_codepage);

		cifs_dbg(FYI, "nativeFileSystem=%s\n", tcon->nativeFileSystem);

		if ((smb_buffer_response->WordCount == 3) ||
			 (smb_buffer_response->WordCount == 7))
			/* field is in same location */
			tcon->Flags = le16_to_cpu(pSMBr->OptionalSupport);
		else
			tcon->Flags = 0;
		cifs_dbg(FYI, "Tcon flags: 0x%x\n", tcon->Flags);
	}

	cifs_buf_release(smb_buffer);
	return rc;
}

static void delayed_free(struct rcu_head *p)
{
	struct cifs_sb_info *cifs_sb = container_of(p, struct cifs_sb_info, rcu);

	unload_nls(cifs_sb->local_nls);
	smb3_cleanup_fs_context(cifs_sb->ctx);
	kfree(cifs_sb);
}

void
cifs_umount(struct cifs_sb_info *cifs_sb)
{
	struct rb_root *root = &cifs_sb->tlink_tree;
	struct rb_node *node;
	struct tcon_link *tlink;

	cancel_delayed_work_sync(&cifs_sb->prune_tlinks);

	spin_lock(&cifs_sb->tlink_tree_lock);
	while ((node = rb_first(root))) {
		tlink = rb_entry(node, struct tcon_link, tl_rbnode);
		cifs_get_tlink(tlink);
		clear_bit(TCON_LINK_IN_TREE, &tlink->tl_flags);
		rb_erase(node, root);

		spin_unlock(&cifs_sb->tlink_tree_lock);
		cifs_put_tlink(tlink);
		spin_lock(&cifs_sb->tlink_tree_lock);
	}
	spin_unlock(&cifs_sb->tlink_tree_lock);

	kfree(cifs_sb->prepath);
#ifdef CONFIG_CIFS_DFS_UPCALL
	dfs_cache_put_refsrv_sessions(&cifs_sb->dfs_mount_id);
#endif
	call_rcu(&cifs_sb->rcu, delayed_free);
}

int
cifs_negotiate_protocol(const unsigned int xid, struct cifs_ses *ses,
			struct TCP_Server_Info *server)
{
	int rc = 0;

	if (!server->ops->need_neg || !server->ops->negotiate)
		return -ENOSYS;

	/* only send once per connect */
	spin_lock(&cifs_tcp_ses_lock);
	if (!server->ops->need_neg(server) ||
	    server->tcpStatus != CifsNeedNegotiate) {
		spin_unlock(&cifs_tcp_ses_lock);
		return 0;
	}
	server->tcpStatus = CifsInNegotiate;
	spin_unlock(&cifs_tcp_ses_lock);

	rc = server->ops->negotiate(xid, ses, server);
	if (rc == 0) {
		spin_lock(&cifs_tcp_ses_lock);
		if (server->tcpStatus == CifsInNegotiate)
			server->tcpStatus = CifsNeedSessSetup;
		else
			rc = -EHOSTDOWN;
		spin_unlock(&cifs_tcp_ses_lock);
<<<<<<< HEAD
=======
	} else {
		spin_lock(&cifs_tcp_ses_lock);
		if (server->tcpStatus == CifsInNegotiate)
			server->tcpStatus = CifsNeedNegotiate;
		spin_unlock(&cifs_tcp_ses_lock);
>>>>>>> ed9f4f96
	}

	return rc;
}

int
cifs_setup_session(const unsigned int xid, struct cifs_ses *ses,
		   struct TCP_Server_Info *server,
		   struct nls_table *nls_info)
{
	int rc = -ENOSYS;
	bool is_binding = false;

	/* only send once per connect */
	spin_lock(&cifs_tcp_ses_lock);
	if (server->tcpStatus != CifsNeedSessSetup) {
		spin_unlock(&cifs_tcp_ses_lock);
		return 0;
	}
<<<<<<< HEAD
	ses->status = CifsInSessSetup;
=======
	server->tcpStatus = CifsInSessSetup;
>>>>>>> ed9f4f96
	spin_unlock(&cifs_tcp_ses_lock);

	spin_lock(&ses->chan_lock);
	is_binding = !CIFS_ALL_CHANS_NEED_RECONNECT(ses);
	spin_unlock(&ses->chan_lock);

	if (!is_binding) {
		ses->capabilities = server->capabilities;
		if (!linuxExtEnabled)
			ses->capabilities &= (~server->vals->cap_unix);

		if (ses->auth_key.response) {
			cifs_dbg(FYI, "Free previous auth_key.response = %p\n",
				 ses->auth_key.response);
			kfree(ses->auth_key.response);
			ses->auth_key.response = NULL;
			ses->auth_key.len = 0;
		}
	}

	cifs_dbg(FYI, "Security Mode: 0x%x Capabilities: 0x%x TimeAdjust: %d\n",
		 server->sec_mode, server->capabilities, server->timeAdj);

	if (server->ops->sess_setup)
		rc = server->ops->sess_setup(xid, ses, server, nls_info);

	if (rc) {
		cifs_server_dbg(VFS, "Send error in SessSetup = %d\n", rc);
		spin_lock(&cifs_tcp_ses_lock);
		if (server->tcpStatus == CifsInSessSetup)
			server->tcpStatus = CifsNeedSessSetup;
		spin_unlock(&cifs_tcp_ses_lock);
	} else {
		spin_lock(&cifs_tcp_ses_lock);
		if (server->tcpStatus == CifsInSessSetup)
			server->tcpStatus = CifsGood;
		/* Even if one channel is active, session is in good state */
		ses->status = CifsGood;
		spin_unlock(&cifs_tcp_ses_lock);

		spin_lock(&ses->chan_lock);
		cifs_chan_clear_need_reconnect(ses, server);
		spin_unlock(&ses->chan_lock);
	}

	return rc;
}

static int
cifs_set_vol_auth(struct smb3_fs_context *ctx, struct cifs_ses *ses)
{
	ctx->sectype = ses->sectype;

	/* krb5 is special, since we don't need username or pw */
	if (ctx->sectype == Kerberos)
		return 0;

	return cifs_set_cifscreds(ctx, ses);
}

static struct cifs_tcon *
cifs_construct_tcon(struct cifs_sb_info *cifs_sb, kuid_t fsuid)
{
	int rc;
	struct cifs_tcon *master_tcon = cifs_sb_master_tcon(cifs_sb);
	struct cifs_ses *ses;
	struct cifs_tcon *tcon = NULL;
	struct smb3_fs_context *ctx;

	ctx = kzalloc(sizeof(*ctx), GFP_KERNEL);
	if (ctx == NULL)
		return ERR_PTR(-ENOMEM);

	ctx->local_nls = cifs_sb->local_nls;
	ctx->linux_uid = fsuid;
	ctx->cred_uid = fsuid;
	ctx->UNC = master_tcon->treeName;
	ctx->retry = master_tcon->retry;
	ctx->nocase = master_tcon->nocase;
	ctx->nohandlecache = master_tcon->nohandlecache;
	ctx->local_lease = master_tcon->local_lease;
	ctx->no_lease = master_tcon->no_lease;
	ctx->resilient = master_tcon->use_resilient;
	ctx->persistent = master_tcon->use_persistent;
	ctx->handle_timeout = master_tcon->handle_timeout;
	ctx->no_linux_ext = !master_tcon->unix_ext;
	ctx->linux_ext = master_tcon->posix_extensions;
	ctx->sectype = master_tcon->ses->sectype;
	ctx->sign = master_tcon->ses->sign;
	ctx->seal = master_tcon->seal;
	ctx->witness = master_tcon->use_witness;

	rc = cifs_set_vol_auth(ctx, master_tcon->ses);
	if (rc) {
		tcon = ERR_PTR(rc);
		goto out;
	}

	/* get a reference for the same TCP session */
	spin_lock(&cifs_tcp_ses_lock);
	++master_tcon->ses->server->srv_count;
	spin_unlock(&cifs_tcp_ses_lock);

	ses = cifs_get_smb_ses(master_tcon->ses->server, ctx);
	if (IS_ERR(ses)) {
		tcon = (struct cifs_tcon *)ses;
		cifs_put_tcp_session(master_tcon->ses->server, 0);
		goto out;
	}

	tcon = cifs_get_tcon(ses, ctx);
	if (IS_ERR(tcon)) {
		cifs_put_smb_ses(ses);
		goto out;
	}

	if (cap_unix(ses))
		reset_cifs_unix_caps(0, tcon, NULL, ctx);

out:
	kfree(ctx->username);
	kfree_sensitive(ctx->password);
	kfree(ctx);

	return tcon;
}

struct cifs_tcon *
cifs_sb_master_tcon(struct cifs_sb_info *cifs_sb)
{
	return tlink_tcon(cifs_sb_master_tlink(cifs_sb));
}

/* find and return a tlink with given uid */
static struct tcon_link *
tlink_rb_search(struct rb_root *root, kuid_t uid)
{
	struct rb_node *node = root->rb_node;
	struct tcon_link *tlink;

	while (node) {
		tlink = rb_entry(node, struct tcon_link, tl_rbnode);

		if (uid_gt(tlink->tl_uid, uid))
			node = node->rb_left;
		else if (uid_lt(tlink->tl_uid, uid))
			node = node->rb_right;
		else
			return tlink;
	}
	return NULL;
}

/* insert a tcon_link into the tree */
static void
tlink_rb_insert(struct rb_root *root, struct tcon_link *new_tlink)
{
	struct rb_node **new = &(root->rb_node), *parent = NULL;
	struct tcon_link *tlink;

	while (*new) {
		tlink = rb_entry(*new, struct tcon_link, tl_rbnode);
		parent = *new;

		if (uid_gt(tlink->tl_uid, new_tlink->tl_uid))
			new = &((*new)->rb_left);
		else
			new = &((*new)->rb_right);
	}

	rb_link_node(&new_tlink->tl_rbnode, parent, new);
	rb_insert_color(&new_tlink->tl_rbnode, root);
}

/*
 * Find or construct an appropriate tcon given a cifs_sb and the fsuid of the
 * current task.
 *
 * If the superblock doesn't refer to a multiuser mount, then just return
 * the master tcon for the mount.
 *
 * First, search the rbtree for an existing tcon for this fsuid. If one
 * exists, then check to see if it's pending construction. If it is then wait
 * for construction to complete. Once it's no longer pending, check to see if
 * it failed and either return an error or retry construction, depending on
 * the timeout.
 *
 * If one doesn't exist then insert a new tcon_link struct into the tree and
 * try to construct a new one.
 */
struct tcon_link *
cifs_sb_tlink(struct cifs_sb_info *cifs_sb)
{
	int ret;
	kuid_t fsuid = current_fsuid();
	struct tcon_link *tlink, *newtlink;

	if (!(cifs_sb->mnt_cifs_flags & CIFS_MOUNT_MULTIUSER))
		return cifs_get_tlink(cifs_sb_master_tlink(cifs_sb));

	spin_lock(&cifs_sb->tlink_tree_lock);
	tlink = tlink_rb_search(&cifs_sb->tlink_tree, fsuid);
	if (tlink)
		cifs_get_tlink(tlink);
	spin_unlock(&cifs_sb->tlink_tree_lock);

	if (tlink == NULL) {
		newtlink = kzalloc(sizeof(*tlink), GFP_KERNEL);
		if (newtlink == NULL)
			return ERR_PTR(-ENOMEM);
		newtlink->tl_uid = fsuid;
		newtlink->tl_tcon = ERR_PTR(-EACCES);
		set_bit(TCON_LINK_PENDING, &newtlink->tl_flags);
		set_bit(TCON_LINK_IN_TREE, &newtlink->tl_flags);
		cifs_get_tlink(newtlink);

		spin_lock(&cifs_sb->tlink_tree_lock);
		/* was one inserted after previous search? */
		tlink = tlink_rb_search(&cifs_sb->tlink_tree, fsuid);
		if (tlink) {
			cifs_get_tlink(tlink);
			spin_unlock(&cifs_sb->tlink_tree_lock);
			kfree(newtlink);
			goto wait_for_construction;
		}
		tlink = newtlink;
		tlink_rb_insert(&cifs_sb->tlink_tree, tlink);
		spin_unlock(&cifs_sb->tlink_tree_lock);
	} else {
wait_for_construction:
		ret = wait_on_bit(&tlink->tl_flags, TCON_LINK_PENDING,
				  TASK_INTERRUPTIBLE);
		if (ret) {
			cifs_put_tlink(tlink);
			return ERR_PTR(-ERESTARTSYS);
		}

		/* if it's good, return it */
		if (!IS_ERR(tlink->tl_tcon))
			return tlink;

		/* return error if we tried this already recently */
		if (time_before(jiffies, tlink->tl_time + TLINK_ERROR_EXPIRE)) {
			cifs_put_tlink(tlink);
			return ERR_PTR(-EACCES);
		}

		if (test_and_set_bit(TCON_LINK_PENDING, &tlink->tl_flags))
			goto wait_for_construction;
	}

	tlink->tl_tcon = cifs_construct_tcon(cifs_sb, fsuid);
	clear_bit(TCON_LINK_PENDING, &tlink->tl_flags);
	wake_up_bit(&tlink->tl_flags, TCON_LINK_PENDING);

	if (IS_ERR(tlink->tl_tcon)) {
		cifs_put_tlink(tlink);
		return ERR_PTR(-EACCES);
	}

	return tlink;
}

/*
 * periodic workqueue job that scans tcon_tree for a superblock and closes
 * out tcons.
 */
static void
cifs_prune_tlinks(struct work_struct *work)
{
	struct cifs_sb_info *cifs_sb = container_of(work, struct cifs_sb_info,
						    prune_tlinks.work);
	struct rb_root *root = &cifs_sb->tlink_tree;
	struct rb_node *node;
	struct rb_node *tmp;
	struct tcon_link *tlink;

	/*
	 * Because we drop the spinlock in the loop in order to put the tlink
	 * it's not guarded against removal of links from the tree. The only
	 * places that remove entries from the tree are this function and
	 * umounts. Because this function is non-reentrant and is canceled
	 * before umount can proceed, this is safe.
	 */
	spin_lock(&cifs_sb->tlink_tree_lock);
	node = rb_first(root);
	while (node != NULL) {
		tmp = node;
		node = rb_next(tmp);
		tlink = rb_entry(tmp, struct tcon_link, tl_rbnode);

		if (test_bit(TCON_LINK_MASTER, &tlink->tl_flags) ||
		    atomic_read(&tlink->tl_count) != 0 ||
		    time_after(tlink->tl_time + TLINK_IDLE_EXPIRE, jiffies))
			continue;

		cifs_get_tlink(tlink);
		clear_bit(TCON_LINK_IN_TREE, &tlink->tl_flags);
		rb_erase(tmp, root);

		spin_unlock(&cifs_sb->tlink_tree_lock);
		cifs_put_tlink(tlink);
		spin_lock(&cifs_sb->tlink_tree_lock);
	}
	spin_unlock(&cifs_sb->tlink_tree_lock);

	queue_delayed_work(cifsiod_wq, &cifs_sb->prune_tlinks,
				TLINK_IDLE_EXPIRE);
}

#ifdef CONFIG_CIFS_DFS_UPCALL
/* Update dfs referral path of superblock */
static int update_server_fullpath(struct TCP_Server_Info *server, struct cifs_sb_info *cifs_sb,
				  const char *target)
{
	int rc = 0;
	size_t len = strlen(target);
	char *refpath, *npath;

	if (unlikely(len < 2 || *target != '\\'))
		return -EINVAL;

	if (target[1] == '\\') {
		len += 1;
		refpath = kmalloc(len, GFP_KERNEL);
		if (!refpath)
			return -ENOMEM;

		scnprintf(refpath, len, "%s", target);
	} else {
		len += sizeof("\\");
		refpath = kmalloc(len, GFP_KERNEL);
		if (!refpath)
			return -ENOMEM;

		scnprintf(refpath, len, "\\%s", target);
	}

	npath = dfs_cache_canonical_path(refpath, cifs_sb->local_nls, cifs_remap(cifs_sb));
	kfree(refpath);

	if (IS_ERR(npath)) {
		rc = PTR_ERR(npath);
	} else {
		mutex_lock(&server->refpath_lock);
		kfree(server->leaf_fullpath);
		server->leaf_fullpath = npath;
		mutex_unlock(&server->refpath_lock);
		server->current_fullpath = server->leaf_fullpath;
	}
	return rc;
}

static int target_share_matches_server(struct TCP_Server_Info *server, const char *tcp_host,
				       size_t tcp_host_len, char *share, bool *target_match)
{
	int rc = 0;
	const char *dfs_host;
	size_t dfs_host_len;

	*target_match = true;
	extract_unc_hostname(share, &dfs_host, &dfs_host_len);

	/* Check if hostnames or addresses match */
	if (dfs_host_len != tcp_host_len || strncasecmp(dfs_host, tcp_host, dfs_host_len) != 0) {
		cifs_dbg(FYI, "%s: %.*s doesn't match %.*s\n", __func__, (int)dfs_host_len,
			 dfs_host, (int)tcp_host_len, tcp_host);
		rc = match_target_ip(server, dfs_host, dfs_host_len, target_match);
		if (rc)
			cifs_dbg(VFS, "%s: failed to match target ip: %d\n", __func__, rc);
	}
	return rc;
}

static int __tree_connect_dfs_target(const unsigned int xid, struct cifs_tcon *tcon,
				     struct cifs_sb_info *cifs_sb, char *tree, bool islink,
				     struct dfs_cache_tgt_list *tl)
{
	int rc;
	struct TCP_Server_Info *server = tcon->ses->server;
	const struct smb_version_operations *ops = server->ops;
	struct cifs_tcon *ipc = tcon->ses->tcon_ipc;
	char *share = NULL, *prefix = NULL;
	const char *tcp_host;
	size_t tcp_host_len;
	struct dfs_cache_tgt_iterator *tit;
	bool target_match;

	/* only send once per connect */
	spin_lock(&cifs_tcp_ses_lock);
	if (tcon->ses->status != CifsGood ||
	    (tcon->tidStatus != CifsNew &&
	    tcon->tidStatus != CifsNeedTcon)) {
		spin_unlock(&cifs_tcp_ses_lock);
		return 0;
	}
	tcon->tidStatus = CifsInTcon;
	spin_unlock(&cifs_tcp_ses_lock);

	extract_unc_hostname(server->hostname, &tcp_host, &tcp_host_len);

	tit = dfs_cache_get_tgt_iterator(tl);
	if (!tit) {
		rc = -ENOENT;
		goto out;
	}

	/* Try to tree connect to all dfs targets */
	for (; tit; tit = dfs_cache_get_next_tgt(tl, tit)) {
		const char *target = dfs_cache_get_tgt_name(tit);
		struct dfs_cache_tgt_list ntl = DFS_CACHE_TGT_LIST_INIT(ntl);

		kfree(share);
		kfree(prefix);
		share = prefix = NULL;

		/* Check if share matches with tcp ses */
		rc = dfs_cache_get_tgt_share(server->current_fullpath + 1, tit, &share, &prefix);
		if (rc) {
			cifs_dbg(VFS, "%s: failed to parse target share: %d\n", __func__, rc);
			break;
		}

		rc = target_share_matches_server(server, tcp_host, tcp_host_len, share,
						 &target_match);
		if (rc)
			break;
		if (!target_match) {
			rc = -EHOSTUNREACH;
			continue;
		}

		if (ipc->need_reconnect) {
			scnprintf(tree, MAX_TREE_SIZE, "\\\\%s\\IPC$", server->hostname);
			rc = ops->tree_connect(xid, ipc->ses, tree, ipc, cifs_sb->local_nls);
			if (rc)
				break;
		}

		scnprintf(tree, MAX_TREE_SIZE, "\\%s", share);
		if (!islink) {
			rc = ops->tree_connect(xid, tcon->ses, tree, tcon, cifs_sb->local_nls);
			break;
		}
		/*
		 * If no dfs referrals were returned from link target, then just do a TREE_CONNECT
		 * to it.  Otherwise, cache the dfs referral and then mark current tcp ses for
		 * reconnect so either the demultiplex thread or the echo worker will reconnect to
		 * newly resolved target.
		 */
		if (dfs_cache_find(xid, tcon->ses, cifs_sb->local_nls, cifs_remap(cifs_sb), target,
				   NULL, &ntl)) {
			rc = ops->tree_connect(xid, tcon->ses, tree, tcon, cifs_sb->local_nls);
			if (rc)
				continue;
			rc = dfs_cache_noreq_update_tgthint(server->current_fullpath + 1, tit);
			if (!rc)
				rc = cifs_update_super_prepath(cifs_sb, prefix);
		} else {
			/* Target is another dfs share */
			rc = update_server_fullpath(server, cifs_sb, target);
			dfs_cache_free_tgts(tl);

			if (!rc) {
				rc = -EREMOTE;
				list_replace_init(&ntl.tl_list, &tl->tl_list);
			} else
				dfs_cache_free_tgts(&ntl);
		}
		break;
	}

out:
	kfree(share);
	kfree(prefix);

	return rc;
}

static int tree_connect_dfs_target(const unsigned int xid, struct cifs_tcon *tcon,
				   struct cifs_sb_info *cifs_sb, char *tree, bool islink,
				   struct dfs_cache_tgt_list *tl)
{
	int rc;
	int num_links = 0;
	struct TCP_Server_Info *server = tcon->ses->server;

	do {
		rc = __tree_connect_dfs_target(xid, tcon, cifs_sb, tree, islink, tl);
		if (!rc || rc != -EREMOTE)
			break;
	} while (rc = -ELOOP, ++num_links < MAX_NESTED_LINKS);
	/*
	 * If we couldn't tree connect to any targets from last referral path, then retry from
	 * original referral path.
	 */
	if (rc && server->current_fullpath != server->origin_fullpath) {
		server->current_fullpath = server->origin_fullpath;
		cifs_reconnect(tcon->ses->server, true);
	}

	dfs_cache_free_tgts(tl);
	return rc;
}

int cifs_tree_connect(const unsigned int xid, struct cifs_tcon *tcon, const struct nls_table *nlsc)
{
	int rc;
	struct TCP_Server_Info *server = tcon->ses->server;
	const struct smb_version_operations *ops = server->ops;
	struct super_block *sb = NULL;
	struct cifs_sb_info *cifs_sb;
	struct dfs_cache_tgt_list tl = DFS_CACHE_TGT_LIST_INIT(tl);
	char *tree;
	struct dfs_info3_param ref = {0};

	/* only send once per connect */
	spin_lock(&cifs_tcp_ses_lock);
	if (tcon->ses->status != CifsGood ||
	    (tcon->tidStatus != CifsNew &&
	    tcon->tidStatus != CifsNeedTcon)) {
		spin_unlock(&cifs_tcp_ses_lock);
		return 0;
	}
	tcon->tidStatus = CifsInTcon;
	spin_unlock(&cifs_tcp_ses_lock);

	tree = kzalloc(MAX_TREE_SIZE, GFP_KERNEL);
	if (!tree) {
		rc = -ENOMEM;
		goto out;
	}

	if (tcon->ipc) {
		scnprintf(tree, MAX_TREE_SIZE, "\\\\%s\\IPC$", server->hostname);
		rc = ops->tree_connect(xid, tcon->ses, tree, tcon, nlsc);
		goto out;
	}

	sb = cifs_get_tcp_super(server);
	if (IS_ERR(sb)) {
		rc = PTR_ERR(sb);
		cifs_dbg(VFS, "%s: could not find superblock: %d\n", __func__, rc);
		goto out;
	}

	cifs_sb = CIFS_SB(sb);

	/* If it is not dfs or there was no cached dfs referral, then reconnect to same share */
	if (!server->current_fullpath ||
	    dfs_cache_noreq_find(server->current_fullpath + 1, &ref, &tl)) {
		rc = ops->tree_connect(xid, tcon->ses, tcon->treeName, tcon, cifs_sb->local_nls);
		goto out;
	}

	rc = tree_connect_dfs_target(xid, tcon, cifs_sb, tree, ref.server_type == DFS_TYPE_LINK,
				     &tl);
	free_dfs_info_param(&ref);

out:
	kfree(tree);
	cifs_put_tcp_super(sb);

	if (rc) {
		spin_lock(&cifs_tcp_ses_lock);
		if (tcon->tidStatus == CifsInTcon)
			tcon->tidStatus = CifsNeedTcon;
		spin_unlock(&cifs_tcp_ses_lock);
	} else {
		spin_lock(&cifs_tcp_ses_lock);
		if (tcon->tidStatus == CifsInTcon)
			tcon->tidStatus = CifsGood;
		spin_unlock(&cifs_tcp_ses_lock);
		tcon->need_reconnect = false;
	}

	return rc;
}
#else
int cifs_tree_connect(const unsigned int xid, struct cifs_tcon *tcon, const struct nls_table *nlsc)
{
	int rc;
	const struct smb_version_operations *ops = tcon->ses->server->ops;

	/* only send once per connect */
	spin_lock(&cifs_tcp_ses_lock);
	if (tcon->ses->status != CifsGood ||
	    (tcon->tidStatus != CifsNew &&
	    tcon->tidStatus != CifsNeedTcon)) {
		spin_unlock(&cifs_tcp_ses_lock);
		return 0;
	}
	tcon->tidStatus = CifsInTcon;
	spin_unlock(&cifs_tcp_ses_lock);

<<<<<<< HEAD
	return ops->tree_connect(xid, tcon->ses, tcon->treeName, tcon, nlsc);
=======
	rc = ops->tree_connect(xid, tcon->ses, tcon->treeName, tcon, nlsc);
	if (rc) {
		spin_lock(&cifs_tcp_ses_lock);
		if (tcon->tidStatus == CifsInTcon)
			tcon->tidStatus = CifsNeedTcon;
		spin_unlock(&cifs_tcp_ses_lock);
	} else {
		spin_lock(&cifs_tcp_ses_lock);
		if (tcon->tidStatus == CifsInTcon)
			tcon->tidStatus = CifsGood;
		spin_unlock(&cifs_tcp_ses_lock);
		tcon->need_reconnect = false;
	}

	return rc;
>>>>>>> ed9f4f96
}
#endif<|MERGE_RESOLUTION|>--- conflicted
+++ resolved
@@ -168,25 +168,13 @@
  * @server needs to be previously set to CifsNeedReconnect.
  *
  */
-<<<<<<< HEAD
-static void
-=======
 void
->>>>>>> ed9f4f96
 cifs_mark_tcp_ses_conns_for_reconnect(struct TCP_Server_Info *server,
 				      bool mark_smb_session)
 {
 	struct TCP_Server_Info *pserver;
 	struct cifs_ses *ses;
 	struct cifs_tcon *tcon;
-<<<<<<< HEAD
-	struct mid_q_entry *mid, *nmid;
-	struct list_head retry_list;
-
-	server->maxBuf = 0;
-	server->max_read = 0;
-=======
->>>>>>> ed9f4f96
 
 	/*
 	 * before reconnecting the tcp session, mark the smb session (uid) and the tid bad so they
@@ -204,14 +192,10 @@
 		if (!mark_smb_session && cifs_chan_needs_reconnect(ses, server))
 			goto next_session;
 
-<<<<<<< HEAD
-		cifs_chan_set_need_reconnect(ses, server);
-=======
 		if (mark_smb_session)
 			CIFS_SET_ALL_CHANS_NEED_RECONNECT(ses);
 		else
 			cifs_chan_set_need_reconnect(ses, server);
->>>>>>> ed9f4f96
 
 		/* If all channels need reconnect, then tcon needs reconnect */
 		if (!mark_smb_session && !CIFS_ALL_CHANS_NEED_RECONNECT(ses))
@@ -241,13 +225,8 @@
 	server->maxBuf = 0;
 	server->max_read = 0;
 
-	/*
-	 * before reconnecting the tcp session, mark the smb session (uid)
-	 * and the tid bad so they are not used until reconnected
-	 */
-	cifs_dbg(FYI, "%s: marking sessions and tcons for reconnect and tearing down socket\n",
-		 __func__);
 	/* do not want to be sending data on a socket we are freeing */
+	cifs_dbg(FYI, "%s: tearing down socket\n", __func__);
 	mutex_lock(&server->srv_mutex);
 	if (server->ssocket) {
 		cifs_dbg(FYI, "State: 0x%x Flags: 0x%lx\n", server->ssocket->state,
@@ -308,10 +287,7 @@
 	trace_smb3_reconnect(server->CurrentMid, server->conn_id,
 			     server->hostname);
 	server->tcpStatus = CifsNeedReconnect;
-<<<<<<< HEAD
-=======
-
->>>>>>> ed9f4f96
+
 	spin_unlock(&cifs_tcp_ses_lock);
 	return true;
 }
@@ -338,11 +314,8 @@
 		return 0;
 
 	cifs_mark_tcp_ses_conns_for_reconnect(server, mark_smb_session);
-<<<<<<< HEAD
-=======
 
 	cifs_abort_connection(server);
->>>>>>> ed9f4f96
 
 	do {
 		try_to_freeze();
@@ -467,11 +440,8 @@
 		return 0;
 
 	cifs_mark_tcp_ses_conns_for_reconnect(server, mark_smb_session);
-<<<<<<< HEAD
-=======
 
 	cifs_abort_connection(server);
->>>>>>> ed9f4f96
 
 	do {
 		try_to_freeze();
@@ -3820,13 +3790,6 @@
 	if (rc == 0) {
 		bool is_unicode;
 
-<<<<<<< HEAD
-		spin_lock(&cifs_tcp_ses_lock);
-		tcon->tidStatus = CifsGood;
-		spin_unlock(&cifs_tcp_ses_lock);
-		tcon->need_reconnect = false;
-=======
->>>>>>> ed9f4f96
 		tcon->tid = smb_buffer_response->Tid;
 		bcc_ptr = pByteArea(smb_buffer_response);
 		bytes_left = get_bcc(smb_buffer_response);
@@ -3941,14 +3904,11 @@
 		else
 			rc = -EHOSTDOWN;
 		spin_unlock(&cifs_tcp_ses_lock);
-<<<<<<< HEAD
-=======
 	} else {
 		spin_lock(&cifs_tcp_ses_lock);
 		if (server->tcpStatus == CifsInNegotiate)
 			server->tcpStatus = CifsNeedNegotiate;
 		spin_unlock(&cifs_tcp_ses_lock);
->>>>>>> ed9f4f96
 	}
 
 	return rc;
@@ -3968,11 +3928,7 @@
 		spin_unlock(&cifs_tcp_ses_lock);
 		return 0;
 	}
-<<<<<<< HEAD
-	ses->status = CifsInSessSetup;
-=======
 	server->tcpStatus = CifsInSessSetup;
->>>>>>> ed9f4f96
 	spin_unlock(&cifs_tcp_ses_lock);
 
 	spin_lock(&ses->chan_lock);
@@ -4361,17 +4317,6 @@
 	struct dfs_cache_tgt_iterator *tit;
 	bool target_match;
 
-	/* only send once per connect */
-	spin_lock(&cifs_tcp_ses_lock);
-	if (tcon->ses->status != CifsGood ||
-	    (tcon->tidStatus != CifsNew &&
-	    tcon->tidStatus != CifsNeedTcon)) {
-		spin_unlock(&cifs_tcp_ses_lock);
-		return 0;
-	}
-	tcon->tidStatus = CifsInTcon;
-	spin_unlock(&cifs_tcp_ses_lock);
-
 	extract_unc_hostname(server->hostname, &tcp_host, &tcp_host_len);
 
 	tit = dfs_cache_get_tgt_iterator(tl);
@@ -4568,9 +4513,6 @@
 	tcon->tidStatus = CifsInTcon;
 	spin_unlock(&cifs_tcp_ses_lock);
 
-<<<<<<< HEAD
-	return ops->tree_connect(xid, tcon->ses, tcon->treeName, tcon, nlsc);
-=======
 	rc = ops->tree_connect(xid, tcon->ses, tcon->treeName, tcon, nlsc);
 	if (rc) {
 		spin_lock(&cifs_tcp_ses_lock);
@@ -4586,6 +4528,5 @@
 	}
 
 	return rc;
->>>>>>> ed9f4f96
 }
 #endif