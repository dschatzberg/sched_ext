/* SPDX-License-Identifier: GPL-2.0 */
/*
 * Macros for manipulating and testing page->flags
 */

#ifndef PAGE_FLAGS_H
#define PAGE_FLAGS_H

#include <linux/types.h>
#include <linux/bug.h>
#include <linux/mmdebug.h>
#ifndef __GENERATING_BOUNDS_H
#include <linux/mm_types.h>
#include <generated/bounds.h>
#endif /* !__GENERATING_BOUNDS_H */

/*
 * Various page->flags bits:
 *
 * PG_reserved is set for special pages. The "struct page" of such a page
 * should in general not be touched (e.g. set dirty) except by its owner.
 * Pages marked as PG_reserved include:
 * - Pages part of the kernel image (including vDSO) and similar (e.g. BIOS,
 *   initrd, HW tables)
 * - Pages reserved or allocated early during boot (before the page allocator
 *   was initialized). This includes (depending on the architecture) the
 *   initial vmemmap, initial page tables, crashkernel, elfcorehdr, and much
 *   much more. Once (if ever) freed, PG_reserved is cleared and they will
 *   be given to the page allocator.
 * - Pages falling into physical memory gaps - not IORESOURCE_SYSRAM. Trying
 *   to read/write these pages might end badly. Don't touch!
 * - The zero page(s)
 * - Pages not added to the page allocator when onlining a section because
 *   they were excluded via the online_page_callback() or because they are
 *   PG_hwpoison.
 * - Pages allocated in the context of kexec/kdump (loaded kernel image,
 *   control pages, vmcoreinfo)
 * - MMIO/DMA pages. Some architectures don't allow to ioremap pages that are
 *   not marked PG_reserved (as they might be in use by somebody else who does
 *   not respect the caching strategy).
 * - Pages part of an offline section (struct pages of offline sections should
 *   not be trusted as they will be initialized when first onlined).
 * - MCA pages on ia64
 * - Pages holding CPU notes for POWER Firmware Assisted Dump
 * - Device memory (e.g. PMEM, DAX, HMM)
 * Some PG_reserved pages will be excluded from the hibernation image.
 * PG_reserved does in general not hinder anybody from dumping or swapping
 * and is no longer required for remap_pfn_range(). ioremap might require it.
 * Consequently, PG_reserved for a page mapped into user space can indicate
 * the zero page, the vDSO, MMIO pages or device memory.
 *
 * The PG_private bitflag is set on pagecache pages if they contain filesystem
 * specific data (which is normally at page->private). It can be used by
 * private allocations for its own usage.
 *
 * During initiation of disk I/O, PG_locked is set. This bit is set before I/O
 * and cleared when writeback _starts_ or when read _completes_. PG_writeback
 * is set before writeback starts and cleared when it finishes.
 *
 * PG_locked also pins a page in pagecache, and blocks truncation of the file
 * while it is held.
 *
 * page_waitqueue(page) is a wait queue of all tasks waiting for the page
 * to become unlocked.
 *
 * PG_swapbacked is set when a page uses swap as a backing storage.  This are
 * usually PageAnon or shmem pages but please note that even anonymous pages
 * might lose their PG_swapbacked flag when they simply can be dropped (e.g. as
 * a result of MADV_FREE).
 *
 * PG_referenced, PG_reclaim are used for page reclaim for anonymous and
 * file-backed pagecache (see mm/vmscan.c).
 *
 * PG_error is set to indicate that an I/O error occurred on this page.
 *
 * PG_arch_1 is an architecture specific page state bit.  The generic code
 * guarantees that this bit is cleared for a page when it first is entered into
 * the page cache.
 *
 * PG_hwpoison indicates that a page got corrupted in hardware and contains
 * data with incorrect ECC bits that triggered a machine check. Accessing is
 * not safe since it may cause another machine check. Don't touch!
 */

/*
 * Don't use the pageflags directly.  Use the PageFoo macros.
 *
 * The page flags field is split into two parts, the main flags area
 * which extends from the low bits upwards, and the fields area which
 * extends from the high bits downwards.
 *
 *  | FIELD | ... | FLAGS |
 *  N-1           ^       0
 *               (NR_PAGEFLAGS)
 *
 * The fields area is reserved for fields mapping zone, node (for NUMA) and
 * SPARSEMEM section (for variants of SPARSEMEM that require section ids like
 * SPARSEMEM_EXTREME with !SPARSEMEM_VMEMMAP).
 */
enum pageflags {
	PG_locked,		/* Page is locked. Don't touch. */
	PG_referenced,
	PG_uptodate,
	PG_dirty,
	PG_lru,
	PG_active,
	PG_workingset,
	PG_waiters,		/* Page has waiters, check its waitqueue. Must be bit #7 and in the same byte as "PG_locked" */
	PG_error,
	PG_slab,
	PG_owner_priv_1,	/* Owner use. If pagecache, fs may use*/
	PG_arch_1,
	PG_reserved,
	PG_private,		/* If pagecache, has fs-private data */
	PG_private_2,		/* If pagecache, has fs aux data */
	PG_writeback,		/* Page is under writeback */
	PG_head,		/* A head page */
	PG_mappedtodisk,	/* Has blocks allocated on-disk */
	PG_reclaim,		/* To be reclaimed asap */
	PG_swapbacked,		/* Page is backed by RAM/swap */
	PG_unevictable,		/* Page is "unevictable"  */
#ifdef CONFIG_MMU
	PG_mlocked,		/* Page is vma mlocked */
#endif
#ifdef CONFIG_ARCH_USES_PG_UNCACHED
	PG_uncached,		/* Page has been mapped as uncached */
#endif
#ifdef CONFIG_MEMORY_FAILURE
	PG_hwpoison,		/* hardware poisoned page. Don't touch */
#endif
#if defined(CONFIG_PAGE_IDLE_FLAG) && defined(CONFIG_64BIT)
	PG_young,
	PG_idle,
#endif
#ifdef CONFIG_64BIT
	PG_arch_2,
#endif
#ifdef CONFIG_KASAN_HW_TAGS
	PG_skip_kasan_poison,
#endif
	__NR_PAGEFLAGS,

	PG_readahead = PG_reclaim,

	/* Filesystems */
	PG_checked = PG_owner_priv_1,

	/* SwapBacked */
	PG_swapcache = PG_owner_priv_1,	/* Swap page: swp_entry_t in private */

	/* Two page bits are conscripted by FS-Cache to maintain local caching
	 * state.  These bits are set on pages belonging to the netfs's inodes
	 * when those inodes are being locally cached.
	 */
	PG_fscache = PG_private_2,	/* page backed by cache */

	/* XEN */
	/* Pinned in Xen as a read-only pagetable page. */
	PG_pinned = PG_owner_priv_1,
	/* Pinned as part of domain save (see xen_mm_pin_all()). */
	PG_savepinned = PG_dirty,
	/* Has a grant mapping of another (foreign) domain's page. */
	PG_foreign = PG_owner_priv_1,
	/* Remapped by swiotlb-xen. */
	PG_xen_remapped = PG_owner_priv_1,

	/* SLOB */
	PG_slob_free = PG_private,

	/* Compound pages. Stored in first tail page's flags */
	PG_double_map = PG_workingset,

#ifdef CONFIG_MEMORY_FAILURE
	/*
	 * Compound pages. Stored in first tail page's flags.
	 * Indicates that at least one subpage is hwpoisoned in the
	 * THP.
	 */
	PG_has_hwpoisoned = PG_mappedtodisk,
#endif

	/* non-lru isolated movable page */
	PG_isolated = PG_reclaim,

	/* Only valid for buddy pages. Used to track pages that are reported */
	PG_reported = PG_uptodate,
};

#define PAGEFLAGS_MASK		((1UL << NR_PAGEFLAGS) - 1)

#ifndef __GENERATING_BOUNDS_H

static inline unsigned long _compound_head(const struct page *page)
{
	unsigned long head = READ_ONCE(page->compound_head);

	if (unlikely(head & 1))
		return head - 1;
	return (unsigned long)page;
}

#define compound_head(page)	((typeof(page))_compound_head(page))

/**
 * page_folio - Converts from page to folio.
 * @p: The page.
 *
 * Every page is part of a folio.  This function cannot be called on a
 * NULL pointer.
 *
 * Context: No reference, nor lock is required on @page.  If the caller
 * does not hold a reference, this call may race with a folio split, so
 * it should re-check the folio still contains this page after gaining
 * a reference on the folio.
 * Return: The folio which contains this page.
 */
#define page_folio(p)		(_Generic((p),				\
	const struct page *:	(const struct folio *)_compound_head(p), \
	struct page *:		(struct folio *)_compound_head(p)))

/**
 * folio_page - Return a page from a folio.
 * @folio: The folio.
 * @n: The page number to return.
 *
 * @n is relative to the start of the folio.  This function does not
 * check that the page number lies within @folio; the caller is presumed
 * to have a reference to the page.
 */
#define folio_page(folio, n)	nth_page(&(folio)->page, n)

static __always_inline int PageTail(struct page *page)
{
	return READ_ONCE(page->compound_head) & 1;
}

static __always_inline int PageCompound(struct page *page)
{
	return test_bit(PG_head, &page->flags) || PageTail(page);
}

#define	PAGE_POISON_PATTERN	-1l
static inline int PagePoisoned(const struct page *page)
{
	return READ_ONCE(page->flags) == PAGE_POISON_PATTERN;
}

#ifdef CONFIG_DEBUG_VM
void page_init_poison(struct page *page, size_t size);
#else
static inline void page_init_poison(struct page *page, size_t size)
{
}
#endif

static unsigned long *folio_flags(struct folio *folio, unsigned n)
{
	struct page *page = &folio->page;

	VM_BUG_ON_PGFLAGS(PageTail(page), page);
	VM_BUG_ON_PGFLAGS(n > 0 && !test_bit(PG_head, &page->flags), page);
	return &page[n].flags;
}

/*
 * Page flags policies wrt compound pages
 *
 * PF_POISONED_CHECK
 *     check if this struct page poisoned/uninitialized
 *
 * PF_ANY:
 *     the page flag is relevant for small, head and tail pages.
 *
 * PF_HEAD:
 *     for compound page all operations related to the page flag applied to
 *     head page.
 *
 * PF_ONLY_HEAD:
 *     for compound page, callers only ever operate on the head page.
 *
 * PF_NO_TAIL:
 *     modifications of the page flag must be done on small or head pages,
 *     checks can be done on tail pages too.
 *
 * PF_NO_COMPOUND:
 *     the page flag is not relevant for compound pages.
 *
 * PF_SECOND:
 *     the page flag is stored in the first tail page.
 */
#define PF_POISONED_CHECK(page) ({					\
		VM_BUG_ON_PGFLAGS(PagePoisoned(page), page);		\
		page; })
#define PF_ANY(page, enforce)	PF_POISONED_CHECK(page)
#define PF_HEAD(page, enforce)	PF_POISONED_CHECK(compound_head(page))
#define PF_ONLY_HEAD(page, enforce) ({					\
		VM_BUG_ON_PGFLAGS(PageTail(page), page);		\
		PF_POISONED_CHECK(page); })
#define PF_NO_TAIL(page, enforce) ({					\
		VM_BUG_ON_PGFLAGS(enforce && PageTail(page), page);	\
		PF_POISONED_CHECK(compound_head(page)); })
#define PF_NO_COMPOUND(page, enforce) ({				\
		VM_BUG_ON_PGFLAGS(enforce && PageCompound(page), page);	\
		PF_POISONED_CHECK(page); })
#define PF_SECOND(page, enforce) ({					\
		VM_BUG_ON_PGFLAGS(!PageHead(page), page);		\
		PF_POISONED_CHECK(&page[1]); })

/* Which page is the flag stored in */
#define FOLIO_PF_ANY		0
#define FOLIO_PF_HEAD		0
#define FOLIO_PF_ONLY_HEAD	0
#define FOLIO_PF_NO_TAIL	0
#define FOLIO_PF_NO_COMPOUND	0
#define FOLIO_PF_SECOND		1

/*
 * Macros to create function definitions for page flags
 */
#define TESTPAGEFLAG(uname, lname, policy)				\
static __always_inline bool folio_test_##lname(struct folio *folio)	\
{ return test_bit(PG_##lname, folio_flags(folio, FOLIO_##policy)); }	\
static __always_inline int Page##uname(struct page *page)		\
{ return test_bit(PG_##lname, &policy(page, 0)->flags); }

#define SETPAGEFLAG(uname, lname, policy)				\
static __always_inline							\
void folio_set_##lname(struct folio *folio)				\
{ set_bit(PG_##lname, folio_flags(folio, FOLIO_##policy)); }		\
static __always_inline void SetPage##uname(struct page *page)		\
{ set_bit(PG_##lname, &policy(page, 1)->flags); }

#define CLEARPAGEFLAG(uname, lname, policy)				\
static __always_inline							\
void folio_clear_##lname(struct folio *folio)				\
{ clear_bit(PG_##lname, folio_flags(folio, FOLIO_##policy)); }		\
static __always_inline void ClearPage##uname(struct page *page)		\
{ clear_bit(PG_##lname, &policy(page, 1)->flags); }

#define __SETPAGEFLAG(uname, lname, policy)				\
static __always_inline							\
void __folio_set_##lname(struct folio *folio)				\
{ __set_bit(PG_##lname, folio_flags(folio, FOLIO_##policy)); }		\
static __always_inline void __SetPage##uname(struct page *page)		\
{ __set_bit(PG_##lname, &policy(page, 1)->flags); }

#define __CLEARPAGEFLAG(uname, lname, policy)				\
static __always_inline							\
void __folio_clear_##lname(struct folio *folio)				\
{ __clear_bit(PG_##lname, folio_flags(folio, FOLIO_##policy)); }	\
static __always_inline void __ClearPage##uname(struct page *page)	\
{ __clear_bit(PG_##lname, &policy(page, 1)->flags); }

#define TESTSETFLAG(uname, lname, policy)				\
static __always_inline							\
bool folio_test_set_##lname(struct folio *folio)			\
{ return test_and_set_bit(PG_##lname, folio_flags(folio, FOLIO_##policy)); } \
static __always_inline int TestSetPage##uname(struct page *page)	\
{ return test_and_set_bit(PG_##lname, &policy(page, 1)->flags); }

#define TESTCLEARFLAG(uname, lname, policy)				\
static __always_inline							\
bool folio_test_clear_##lname(struct folio *folio)			\
{ return test_and_clear_bit(PG_##lname, folio_flags(folio, FOLIO_##policy)); } \
static __always_inline int TestClearPage##uname(struct page *page)	\
{ return test_and_clear_bit(PG_##lname, &policy(page, 1)->flags); }

#define PAGEFLAG(uname, lname, policy)					\
	TESTPAGEFLAG(uname, lname, policy)				\
	SETPAGEFLAG(uname, lname, policy)				\
	CLEARPAGEFLAG(uname, lname, policy)

#define __PAGEFLAG(uname, lname, policy)				\
	TESTPAGEFLAG(uname, lname, policy)				\
	__SETPAGEFLAG(uname, lname, policy)				\
	__CLEARPAGEFLAG(uname, lname, policy)

#define TESTSCFLAG(uname, lname, policy)				\
	TESTSETFLAG(uname, lname, policy)				\
	TESTCLEARFLAG(uname, lname, policy)

#define TESTPAGEFLAG_FALSE(uname, lname)				\
<<<<<<< HEAD
static inline bool folio_test_##lname(const struct folio *folio) { return 0; } \
=======
static inline bool folio_test_##lname(const struct folio *folio) { return false; } \
>>>>>>> 754e0b0e
static inline int Page##uname(const struct page *page) { return 0; }

#define SETPAGEFLAG_NOOP(uname, lname)					\
static inline void folio_set_##lname(struct folio *folio) { }		\
static inline void SetPage##uname(struct page *page) {  }

#define CLEARPAGEFLAG_NOOP(uname, lname)				\
static inline void folio_clear_##lname(struct folio *folio) { }		\
static inline void ClearPage##uname(struct page *page) {  }

#define __CLEARPAGEFLAG_NOOP(uname, lname)				\
static inline void __folio_clear_##lname(struct folio *folio) { }	\
static inline void __ClearPage##uname(struct page *page) {  }

#define TESTSETFLAG_FALSE(uname, lname)					\
static inline bool folio_test_set_##lname(struct folio *folio)		\
{ return 0; }								\
static inline int TestSetPage##uname(struct page *page) { return 0; }

#define TESTCLEARFLAG_FALSE(uname, lname)				\
static inline bool folio_test_clear_##lname(struct folio *folio)	\
{ return 0; }								\
static inline int TestClearPage##uname(struct page *page) { return 0; }

#define PAGEFLAG_FALSE(uname, lname) TESTPAGEFLAG_FALSE(uname, lname)	\
	SETPAGEFLAG_NOOP(uname, lname) CLEARPAGEFLAG_NOOP(uname, lname)

#define TESTSCFLAG_FALSE(uname, lname)					\
	TESTSETFLAG_FALSE(uname, lname) TESTCLEARFLAG_FALSE(uname, lname)

__PAGEFLAG(Locked, locked, PF_NO_TAIL)
PAGEFLAG(Waiters, waiters, PF_ONLY_HEAD) __CLEARPAGEFLAG(Waiters, waiters, PF_ONLY_HEAD)
PAGEFLAG(Error, error, PF_NO_TAIL) TESTCLEARFLAG(Error, error, PF_NO_TAIL)
PAGEFLAG(Referenced, referenced, PF_HEAD)
	TESTCLEARFLAG(Referenced, referenced, PF_HEAD)
	__SETPAGEFLAG(Referenced, referenced, PF_HEAD)
PAGEFLAG(Dirty, dirty, PF_HEAD) TESTSCFLAG(Dirty, dirty, PF_HEAD)
	__CLEARPAGEFLAG(Dirty, dirty, PF_HEAD)
PAGEFLAG(LRU, lru, PF_HEAD) __CLEARPAGEFLAG(LRU, lru, PF_HEAD)
	TESTCLEARFLAG(LRU, lru, PF_HEAD)
PAGEFLAG(Active, active, PF_HEAD) __CLEARPAGEFLAG(Active, active, PF_HEAD)
	TESTCLEARFLAG(Active, active, PF_HEAD)
PAGEFLAG(Workingset, workingset, PF_HEAD)
	TESTCLEARFLAG(Workingset, workingset, PF_HEAD)
__PAGEFLAG(Slab, slab, PF_NO_TAIL)
__PAGEFLAG(SlobFree, slob_free, PF_NO_TAIL)
PAGEFLAG(Checked, checked, PF_NO_COMPOUND)	   /* Used by some filesystems */

/* Xen */
PAGEFLAG(Pinned, pinned, PF_NO_COMPOUND)
	TESTSCFLAG(Pinned, pinned, PF_NO_COMPOUND)
PAGEFLAG(SavePinned, savepinned, PF_NO_COMPOUND);
PAGEFLAG(Foreign, foreign, PF_NO_COMPOUND);
PAGEFLAG(XenRemapped, xen_remapped, PF_NO_COMPOUND)
	TESTCLEARFLAG(XenRemapped, xen_remapped, PF_NO_COMPOUND)

PAGEFLAG(Reserved, reserved, PF_NO_COMPOUND)
	__CLEARPAGEFLAG(Reserved, reserved, PF_NO_COMPOUND)
	__SETPAGEFLAG(Reserved, reserved, PF_NO_COMPOUND)
PAGEFLAG(SwapBacked, swapbacked, PF_NO_TAIL)
	__CLEARPAGEFLAG(SwapBacked, swapbacked, PF_NO_TAIL)
	__SETPAGEFLAG(SwapBacked, swapbacked, PF_NO_TAIL)

/*
 * Private page markings that may be used by the filesystem that owns the page
 * for its own purposes.
 * - PG_private and PG_private_2 cause releasepage() and co to be invoked
 */
PAGEFLAG(Private, private, PF_ANY)
PAGEFLAG(Private2, private_2, PF_ANY) TESTSCFLAG(Private2, private_2, PF_ANY)
PAGEFLAG(OwnerPriv1, owner_priv_1, PF_ANY)
	TESTCLEARFLAG(OwnerPriv1, owner_priv_1, PF_ANY)

/*
 * Only test-and-set exist for PG_writeback.  The unconditional operators are
 * risky: they bypass page accounting.
 */
TESTPAGEFLAG(Writeback, writeback, PF_NO_TAIL)
	TESTSCFLAG(Writeback, writeback, PF_NO_TAIL)
PAGEFLAG(MappedToDisk, mappedtodisk, PF_NO_TAIL)

/* PG_readahead is only used for reads; PG_reclaim is only for writes */
PAGEFLAG(Reclaim, reclaim, PF_NO_TAIL)
	TESTCLEARFLAG(Reclaim, reclaim, PF_NO_TAIL)
PAGEFLAG(Readahead, readahead, PF_NO_COMPOUND)
	TESTCLEARFLAG(Readahead, readahead, PF_NO_COMPOUND)

#ifdef CONFIG_HIGHMEM
/*
 * Must use a macro here due to header dependency issues. page_zone() is not
 * available at this point.
 */
#define PageHighMem(__p) is_highmem_idx(page_zonenum(__p))
#else
PAGEFLAG_FALSE(HighMem, highmem)
#endif

#ifdef CONFIG_SWAP
static __always_inline bool folio_test_swapcache(struct folio *folio)
{
	return folio_test_swapbacked(folio) &&
			test_bit(PG_swapcache, folio_flags(folio, 0));
}

static __always_inline bool PageSwapCache(struct page *page)
{
	return folio_test_swapcache(page_folio(page));
}

SETPAGEFLAG(SwapCache, swapcache, PF_NO_TAIL)
CLEARPAGEFLAG(SwapCache, swapcache, PF_NO_TAIL)
#else
PAGEFLAG_FALSE(SwapCache, swapcache)
#endif

PAGEFLAG(Unevictable, unevictable, PF_HEAD)
	__CLEARPAGEFLAG(Unevictable, unevictable, PF_HEAD)
	TESTCLEARFLAG(Unevictable, unevictable, PF_HEAD)

#ifdef CONFIG_MMU
PAGEFLAG(Mlocked, mlocked, PF_NO_TAIL)
	__CLEARPAGEFLAG(Mlocked, mlocked, PF_NO_TAIL)
	TESTSCFLAG(Mlocked, mlocked, PF_NO_TAIL)
#else
PAGEFLAG_FALSE(Mlocked, mlocked) __CLEARPAGEFLAG_NOOP(Mlocked, mlocked)
	TESTSCFLAG_FALSE(Mlocked, mlocked)
#endif

#ifdef CONFIG_ARCH_USES_PG_UNCACHED
PAGEFLAG(Uncached, uncached, PF_NO_COMPOUND)
#else
PAGEFLAG_FALSE(Uncached, uncached)
#endif

#ifdef CONFIG_MEMORY_FAILURE
PAGEFLAG(HWPoison, hwpoison, PF_ANY)
TESTSCFLAG(HWPoison, hwpoison, PF_ANY)
#define __PG_HWPOISON (1UL << PG_hwpoison)
#define MAGIC_HWPOISON	0x48575053U	/* HWPS */
extern void SetPageHWPoisonTakenOff(struct page *page);
extern void ClearPageHWPoisonTakenOff(struct page *page);
extern bool take_page_off_buddy(struct page *page);
extern bool put_page_back_buddy(struct page *page);
#else
PAGEFLAG_FALSE(HWPoison, hwpoison)
#define __PG_HWPOISON 0
#endif

#if defined(CONFIG_PAGE_IDLE_FLAG) && defined(CONFIG_64BIT)
TESTPAGEFLAG(Young, young, PF_ANY)
SETPAGEFLAG(Young, young, PF_ANY)
TESTCLEARFLAG(Young, young, PF_ANY)
PAGEFLAG(Idle, idle, PF_ANY)
#endif

#ifdef CONFIG_KASAN_HW_TAGS
PAGEFLAG(SkipKASanPoison, skip_kasan_poison, PF_HEAD)
#else
PAGEFLAG_FALSE(SkipKASanPoison, skip_kasan_poison)
#endif

/*
 * PageReported() is used to track reported free pages within the Buddy
 * allocator. We can use the non-atomic version of the test and set
 * operations as both should be shielded with the zone lock to prevent
 * any possible races on the setting or clearing of the bit.
 */
__PAGEFLAG(Reported, reported, PF_NO_COMPOUND)

/*
 * On an anonymous page mapped into a user virtual memory area,
 * page->mapping points to its anon_vma, not to a struct address_space;
 * with the PAGE_MAPPING_ANON bit set to distinguish it.  See rmap.h.
 *
 * On an anonymous page in a VM_MERGEABLE area, if CONFIG_KSM is enabled,
 * the PAGE_MAPPING_MOVABLE bit may be set along with the PAGE_MAPPING_ANON
 * bit; and then page->mapping points, not to an anon_vma, but to a private
 * structure which KSM associates with that merged page.  See ksm.h.
 *
 * PAGE_MAPPING_KSM without PAGE_MAPPING_ANON is used for non-lru movable
 * page and then page->mapping points a struct address_space.
 *
 * Please note that, confusingly, "page_mapping" refers to the inode
 * address_space which maps the page from disk; whereas "page_mapped"
 * refers to user virtual address space into which the page is mapped.
 */
#define PAGE_MAPPING_ANON	0x1
#define PAGE_MAPPING_MOVABLE	0x2
#define PAGE_MAPPING_KSM	(PAGE_MAPPING_ANON | PAGE_MAPPING_MOVABLE)
#define PAGE_MAPPING_FLAGS	(PAGE_MAPPING_ANON | PAGE_MAPPING_MOVABLE)

static __always_inline int PageMappingFlags(struct page *page)
{
	return ((unsigned long)page->mapping & PAGE_MAPPING_FLAGS) != 0;
}

static __always_inline bool folio_test_anon(struct folio *folio)
{
	return ((unsigned long)folio->mapping & PAGE_MAPPING_ANON) != 0;
}

static __always_inline bool PageAnon(struct page *page)
{
	return folio_test_anon(page_folio(page));
}

static __always_inline int __PageMovable(struct page *page)
{
	return ((unsigned long)page->mapping & PAGE_MAPPING_FLAGS) ==
				PAGE_MAPPING_MOVABLE;
}

#ifdef CONFIG_KSM
/*
 * A KSM page is one of those write-protected "shared pages" or "merged pages"
 * which KSM maps into multiple mms, wherever identical anonymous page content
 * is found in VM_MERGEABLE vmas.  It's a PageAnon page, pointing not to any
 * anon_vma, but to that page's node of the stable tree.
 */
static __always_inline bool folio_test_ksm(struct folio *folio)
{
	return ((unsigned long)folio->mapping & PAGE_MAPPING_FLAGS) ==
				PAGE_MAPPING_KSM;
}

static __always_inline bool PageKsm(struct page *page)
{
	return folio_test_ksm(page_folio(page));
}
#else
TESTPAGEFLAG_FALSE(Ksm, ksm)
#endif

u64 stable_page_flags(struct page *page);

<<<<<<< HEAD
=======
/**
 * folio_test_uptodate - Is this folio up to date?
 * @folio: The folio.
 *
 * The uptodate flag is set on a folio when every byte in the folio is
 * at least as new as the corresponding bytes on storage.  Anonymous
 * and CoW folios are always uptodate.  If the folio is not uptodate,
 * some of the bytes in it may be; see the is_partially_uptodate()
 * address_space operation.
 */
>>>>>>> 754e0b0e
static inline bool folio_test_uptodate(struct folio *folio)
{
	bool ret = test_bit(PG_uptodate, folio_flags(folio, 0));
	/*
	 * Must ensure that the data we read out of the folio is loaded
	 * _after_ we've loaded folio->flags to check the uptodate bit.
	 * We can skip the barrier if the folio is not uptodate, because
	 * we wouldn't be reading anything from it.
	 *
	 * See folio_mark_uptodate() for the other side of the story.
	 */
	if (ret)
		smp_rmb();

	return ret;
}

static inline int PageUptodate(struct page *page)
{
	return folio_test_uptodate(page_folio(page));
}

static __always_inline void __folio_mark_uptodate(struct folio *folio)
{
	smp_wmb();
	__set_bit(PG_uptodate, folio_flags(folio, 0));
}

static __always_inline void folio_mark_uptodate(struct folio *folio)
{
	/*
	 * Memory barrier must be issued before setting the PG_uptodate bit,
	 * so that all previous stores issued in order to bring the folio
	 * uptodate are actually visible before folio_test_uptodate becomes true.
	 */
	smp_wmb();
	set_bit(PG_uptodate, folio_flags(folio, 0));
}

static __always_inline void __SetPageUptodate(struct page *page)
{
	__folio_mark_uptodate((struct folio *)page);
}

static __always_inline void SetPageUptodate(struct page *page)
{
	folio_mark_uptodate((struct folio *)page);
}

CLEARPAGEFLAG(Uptodate, uptodate, PF_NO_TAIL)

bool __folio_start_writeback(struct folio *folio, bool keep_write);
bool set_page_writeback(struct page *page);

#define folio_start_writeback(folio)			\
	__folio_start_writeback(folio, false)
#define folio_start_writeback_keepwrite(folio)	\
	__folio_start_writeback(folio, true)

static inline void set_page_writeback_keepwrite(struct page *page)
{
	folio_start_writeback_keepwrite(page_folio(page));
}

static inline bool test_set_page_writeback(struct page *page)
{
	return set_page_writeback(page);
}

__PAGEFLAG(Head, head, PF_ANY) CLEARPAGEFLAG(Head, head, PF_ANY)

/**
 * folio_test_large() - Does this folio contain more than one page?
 * @folio: The folio to test.
 *
 * Return: True if the folio is larger than one page.
 */
static inline bool folio_test_large(struct folio *folio)
{
	return folio_test_head(folio);
}

static __always_inline void set_compound_head(struct page *page, struct page *head)
{
	WRITE_ONCE(page->compound_head, (unsigned long)head + 1);
}

static __always_inline void clear_compound_head(struct page *page)
{
	WRITE_ONCE(page->compound_head, 0);
}

#ifdef CONFIG_TRANSPARENT_HUGEPAGE
static inline void ClearPageCompound(struct page *page)
{
	BUG_ON(!PageHead(page));
	ClearPageHead(page);
}
#endif

#define PG_head_mask ((1UL << PG_head))

#ifdef CONFIG_HUGETLB_PAGE
int PageHuge(struct page *page);
int PageHeadHuge(struct page *page);
static inline bool folio_test_hugetlb(struct folio *folio)
{
	return PageHeadHuge(&folio->page);
}
#else
TESTPAGEFLAG_FALSE(Huge, hugetlb)
TESTPAGEFLAG_FALSE(HeadHuge, headhuge)
#endif

#ifdef CONFIG_TRANSPARENT_HUGEPAGE
/*
 * PageHuge() only returns true for hugetlbfs pages, but not for
 * normal or transparent huge pages.
 *
 * PageTransHuge() returns true for both transparent huge and
 * hugetlbfs pages, but not normal pages. PageTransHuge() can only be
 * called only in the core VM paths where hugetlbfs pages can't exist.
 */
static inline int PageTransHuge(struct page *page)
{
	VM_BUG_ON_PAGE(PageTail(page), page);
	return PageHead(page);
}

static inline bool folio_test_transhuge(struct folio *folio)
{
	return folio_test_head(folio);
}

/*
 * PageTransCompound returns true for both transparent huge pages
 * and hugetlbfs pages, so it should only be called when it's known
 * that hugetlbfs pages aren't involved.
 */
static inline int PageTransCompound(struct page *page)
{
	return PageCompound(page);
}

/*
 * PageTransTail returns true for both transparent huge pages
 * and hugetlbfs pages, so it should only be called when it's known
 * that hugetlbfs pages aren't involved.
 */
static inline int PageTransTail(struct page *page)
{
	return PageTail(page);
}

/*
 * PageDoubleMap indicates that the compound page is mapped with PTEs as well
 * as PMDs.
 *
 * This is required for optimization of rmap operations for THP: we can postpone
 * per small page mapcount accounting (and its overhead from atomic operations)
 * until the first PMD split.
 *
 * For the page PageDoubleMap means ->_mapcount in all sub-pages is offset up
 * by one. This reference will go away with last compound_mapcount.
 *
 * See also __split_huge_pmd_locked() and page_remove_anon_compound_rmap().
 */
PAGEFLAG(DoubleMap, double_map, PF_SECOND)
	TESTSCFLAG(DoubleMap, double_map, PF_SECOND)
#else
TESTPAGEFLAG_FALSE(TransHuge, transhuge)
TESTPAGEFLAG_FALSE(TransCompound, transcompound)
TESTPAGEFLAG_FALSE(TransCompoundMap, transcompoundmap)
TESTPAGEFLAG_FALSE(TransTail, transtail)
PAGEFLAG_FALSE(DoubleMap, double_map)
	TESTSCFLAG_FALSE(DoubleMap, double_map)
#endif

#if defined(CONFIG_MEMORY_FAILURE) && defined(CONFIG_TRANSPARENT_HUGEPAGE)
/*
 * PageHasHWPoisoned indicates that at least one subpage is hwpoisoned in the
 * compound page.
 *
 * This flag is set by hwpoison handler.  Cleared by THP split or free page.
 */
PAGEFLAG(HasHWPoisoned, has_hwpoisoned, PF_SECOND)
	TESTSCFLAG(HasHWPoisoned, has_hwpoisoned, PF_SECOND)
#else
PAGEFLAG_FALSE(HasHWPoisoned, has_hwpoisoned)
	TESTSCFLAG_FALSE(HasHWPoisoned, has_hwpoisoned)
#endif

/*
 * Check if a page is currently marked HWPoisoned. Note that this check is
 * best effort only and inherently racy: there is no way to synchronize with
 * failing hardware.
 */
static inline bool is_page_hwpoison(struct page *page)
{
	if (PageHWPoison(page))
		return true;
	return PageHuge(page) && PageHWPoison(compound_head(page));
}

/*
 * For pages that are never mapped to userspace (and aren't PageSlab),
 * page_type may be used.  Because it is initialised to -1, we invert the
 * sense of the bit, so __SetPageFoo *clears* the bit used for PageFoo, and
 * __ClearPageFoo *sets* the bit used for PageFoo.  We reserve a few high and
 * low bits so that an underflow or overflow of page_mapcount() won't be
 * mistaken for a page type value.
 */

#define PAGE_TYPE_BASE	0xf0000000
/* Reserve		0x0000007f to catch underflows of page_mapcount */
#define PAGE_MAPCOUNT_RESERVE	-128
#define PG_buddy	0x00000080
#define PG_offline	0x00000100
#define PG_table	0x00000200
#define PG_guard	0x00000400

#define PageType(page, flag)						\
	((page->page_type & (PAGE_TYPE_BASE | flag)) == PAGE_TYPE_BASE)

static inline int page_has_type(struct page *page)
{
	return (int)page->page_type < PAGE_MAPCOUNT_RESERVE;
}

#define PAGE_TYPE_OPS(uname, lname)					\
static __always_inline int Page##uname(struct page *page)		\
{									\
	return PageType(page, PG_##lname);				\
}									\
static __always_inline void __SetPage##uname(struct page *page)		\
{									\
	VM_BUG_ON_PAGE(!PageType(page, 0), page);			\
	page->page_type &= ~PG_##lname;					\
}									\
static __always_inline void __ClearPage##uname(struct page *page)	\
{									\
	VM_BUG_ON_PAGE(!Page##uname(page), page);			\
	page->page_type |= PG_##lname;					\
}

/*
 * PageBuddy() indicates that the page is free and in the buddy system
 * (see mm/page_alloc.c).
 */
PAGE_TYPE_OPS(Buddy, buddy)

/*
 * PageOffline() indicates that the page is logically offline although the
 * containing section is online. (e.g. inflated in a balloon driver or
 * not onlined when onlining the section).
 * The content of these pages is effectively stale. Such pages should not
 * be touched (read/write/dump/save) except by their owner.
 *
 * If a driver wants to allow to offline unmovable PageOffline() pages without
 * putting them back to the buddy, it can do so via the memory notifier by
 * decrementing the reference count in MEM_GOING_OFFLINE and incrementing the
 * reference count in MEM_CANCEL_OFFLINE. When offlining, the PageOffline()
 * pages (now with a reference count of zero) are treated like free pages,
 * allowing the containing memory block to get offlined. A driver that
 * relies on this feature is aware that re-onlining the memory block will
 * require to re-set the pages PageOffline() and not giving them to the
 * buddy via online_page_callback_t.
 *
 * There are drivers that mark a page PageOffline() and expect there won't be
 * any further access to page content. PFN walkers that read content of random
 * pages should check PageOffline() and synchronize with such drivers using
 * page_offline_freeze()/page_offline_thaw().
 */
PAGE_TYPE_OPS(Offline, offline)

extern void page_offline_freeze(void);
extern void page_offline_thaw(void);
extern void page_offline_begin(void);
extern void page_offline_end(void);

/*
 * Marks pages in use as page tables.
 */
PAGE_TYPE_OPS(Table, table)

/*
 * Marks guardpages used with debug_pagealloc.
 */
PAGE_TYPE_OPS(Guard, guard)

extern bool is_free_buddy_page(struct page *page);

__PAGEFLAG(Isolated, isolated, PF_ANY);

#ifdef CONFIG_MMU
#define __PG_MLOCKED		(1UL << PG_mlocked)
#else
#define __PG_MLOCKED		0
#endif

/*
 * Flags checked when a page is freed.  Pages being freed should not have
 * these flags set.  If they are, there is a problem.
 */
#define PAGE_FLAGS_CHECK_AT_FREE				\
	(1UL << PG_lru		| 1UL << PG_locked	|	\
	 1UL << PG_private	| 1UL << PG_private_2	|	\
	 1UL << PG_writeback	| 1UL << PG_reserved	|	\
	 1UL << PG_slab		| 1UL << PG_active 	|	\
	 1UL << PG_unevictable	| __PG_MLOCKED)

/*
 * Flags checked when a page is prepped for return by the page allocator.
 * Pages being prepped should not have these flags set.  If they are set,
 * there has been a kernel bug or struct page corruption.
 *
 * __PG_HWPOISON is exceptional because it needs to be kept beyond page's
 * alloc-free cycle to prevent from reusing the page.
 */
#define PAGE_FLAGS_CHECK_AT_PREP	\
	(PAGEFLAGS_MASK & ~__PG_HWPOISON)

#define PAGE_FLAGS_PRIVATE				\
	(1UL << PG_private | 1UL << PG_private_2)
/**
 * page_has_private - Determine if page has private stuff
 * @page: The page to be checked
 *
 * Determine if a page has private stuff, indicating that release routines
 * should be invoked upon it.
 */
static inline int page_has_private(struct page *page)
{
	return !!(page->flags & PAGE_FLAGS_PRIVATE);
}

static inline bool folio_has_private(struct folio *folio)
{
	return page_has_private(&folio->page);
}

#undef PF_ANY
#undef PF_HEAD
#undef PF_ONLY_HEAD
#undef PF_NO_TAIL
#undef PF_NO_COMPOUND
#undef PF_SECOND
#endif /* !__GENERATING_BOUNDS_H */

#endif	/* PAGE_FLAGS_H */<|MERGE_RESOLUTION|>--- conflicted
+++ resolved
@@ -380,11 +380,7 @@
 	TESTCLEARFLAG(uname, lname, policy)
 
 #define TESTPAGEFLAG_FALSE(uname, lname)				\
-<<<<<<< HEAD
-static inline bool folio_test_##lname(const struct folio *folio) { return 0; } \
-=======
 static inline bool folio_test_##lname(const struct folio *folio) { return false; } \
->>>>>>> 754e0b0e
 static inline int Page##uname(const struct page *page) { return 0; }
 
 #define SETPAGEFLAG_NOOP(uname, lname)					\
@@ -620,8 +616,6 @@
 
 u64 stable_page_flags(struct page *page);
 
-<<<<<<< HEAD
-=======
 /**
  * folio_test_uptodate - Is this folio up to date?
  * @folio: The folio.
@@ -632,7 +626,6 @@
  * some of the bytes in it may be; see the is_partially_uptodate()
  * address_space operation.
  */
->>>>>>> 754e0b0e
 static inline bool folio_test_uptodate(struct folio *folio)
 {
 	bool ret = test_bit(PG_uptodate, folio_flags(folio, 0));
