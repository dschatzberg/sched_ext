// SPDX-License-Identifier: GPL-2.0-only
/*
 *  kernel/sched/core.c
 *
 *  Core kernel scheduler code and related syscalls
 *
 *  Copyright (C) 1991-2002  Linus Torvalds
 */
#include <linux/highmem.h>
#include <linux/hrtimer_api.h>
#include <linux/ktime_api.h>
#include <linux/sched/signal.h>
#include <linux/syscalls_api.h>
#include <linux/debug_locks.h>
#include <linux/prefetch.h>
#include <linux/capability.h>
#include <linux/pgtable_api.h>
#include <linux/wait_bit.h>
#include <linux/jiffies.h>
#include <linux/spinlock_api.h>
#include <linux/cpumask_api.h>
#include <linux/lockdep_api.h>
#include <linux/hardirq.h>
#include <linux/softirq.h>
#include <linux/refcount_api.h>
#include <linux/topology.h>
#include <linux/sched/clock.h>
#include <linux/sched/cond_resched.h>
#include <linux/sched/cputime.h>
#include <linux/sched/debug.h>
#include <linux/sched/hotplug.h>
#include <linux/sched/init.h>
#include <linux/sched/isolation.h>
#include <linux/sched/loadavg.h>
#include <linux/sched/mm.h>
#include <linux/sched/nohz.h>
#include <linux/sched/rseq_api.h>
#include <linux/sched/rt.h>

#include <linux/blkdev.h>
#include <linux/context_tracking.h>
#include <linux/cpuset.h>
#include <linux/delayacct.h>
#include <linux/init_task.h>
#include <linux/interrupt.h>
#include <linux/ioprio.h>
#include <linux/kallsyms.h>
#include <linux/kcov.h>
#include <linux/kprobes.h>
#include <linux/llist_api.h>
#include <linux/mmu_context.h>
#include <linux/mmzone.h>
#include <linux/mutex_api.h>
#include <linux/nmi.h>
#include <linux/nospec.h>
#include <linux/perf_event_api.h>
#include <linux/profile.h>
#include <linux/psi.h>
#include <linux/rcuwait_api.h>
#include <linux/sched/wake_q.h>
#include <linux/scs.h>
#include <linux/slab.h>
#include <linux/syscalls.h>
#include <linux/vtime.h>
#include <linux/wait_api.h>
#include <linux/workqueue_api.h>

#ifdef CONFIG_PREEMPT_DYNAMIC
# ifdef CONFIG_GENERIC_ENTRY
#  include <linux/entry-common.h>
# endif
#endif

#include <uapi/linux/sched/types.h>

#include <asm/irq_regs.h>
#include <asm/switch_to.h>
#include <asm/tlb.h>

#define CREATE_TRACE_POINTS
#include <linux/sched/rseq_api.h>
#include <trace/events/sched.h>
#include <trace/events/ipi.h>
#undef CREATE_TRACE_POINTS

#include "sched.h"
#include "stats.h"
#include "autogroup.h"

#include "autogroup.h"
#include "pelt.h"
#include "smp.h"
#include "stats.h"

#include "../workqueue_internal.h"
#include "../../io_uring/io-wq.h"
#include "../smpboot.h"

EXPORT_TRACEPOINT_SYMBOL_GPL(ipi_send_cpu);
EXPORT_TRACEPOINT_SYMBOL_GPL(ipi_send_cpumask);

/*
 * Export tracepoints that act as a bare tracehook (ie: have no trace event
 * associated with them) to allow external modules to probe them.
 */
EXPORT_TRACEPOINT_SYMBOL_GPL(pelt_cfs_tp);
EXPORT_TRACEPOINT_SYMBOL_GPL(pelt_rt_tp);
EXPORT_TRACEPOINT_SYMBOL_GPL(pelt_dl_tp);
EXPORT_TRACEPOINT_SYMBOL_GPL(pelt_irq_tp);
EXPORT_TRACEPOINT_SYMBOL_GPL(pelt_se_tp);
EXPORT_TRACEPOINT_SYMBOL_GPL(pelt_thermal_tp);
EXPORT_TRACEPOINT_SYMBOL_GPL(sched_cpu_capacity_tp);
EXPORT_TRACEPOINT_SYMBOL_GPL(sched_overutilized_tp);
EXPORT_TRACEPOINT_SYMBOL_GPL(sched_util_est_cfs_tp);
EXPORT_TRACEPOINT_SYMBOL_GPL(sched_util_est_se_tp);
EXPORT_TRACEPOINT_SYMBOL_GPL(sched_update_nr_running_tp);

DEFINE_PER_CPU_SHARED_ALIGNED(struct rq, runqueues);

#ifdef CONFIG_SCHED_DEBUG
/*
 * Debugging: various feature bits
 *
 * If SCHED_DEBUG is disabled, each compilation unit has its own copy of
 * sysctl_sched_features, defined in sched.h, to allow constants propagation
 * at compile time and compiler optimization based on features default.
 */
#define SCHED_FEAT(name, enabled)	\
	(1UL << __SCHED_FEAT_##name) * enabled |
const_debug unsigned int sysctl_sched_features =
#include "features.h"
	0;
#undef SCHED_FEAT

/*
 * Print a warning if need_resched is set for the given duration (if
 * LATENCY_WARN is enabled).
 *
 * If sysctl_resched_latency_warn_once is set, only one warning will be shown
 * per boot.
 */
__read_mostly int sysctl_resched_latency_warn_ms = 100;
__read_mostly int sysctl_resched_latency_warn_once = 1;
#endif /* CONFIG_SCHED_DEBUG */

/*
 * Number of tasks to iterate in a single balance run.
 * Limited because this is done with IRQs disabled.
 */
const_debug unsigned int sysctl_sched_nr_migrate = SCHED_NR_MIGRATE_BREAK;

__read_mostly int scheduler_running;

#ifdef CONFIG_SCHED_CORE

DEFINE_STATIC_KEY_FALSE(__sched_core_enabled);

/* kernel prio, less is more */
static inline int __task_prio(const struct task_struct *p)
{
	if (p->sched_class == &stop_sched_class) /* trumps deadline */
		return -2;

	if (rt_prio(p->prio)) /* includes deadline */
		return p->prio; /* [-1, 99] */

	if (p->sched_class == &idle_sched_class)
		return MAX_RT_PRIO + NICE_WIDTH; /* 140 */

#ifdef CONFIG_SCHED_CLASS_EXT
	if (p->sched_class == &ext_sched_class)
		return MAX_RT_PRIO + MAX_NICE + 1; /* 120, squash ext */
#endif

	return MAX_RT_PRIO + MAX_NICE; /* 119, squash fair */
}

/*
 * l(a,b)
 * le(a,b) := !l(b,a)
 * g(a,b)  := l(b,a)
 * ge(a,b) := !l(a,b)
 */

/* real prio, less is less */
static inline bool prio_less(const struct task_struct *a,
			     const struct task_struct *b, bool in_fi)
{

	int pa = __task_prio(a), pb = __task_prio(b);

	if (-pa < -pb)
		return true;

	if (-pb < -pa)
		return false;

	if (pa == -1) /* dl_prio() doesn't work because of stop_class above */
		return !dl_time_before(a->dl.deadline, b->dl.deadline);

	if (pa == MAX_RT_PRIO + MAX_NICE)	/* fair */
		return cfs_prio_less(a, b, in_fi);

#ifdef CONFIG_SCHED_CLASS_EXT
	if (pa == MAX_RT_PRIO + MAX_NICE + 1)	/* ext */
		return scx_prio_less(a, b, in_fi);
#endif

	return false;
}

static inline bool __sched_core_less(const struct task_struct *a,
				     const struct task_struct *b)
{
	if (a->core_cookie < b->core_cookie)
		return true;

	if (a->core_cookie > b->core_cookie)
		return false;

	/* flip prio, so high prio is leftmost */
	if (prio_less(b, a, !!task_rq(a)->core->core_forceidle_count))
		return true;

	return false;
}

#define __node_2_sc(node) rb_entry((node), struct task_struct, core_node)

static inline bool rb_sched_core_less(struct rb_node *a, const struct rb_node *b)
{
	return __sched_core_less(__node_2_sc(a), __node_2_sc(b));
}

static inline int rb_sched_core_cmp(const void *key, const struct rb_node *node)
{
	const struct task_struct *p = __node_2_sc(node);
	unsigned long cookie = (unsigned long)key;

	if (cookie < p->core_cookie)
		return -1;

	if (cookie > p->core_cookie)
		return 1;

	return 0;
}

void sched_core_enqueue(struct rq *rq, struct task_struct *p)
{
	rq->core->core_task_seq++;

	if (!p->core_cookie)
		return;

	rb_add(&p->core_node, &rq->core_tree, rb_sched_core_less);
}

void sched_core_dequeue(struct rq *rq, struct task_struct *p, int flags)
{
	rq->core->core_task_seq++;

	if (sched_core_enqueued(p)) {
		rb_erase(&p->core_node, &rq->core_tree);
		RB_CLEAR_NODE(&p->core_node);
	}

	/*
	 * Migrating the last task off the cpu, with the cpu in forced idle
	 * state. Reschedule to create an accounting edge for forced idle,
	 * and re-examine whether the core is still in forced idle state.
	 */
	if (!(flags & DEQUEUE_SAVE) && rq->nr_running == 1 &&
	    rq->core->core_forceidle_count && rq->curr == rq->idle)
		resched_curr(rq);
}

static int sched_task_is_throttled(struct task_struct *p, int cpu)
{
	if (p->sched_class->task_is_throttled)
		return p->sched_class->task_is_throttled(p, cpu);

	return 0;
}

static struct task_struct *sched_core_next(struct task_struct *p, unsigned long cookie)
{
	struct rb_node *node = &p->core_node;
	int cpu = task_cpu(p);

	do {
		node = rb_next(node);
		if (!node)
			return NULL;

		p = __node_2_sc(node);
		if (p->core_cookie != cookie)
			return NULL;

	} while (sched_task_is_throttled(p, cpu));

	return p;
}

/*
 * Find left-most (aka, highest priority) and unthrottled task matching @cookie.
 * If no suitable task is found, NULL will be returned.
 */
static struct task_struct *sched_core_find(struct rq *rq, unsigned long cookie)
{
	struct task_struct *p;
	struct rb_node *node;

	node = rb_find_first((void *)cookie, &rq->core_tree, rb_sched_core_cmp);
	if (!node)
		return NULL;

	p = __node_2_sc(node);
	if (!sched_task_is_throttled(p, rq->cpu))
		return p;

	return sched_core_next(p, cookie);
}

/*
 * Magic required such that:
 *
 *	raw_spin_rq_lock(rq);
 *	...
 *	raw_spin_rq_unlock(rq);
 *
 * ends up locking and unlocking the _same_ lock, and all CPUs
 * always agree on what rq has what lock.
 *
 * XXX entirely possible to selectively enable cores, don't bother for now.
 */

static DEFINE_MUTEX(sched_core_mutex);
static atomic_t sched_core_count;
static struct cpumask sched_core_mask;

static void sched_core_lock(int cpu, unsigned long *flags)
{
	const struct cpumask *smt_mask = cpu_smt_mask(cpu);
	int t, i = 0;

	local_irq_save(*flags);
	for_each_cpu(t, smt_mask)
		raw_spin_lock_nested(&cpu_rq(t)->__lock, i++);
}

static void sched_core_unlock(int cpu, unsigned long *flags)
{
	const struct cpumask *smt_mask = cpu_smt_mask(cpu);
	int t;

	for_each_cpu(t, smt_mask)
		raw_spin_unlock(&cpu_rq(t)->__lock);
	local_irq_restore(*flags);
}

static void __sched_core_flip(bool enabled)
{
	unsigned long flags;
	int cpu, t;

	cpus_read_lock();

	/*
	 * Toggle the online cores, one by one.
	 */
	cpumask_copy(&sched_core_mask, cpu_online_mask);
	for_each_cpu(cpu, &sched_core_mask) {
		const struct cpumask *smt_mask = cpu_smt_mask(cpu);

		sched_core_lock(cpu, &flags);

		for_each_cpu(t, smt_mask)
			cpu_rq(t)->core_enabled = enabled;

		cpu_rq(cpu)->core->core_forceidle_start = 0;

		sched_core_unlock(cpu, &flags);

		cpumask_andnot(&sched_core_mask, &sched_core_mask, smt_mask);
	}

	/*
	 * Toggle the offline CPUs.
	 */
	for_each_cpu_andnot(cpu, cpu_possible_mask, cpu_online_mask)
		cpu_rq(cpu)->core_enabled = enabled;

	cpus_read_unlock();
}

static void sched_core_assert_empty(void)
{
	int cpu;

	for_each_possible_cpu(cpu)
		WARN_ON_ONCE(!RB_EMPTY_ROOT(&cpu_rq(cpu)->core_tree));
}

static void __sched_core_enable(void)
{
	static_branch_enable(&__sched_core_enabled);
	/*
	 * Ensure all previous instances of raw_spin_rq_*lock() have finished
	 * and future ones will observe !sched_core_disabled().
	 */
	synchronize_rcu();
	__sched_core_flip(true);
	sched_core_assert_empty();
}

static void __sched_core_disable(void)
{
	sched_core_assert_empty();
	__sched_core_flip(false);
	static_branch_disable(&__sched_core_enabled);
}

void sched_core_get(void)
{
	if (atomic_inc_not_zero(&sched_core_count))
		return;

	mutex_lock(&sched_core_mutex);
	if (!atomic_read(&sched_core_count))
		__sched_core_enable();

	smp_mb__before_atomic();
	atomic_inc(&sched_core_count);
	mutex_unlock(&sched_core_mutex);
}

static void __sched_core_put(struct work_struct *work)
{
	if (atomic_dec_and_mutex_lock(&sched_core_count, &sched_core_mutex)) {
		__sched_core_disable();
		mutex_unlock(&sched_core_mutex);
	}
}

void sched_core_put(void)
{
	static DECLARE_WORK(_work, __sched_core_put);

	/*
	 * "There can be only one"
	 *
	 * Either this is the last one, or we don't actually need to do any
	 * 'work'. If it is the last *again*, we rely on
	 * WORK_STRUCT_PENDING_BIT.
	 */
	if (!atomic_add_unless(&sched_core_count, -1, 1))
		schedule_work(&_work);
}

#else /* !CONFIG_SCHED_CORE */

static inline void sched_core_enqueue(struct rq *rq, struct task_struct *p) { }
static inline void
sched_core_dequeue(struct rq *rq, struct task_struct *p, int flags) { }

#endif /* CONFIG_SCHED_CORE */

/*
 * Serialization rules:
 *
 * Lock order:
 *
 *   p->pi_lock
 *     rq->lock
 *       hrtimer_cpu_base->lock (hrtimer_start() for bandwidth controls)
 *
 *  rq1->lock
 *    rq2->lock  where: rq1 < rq2
 *
 * Regular state:
 *
 * Normal scheduling state is serialized by rq->lock. __schedule() takes the
 * local CPU's rq->lock, it optionally removes the task from the runqueue and
 * always looks at the local rq data structures to find the most eligible task
 * to run next.
 *
 * Task enqueue is also under rq->lock, possibly taken from another CPU.
 * Wakeups from another LLC domain might use an IPI to transfer the enqueue to
 * the local CPU to avoid bouncing the runqueue state around [ see
 * ttwu_queue_wakelist() ]
 *
 * Task wakeup, specifically wakeups that involve migration, are horribly
 * complicated to avoid having to take two rq->locks.
 *
 * Special state:
 *
 * System-calls and anything external will use task_rq_lock() which acquires
 * both p->pi_lock and rq->lock. As a consequence the state they change is
 * stable while holding either lock:
 *
 *  - sched_setaffinity()/
 *    set_cpus_allowed_ptr():	p->cpus_ptr, p->nr_cpus_allowed
 *  - set_user_nice():		p->se.load, p->*prio
 *  - __sched_setscheduler():	p->sched_class, p->policy, p->*prio,
 *				p->se.load, p->rt_priority,
 *				p->dl.dl_{runtime, deadline, period, flags, bw, density}
 *  - sched_setnuma():		p->numa_preferred_nid
 *  - sched_move_task():	p->sched_task_group
 *  - uclamp_update_active()	p->uclamp*
 *
 * p->state <- TASK_*:
 *
 *   is changed locklessly using set_current_state(), __set_current_state() or
 *   set_special_state(), see their respective comments, or by
 *   try_to_wake_up(). This latter uses p->pi_lock to serialize against
 *   concurrent self.
 *
 * p->on_rq <- { 0, 1 = TASK_ON_RQ_QUEUED, 2 = TASK_ON_RQ_MIGRATING }:
 *
 *   is set by activate_task() and cleared by deactivate_task(), under
 *   rq->lock. Non-zero indicates the task is runnable, the special
 *   ON_RQ_MIGRATING state is used for migration without holding both
 *   rq->locks. It indicates task_cpu() is not stable, see task_rq_lock().
 *
 * p->on_cpu <- { 0, 1 }:
 *
 *   is set by prepare_task() and cleared by finish_task() such that it will be
 *   set before p is scheduled-in and cleared after p is scheduled-out, both
 *   under rq->lock. Non-zero indicates the task is running on its CPU.
 *
 *   [ The astute reader will observe that it is possible for two tasks on one
 *     CPU to have ->on_cpu = 1 at the same time. ]
 *
 * task_cpu(p): is changed by set_task_cpu(), the rules are:
 *
 *  - Don't call set_task_cpu() on a blocked task:
 *
 *    We don't care what CPU we're not running on, this simplifies hotplug,
 *    the CPU assignment of blocked tasks isn't required to be valid.
 *
 *  - for try_to_wake_up(), called under p->pi_lock:
 *
 *    This allows try_to_wake_up() to only take one rq->lock, see its comment.
 *
 *  - for migration called under rq->lock:
 *    [ see task_on_rq_migrating() in task_rq_lock() ]
 *
 *    o move_queued_task()
 *    o detach_task()
 *
 *  - for migration called under double_rq_lock():
 *
 *    o __migrate_swap_task()
 *    o push_rt_task() / pull_rt_task()
 *    o push_dl_task() / pull_dl_task()
 *    o dl_task_offline_migration()
 *
 */

void raw_spin_rq_lock_nested(struct rq *rq, int subclass)
{
	raw_spinlock_t *lock;

	/* Matches synchronize_rcu() in __sched_core_enable() */
	preempt_disable();
	if (sched_core_disabled()) {
		raw_spin_lock_nested(&rq->__lock, subclass);
		/* preempt_count *MUST* be > 1 */
		preempt_enable_no_resched();
		return;
	}

	for (;;) {
		lock = __rq_lockp(rq);
		raw_spin_lock_nested(lock, subclass);
		if (likely(lock == __rq_lockp(rq))) {
			/* preempt_count *MUST* be > 1 */
			preempt_enable_no_resched();
			return;
		}
		raw_spin_unlock(lock);
	}
}

bool raw_spin_rq_trylock(struct rq *rq)
{
	raw_spinlock_t *lock;
	bool ret;

	/* Matches synchronize_rcu() in __sched_core_enable() */
	preempt_disable();
	if (sched_core_disabled()) {
		ret = raw_spin_trylock(&rq->__lock);
		preempt_enable();
		return ret;
	}

	for (;;) {
		lock = __rq_lockp(rq);
		ret = raw_spin_trylock(lock);
		if (!ret || (likely(lock == __rq_lockp(rq)))) {
			preempt_enable();
			return ret;
		}
		raw_spin_unlock(lock);
	}
}

void raw_spin_rq_unlock(struct rq *rq)
{
	raw_spin_unlock(rq_lockp(rq));
}

#ifdef CONFIG_SMP
/*
 * double_rq_lock - safely lock two runqueues
 */
void double_rq_lock(struct rq *rq1, struct rq *rq2)
{
	lockdep_assert_irqs_disabled();

	if (rq_order_less(rq2, rq1))
		swap(rq1, rq2);

	raw_spin_rq_lock(rq1);
	if (__rq_lockp(rq1) != __rq_lockp(rq2))
		raw_spin_rq_lock_nested(rq2, SINGLE_DEPTH_NESTING);

	double_rq_clock_clear_update(rq1, rq2);
}
#endif

/*
 * __task_rq_lock - lock the rq @p resides on.
 */
struct rq *__task_rq_lock(struct task_struct *p, struct rq_flags *rf)
	__acquires(rq->lock)
{
	struct rq *rq;

	lockdep_assert_held(&p->pi_lock);

	for (;;) {
		rq = task_rq(p);
		raw_spin_rq_lock(rq);
		if (likely(rq == task_rq(p) && !task_on_rq_migrating(p))) {
			rq_pin_lock(rq, rf);
			return rq;
		}
		raw_spin_rq_unlock(rq);

		while (unlikely(task_on_rq_migrating(p)))
			cpu_relax();
	}
}

/*
 * task_rq_lock - lock p->pi_lock and lock the rq @p resides on.
 */
struct rq *task_rq_lock(struct task_struct *p, struct rq_flags *rf)
	__acquires(p->pi_lock)
	__acquires(rq->lock)
{
	struct rq *rq;

	for (;;) {
		raw_spin_lock_irqsave(&p->pi_lock, rf->flags);
		rq = task_rq(p);
		raw_spin_rq_lock(rq);
		/*
		 *	move_queued_task()		task_rq_lock()
		 *
		 *	ACQUIRE (rq->lock)
		 *	[S] ->on_rq = MIGRATING		[L] rq = task_rq()
		 *	WMB (__set_task_cpu())		ACQUIRE (rq->lock);
		 *	[S] ->cpu = new_cpu		[L] task_rq()
		 *					[L] ->on_rq
		 *	RELEASE (rq->lock)
		 *
		 * If we observe the old CPU in task_rq_lock(), the acquire of
		 * the old rq->lock will fully serialize against the stores.
		 *
		 * If we observe the new CPU in task_rq_lock(), the address
		 * dependency headed by '[L] rq = task_rq()' and the acquire
		 * will pair with the WMB to ensure we then also see migrating.
		 */
		if (likely(rq == task_rq(p) && !task_on_rq_migrating(p))) {
			rq_pin_lock(rq, rf);
			return rq;
		}
		raw_spin_rq_unlock(rq);
		raw_spin_unlock_irqrestore(&p->pi_lock, rf->flags);

		while (unlikely(task_on_rq_migrating(p)))
			cpu_relax();
	}
}

/*
 * RQ-clock updating methods:
 */

static void update_rq_clock_task(struct rq *rq, s64 delta)
{
/*
 * In theory, the compile should just see 0 here, and optimize out the call
 * to sched_rt_avg_update. But I don't trust it...
 */
	s64 __maybe_unused steal = 0, irq_delta = 0;

#ifdef CONFIG_IRQ_TIME_ACCOUNTING
	irq_delta = irq_time_read(cpu_of(rq)) - rq->prev_irq_time;

	/*
	 * Since irq_time is only updated on {soft,}irq_exit, we might run into
	 * this case when a previous update_rq_clock() happened inside a
	 * {soft,}irq region.
	 *
	 * When this happens, we stop ->clock_task and only update the
	 * prev_irq_time stamp to account for the part that fit, so that a next
	 * update will consume the rest. This ensures ->clock_task is
	 * monotonic.
	 *
	 * It does however cause some slight miss-attribution of {soft,}irq
	 * time, a more accurate solution would be to update the irq_time using
	 * the current rq->clock timestamp, except that would require using
	 * atomic ops.
	 */
	if (irq_delta > delta)
		irq_delta = delta;

	rq->prev_irq_time += irq_delta;
	delta -= irq_delta;
	psi_account_irqtime(rq->curr, irq_delta);
	delayacct_irq(rq->curr, irq_delta);
#endif
#ifdef CONFIG_PARAVIRT_TIME_ACCOUNTING
	if (static_key_false((&paravirt_steal_rq_enabled))) {
		steal = paravirt_steal_clock(cpu_of(rq));
		steal -= rq->prev_steal_time_rq;

		if (unlikely(steal > delta))
			steal = delta;

		rq->prev_steal_time_rq += steal;
		delta -= steal;
	}
#endif

	rq->clock_task += delta;

#ifdef CONFIG_HAVE_SCHED_AVG_IRQ
	if ((irq_delta + steal) && sched_feat(NONTASK_CAPACITY))
		update_irq_load_avg(rq, irq_delta + steal);
#endif
	update_rq_clock_pelt(rq, delta);
}

void update_rq_clock(struct rq *rq)
{
	s64 delta;

	lockdep_assert_rq_held(rq);

	if (rq->clock_update_flags & RQCF_ACT_SKIP)
		return;

#ifdef CONFIG_SCHED_DEBUG
	if (sched_feat(WARN_DOUBLE_CLOCK))
		SCHED_WARN_ON(rq->clock_update_flags & RQCF_UPDATED);
	rq->clock_update_flags |= RQCF_UPDATED;
#endif

	delta = sched_clock_cpu(cpu_of(rq)) - rq->clock;
	if (delta < 0)
		return;
	rq->clock += delta;
	update_rq_clock_task(rq, delta);
}

#ifdef CONFIG_SCHED_HRTICK
/*
 * Use HR-timers to deliver accurate preemption points.
 */

static void hrtick_clear(struct rq *rq)
{
	if (hrtimer_active(&rq->hrtick_timer))
		hrtimer_cancel(&rq->hrtick_timer);
}

/*
 * High-resolution timer tick.
 * Runs from hardirq context with interrupts disabled.
 */
static enum hrtimer_restart hrtick(struct hrtimer *timer)
{
	struct rq *rq = container_of(timer, struct rq, hrtick_timer);
	struct rq_flags rf;

	WARN_ON_ONCE(cpu_of(rq) != smp_processor_id());

	rq_lock(rq, &rf);
	update_rq_clock(rq);
	rq->curr->sched_class->task_tick(rq, rq->curr, 1);
	rq_unlock(rq, &rf);

	return HRTIMER_NORESTART;
}

#ifdef CONFIG_SMP

static void __hrtick_restart(struct rq *rq)
{
	struct hrtimer *timer = &rq->hrtick_timer;
	ktime_t time = rq->hrtick_time;

	hrtimer_start(timer, time, HRTIMER_MODE_ABS_PINNED_HARD);
}

/*
 * called from hardirq (IPI) context
 */
static void __hrtick_start(void *arg)
{
	struct rq *rq = arg;
	struct rq_flags rf;

	rq_lock(rq, &rf);
	__hrtick_restart(rq);
	rq_unlock(rq, &rf);
}

/*
 * Called to set the hrtick timer state.
 *
 * called with rq->lock held and irqs disabled
 */
void hrtick_start(struct rq *rq, u64 delay)
{
	struct hrtimer *timer = &rq->hrtick_timer;
	s64 delta;

	/*
	 * Don't schedule slices shorter than 10000ns, that just
	 * doesn't make sense and can cause timer DoS.
	 */
	delta = max_t(s64, delay, 10000LL);
	rq->hrtick_time = ktime_add_ns(timer->base->get_time(), delta);

	if (rq == this_rq())
		__hrtick_restart(rq);
	else
		smp_call_function_single_async(cpu_of(rq), &rq->hrtick_csd);
}

#else
/*
 * Called to set the hrtick timer state.
 *
 * called with rq->lock held and irqs disabled
 */
void hrtick_start(struct rq *rq, u64 delay)
{
	/*
	 * Don't schedule slices shorter than 10000ns, that just
	 * doesn't make sense. Rely on vruntime for fairness.
	 */
	delay = max_t(u64, delay, 10000LL);
	hrtimer_start(&rq->hrtick_timer, ns_to_ktime(delay),
		      HRTIMER_MODE_REL_PINNED_HARD);
}

#endif /* CONFIG_SMP */

static void hrtick_rq_init(struct rq *rq)
{
#ifdef CONFIG_SMP
	INIT_CSD(&rq->hrtick_csd, __hrtick_start, rq);
#endif
	hrtimer_init(&rq->hrtick_timer, CLOCK_MONOTONIC, HRTIMER_MODE_REL_HARD);
	rq->hrtick_timer.function = hrtick;
}
#else	/* CONFIG_SCHED_HRTICK */
static inline void hrtick_clear(struct rq *rq)
{
}

static inline void hrtick_rq_init(struct rq *rq)
{
}
#endif	/* CONFIG_SCHED_HRTICK */

/*
 * cmpxchg based fetch_or, macro so it works for different integer types
 */
#define fetch_or(ptr, mask)						\
	({								\
		typeof(ptr) _ptr = (ptr);				\
		typeof(mask) _mask = (mask);				\
		typeof(*_ptr) _val = *_ptr;				\
									\
		do {							\
		} while (!try_cmpxchg(_ptr, &_val, _val | _mask));	\
	_val;								\
})

#if defined(CONFIG_SMP) && defined(TIF_POLLING_NRFLAG)
/*
 * Atomically set TIF_NEED_RESCHED and test for TIF_POLLING_NRFLAG,
 * this avoids any races wrt polling state changes and thereby avoids
 * spurious IPIs.
 */
static inline bool set_nr_and_not_polling(struct task_struct *p)
{
	struct thread_info *ti = task_thread_info(p);
	return !(fetch_or(&ti->flags, _TIF_NEED_RESCHED) & _TIF_POLLING_NRFLAG);
}

/*
 * Atomically set TIF_NEED_RESCHED if TIF_POLLING_NRFLAG is set.
 *
 * If this returns true, then the idle task promises to call
 * sched_ttwu_pending() and reschedule soon.
 */
static bool set_nr_if_polling(struct task_struct *p)
{
	struct thread_info *ti = task_thread_info(p);
	typeof(ti->flags) val = READ_ONCE(ti->flags);

	for (;;) {
		if (!(val & _TIF_POLLING_NRFLAG))
			return false;
		if (val & _TIF_NEED_RESCHED)
			return true;
		if (try_cmpxchg(&ti->flags, &val, val | _TIF_NEED_RESCHED))
			break;
	}
	return true;
}

#else
static inline bool set_nr_and_not_polling(struct task_struct *p)
{
	set_tsk_need_resched(p);
	return true;
}

#ifdef CONFIG_SMP
static inline bool set_nr_if_polling(struct task_struct *p)
{
	return false;
}
#endif
#endif

static bool __wake_q_add(struct wake_q_head *head, struct task_struct *task)
{
	struct wake_q_node *node = &task->wake_q;

	/*
	 * Atomically grab the task, if ->wake_q is !nil already it means
	 * it's already queued (either by us or someone else) and will get the
	 * wakeup due to that.
	 *
	 * In order to ensure that a pending wakeup will observe our pending
	 * state, even in the failed case, an explicit smp_mb() must be used.
	 */
	smp_mb__before_atomic();
	if (unlikely(cmpxchg_relaxed(&node->next, NULL, WAKE_Q_TAIL)))
		return false;

	/*
	 * The head is context local, there can be no concurrency.
	 */
	*head->lastp = node;
	head->lastp = &node->next;
	return true;
}

/**
 * wake_q_add() - queue a wakeup for 'later' waking.
 * @head: the wake_q_head to add @task to
 * @task: the task to queue for 'later' wakeup
 *
 * Queue a task for later wakeup, most likely by the wake_up_q() call in the
 * same context, _HOWEVER_ this is not guaranteed, the wakeup can come
 * instantly.
 *
 * This function must be used as-if it were wake_up_process(); IOW the task
 * must be ready to be woken at this location.
 */
void wake_q_add(struct wake_q_head *head, struct task_struct *task)
{
	if (__wake_q_add(head, task))
		get_task_struct(task);
}

/**
 * wake_q_add_safe() - safely queue a wakeup for 'later' waking.
 * @head: the wake_q_head to add @task to
 * @task: the task to queue for 'later' wakeup
 *
 * Queue a task for later wakeup, most likely by the wake_up_q() call in the
 * same context, _HOWEVER_ this is not guaranteed, the wakeup can come
 * instantly.
 *
 * This function must be used as-if it were wake_up_process(); IOW the task
 * must be ready to be woken at this location.
 *
 * This function is essentially a task-safe equivalent to wake_q_add(). Callers
 * that already hold reference to @task can call the 'safe' version and trust
 * wake_q to do the right thing depending whether or not the @task is already
 * queued for wakeup.
 */
void wake_q_add_safe(struct wake_q_head *head, struct task_struct *task)
{
	if (!__wake_q_add(head, task))
		put_task_struct(task);
}

void wake_up_q(struct wake_q_head *head)
{
	struct wake_q_node *node = head->first;

	while (node != WAKE_Q_TAIL) {
		struct task_struct *task;

		task = container_of(node, struct task_struct, wake_q);
		/* Task can safely be re-inserted now: */
		node = node->next;
		task->wake_q.next = NULL;

		/*
		 * wake_up_process() executes a full barrier, which pairs with
		 * the queueing in wake_q_add() so as not to miss wakeups.
		 */
		wake_up_process(task);
		put_task_struct(task);
	}
}

/*
 * resched_curr - mark rq's current task 'to be rescheduled now'.
 *
 * On UP this means the setting of the need_resched flag, on SMP it
 * might also involve a cross-CPU call to trigger the scheduler on
 * the target CPU.
 */
void resched_curr(struct rq *rq)
{
	struct task_struct *curr = rq->curr;
	int cpu;

	lockdep_assert_rq_held(rq);

	if (test_tsk_need_resched(curr))
		return;

	cpu = cpu_of(rq);

	if (cpu == smp_processor_id()) {
		set_tsk_need_resched(curr);
		set_preempt_need_resched();
		return;
	}

	if (set_nr_and_not_polling(curr))
		smp_send_reschedule(cpu);
	else
		trace_sched_wake_idle_without_ipi(cpu);
}

void resched_cpu(int cpu)
{
	struct rq *rq = cpu_rq(cpu);
	unsigned long flags;

	raw_spin_rq_lock_irqsave(rq, flags);
	if (cpu_online(cpu) || cpu == smp_processor_id())
		resched_curr(rq);
	raw_spin_rq_unlock_irqrestore(rq, flags);
}

#ifdef CONFIG_SMP
#ifdef CONFIG_NO_HZ_COMMON
/*
 * In the semi idle case, use the nearest busy CPU for migrating timers
 * from an idle CPU.  This is good for power-savings.
 *
 * We don't do similar optimization for completely idle system, as
 * selecting an idle CPU will add more delays to the timers than intended
 * (as that CPU's timer base may not be uptodate wrt jiffies etc).
 */
int get_nohz_timer_target(void)
{
	int i, cpu = smp_processor_id(), default_cpu = -1;
	struct sched_domain *sd;
	const struct cpumask *hk_mask;

	if (housekeeping_cpu(cpu, HK_TYPE_TIMER)) {
		if (!idle_cpu(cpu))
			return cpu;
		default_cpu = cpu;
	}

	hk_mask = housekeeping_cpumask(HK_TYPE_TIMER);

	rcu_read_lock();
	for_each_domain(cpu, sd) {
		for_each_cpu_and(i, sched_domain_span(sd), hk_mask) {
			if (cpu == i)
				continue;

			if (!idle_cpu(i)) {
				cpu = i;
				goto unlock;
			}
		}
	}

	if (default_cpu == -1)
		default_cpu = housekeeping_any_cpu(HK_TYPE_TIMER);
	cpu = default_cpu;
unlock:
	rcu_read_unlock();
	return cpu;
}

/*
 * When add_timer_on() enqueues a timer into the timer wheel of an
 * idle CPU then this timer might expire before the next timer event
 * which is scheduled to wake up that CPU. In case of a completely
 * idle system the next event might even be infinite time into the
 * future. wake_up_idle_cpu() ensures that the CPU is woken up and
 * leaves the inner idle loop so the newly added timer is taken into
 * account when the CPU goes back to idle and evaluates the timer
 * wheel for the next timer event.
 */
static void wake_up_idle_cpu(int cpu)
{
	struct rq *rq = cpu_rq(cpu);

	if (cpu == smp_processor_id())
		return;

	if (set_nr_and_not_polling(rq->idle))
		smp_send_reschedule(cpu);
	else
		trace_sched_wake_idle_without_ipi(cpu);
}

static bool wake_up_full_nohz_cpu(int cpu)
{
	/*
	 * We just need the target to call irq_exit() and re-evaluate
	 * the next tick. The nohz full kick at least implies that.
	 * If needed we can still optimize that later with an
	 * empty IRQ.
	 */
	if (cpu_is_offline(cpu))
		return true;  /* Don't try to wake offline CPUs. */
	if (tick_nohz_full_cpu(cpu)) {
		if (cpu != smp_processor_id() ||
		    tick_nohz_tick_stopped())
			tick_nohz_full_kick_cpu(cpu);
		return true;
	}

	return false;
}

/*
 * Wake up the specified CPU.  If the CPU is going offline, it is the
 * caller's responsibility to deal with the lost wakeup, for example,
 * by hooking into the CPU_DEAD notifier like timers and hrtimers do.
 */
void wake_up_nohz_cpu(int cpu)
{
	if (!wake_up_full_nohz_cpu(cpu))
		wake_up_idle_cpu(cpu);
}

static void nohz_csd_func(void *info)
{
	struct rq *rq = info;
	int cpu = cpu_of(rq);
	unsigned int flags;

	/*
	 * Release the rq::nohz_csd.
	 */
	flags = atomic_fetch_andnot(NOHZ_KICK_MASK | NOHZ_NEWILB_KICK, nohz_flags(cpu));
	WARN_ON(!(flags & NOHZ_KICK_MASK));

	rq->idle_balance = idle_cpu(cpu);
	if (rq->idle_balance && !need_resched()) {
		rq->nohz_idle_balance = flags;
		raise_softirq_irqoff(SCHED_SOFTIRQ);
	}
}

#endif /* CONFIG_NO_HZ_COMMON */

#ifdef CONFIG_NO_HZ_FULL
bool sched_can_stop_tick(struct rq *rq)
{
	int fifo_nr_running;

	/* Deadline tasks, even if single, need the tick */
	if (rq->dl.dl_nr_running)
		return false;

	/*
	 * If there are more than one RR tasks, we need the tick to affect the
	 * actual RR behaviour.
	 */
	if (rq->rt.rr_nr_running) {
		if (rq->rt.rr_nr_running == 1)
			return true;
		else
			return false;
	}

	/*
	 * If there's no RR tasks, but FIFO tasks, we can skip the tick, no
	 * forced preemption between FIFO tasks.
	 */
	fifo_nr_running = rq->rt.rt_nr_running - rq->rt.rr_nr_running;
	if (fifo_nr_running)
		return true;

	/*
	 * If there are no DL,RR/FIFO tasks, there must only be CFS or SCX tasks
	 * left. For CFS, if there's more than one we need the tick for
	 * involuntary preemption. For SCX, ask.
	 */
	if (!scx_switched_all() && rq->nr_running > 1)
		return false;

	if (scx_enabled() && !scx_can_stop_tick(rq))
		return false;

	return true;
}
#endif /* CONFIG_NO_HZ_FULL */
#endif /* CONFIG_SMP */

#if defined(CONFIG_RT_GROUP_SCHED) || (defined(CONFIG_FAIR_GROUP_SCHED) && \
			(defined(CONFIG_SMP) || defined(CONFIG_CFS_BANDWIDTH)))
/*
 * Iterate task_group tree rooted at *from, calling @down when first entering a
 * node and @up when leaving it for the final time.
 *
 * Caller must hold rcu_lock or sufficient equivalent.
 */
int walk_tg_tree_from(struct task_group *from,
			     tg_visitor down, tg_visitor up, void *data)
{
	struct task_group *parent, *child;
	int ret;

	parent = from;

down:
	ret = (*down)(parent, data);
	if (ret)
		goto out;
	list_for_each_entry_rcu(child, &parent->children, siblings) {
		parent = child;
		goto down;

up:
		continue;
	}
	ret = (*up)(parent, data);
	if (ret || parent == from)
		goto out;

	child = parent;
	parent = parent->parent;
	if (parent)
		goto up;
out:
	return ret;
}

int tg_nop(struct task_group *tg, void *data)
{
	return 0;
}
#endif

static void set_load_weight(struct task_struct *p, bool update_load)
{
	int prio = p->static_prio - MAX_RT_PRIO;
	struct load_weight *load = &p->se.load;

	/*
	 * SCHED_IDLE tasks get minimal weight:
	 */
	if (task_has_idle_policy(p)) {
		load->weight = scale_load(WEIGHT_IDLEPRIO);
		load->inv_weight = WMULT_IDLEPRIO;
		return;
	}

	/*
	 * SCHED_OTHER tasks have to update their load when changing their
	 * weight
	 */
	if (update_load && p->sched_class->reweight_task) {
		p->sched_class->reweight_task(task_rq(p), p, prio);
	} else {
		load->weight = scale_load(sched_prio_to_weight[prio]);
		load->inv_weight = sched_prio_to_wmult[prio];
	}
}

#ifdef CONFIG_UCLAMP_TASK
/*
 * Serializes updates of utilization clamp values
 *
 * The (slow-path) user-space triggers utilization clamp value updates which
 * can require updates on (fast-path) scheduler's data structures used to
 * support enqueue/dequeue operations.
 * While the per-CPU rq lock protects fast-path update operations, user-space
 * requests are serialized using a mutex to reduce the risk of conflicting
 * updates or API abuses.
 */
static DEFINE_MUTEX(uclamp_mutex);

/* Max allowed minimum utilization */
static unsigned int __maybe_unused sysctl_sched_uclamp_util_min = SCHED_CAPACITY_SCALE;

/* Max allowed maximum utilization */
static unsigned int __maybe_unused sysctl_sched_uclamp_util_max = SCHED_CAPACITY_SCALE;

/*
 * By default RT tasks run at the maximum performance point/capacity of the
 * system. Uclamp enforces this by always setting UCLAMP_MIN of RT tasks to
 * SCHED_CAPACITY_SCALE.
 *
 * This knob allows admins to change the default behavior when uclamp is being
 * used. In battery powered devices, particularly, running at the maximum
 * capacity and frequency will increase energy consumption and shorten the
 * battery life.
 *
 * This knob only affects RT tasks that their uclamp_se->user_defined == false.
 *
 * This knob will not override the system default sched_util_clamp_min defined
 * above.
 */
static unsigned int sysctl_sched_uclamp_util_min_rt_default = SCHED_CAPACITY_SCALE;

/* All clamps are required to be less or equal than these values */
static struct uclamp_se uclamp_default[UCLAMP_CNT];

/*
 * This static key is used to reduce the uclamp overhead in the fast path. It
 * primarily disables the call to uclamp_rq_{inc, dec}() in
 * enqueue/dequeue_task().
 *
 * This allows users to continue to enable uclamp in their kernel config with
 * minimum uclamp overhead in the fast path.
 *
 * As soon as userspace modifies any of the uclamp knobs, the static key is
 * enabled, since we have an actual users that make use of uclamp
 * functionality.
 *
 * The knobs that would enable this static key are:
 *
 *   * A task modifying its uclamp value with sched_setattr().
 *   * An admin modifying the sysctl_sched_uclamp_{min, max} via procfs.
 *   * An admin modifying the cgroup cpu.uclamp.{min, max}
 */
DEFINE_STATIC_KEY_FALSE(sched_uclamp_used);

/* Integer rounded range for each bucket */
#define UCLAMP_BUCKET_DELTA DIV_ROUND_CLOSEST(SCHED_CAPACITY_SCALE, UCLAMP_BUCKETS)

#define for_each_clamp_id(clamp_id) \
	for ((clamp_id) = 0; (clamp_id) < UCLAMP_CNT; (clamp_id)++)

static inline unsigned int uclamp_bucket_id(unsigned int clamp_value)
{
	return min_t(unsigned int, clamp_value / UCLAMP_BUCKET_DELTA, UCLAMP_BUCKETS - 1);
}

static inline unsigned int uclamp_none(enum uclamp_id clamp_id)
{
	if (clamp_id == UCLAMP_MIN)
		return 0;
	return SCHED_CAPACITY_SCALE;
}

static inline void uclamp_se_set(struct uclamp_se *uc_se,
				 unsigned int value, bool user_defined)
{
	uc_se->value = value;
	uc_se->bucket_id = uclamp_bucket_id(value);
	uc_se->user_defined = user_defined;
}

static inline unsigned int
uclamp_idle_value(struct rq *rq, enum uclamp_id clamp_id,
		  unsigned int clamp_value)
{
	/*
	 * Avoid blocked utilization pushing up the frequency when we go
	 * idle (which drops the max-clamp) by retaining the last known
	 * max-clamp.
	 */
	if (clamp_id == UCLAMP_MAX) {
		rq->uclamp_flags |= UCLAMP_FLAG_IDLE;
		return clamp_value;
	}

	return uclamp_none(UCLAMP_MIN);
}

static inline void uclamp_idle_reset(struct rq *rq, enum uclamp_id clamp_id,
				     unsigned int clamp_value)
{
	/* Reset max-clamp retention only on idle exit */
	if (!(rq->uclamp_flags & UCLAMP_FLAG_IDLE))
		return;

	uclamp_rq_set(rq, clamp_id, clamp_value);
}

static inline
unsigned int uclamp_rq_max_value(struct rq *rq, enum uclamp_id clamp_id,
				   unsigned int clamp_value)
{
	struct uclamp_bucket *bucket = rq->uclamp[clamp_id].bucket;
	int bucket_id = UCLAMP_BUCKETS - 1;

	/*
	 * Since both min and max clamps are max aggregated, find the
	 * top most bucket with tasks in.
	 */
	for ( ; bucket_id >= 0; bucket_id--) {
		if (!bucket[bucket_id].tasks)
			continue;
		return bucket[bucket_id].value;
	}

	/* No tasks -- default clamp values */
	return uclamp_idle_value(rq, clamp_id, clamp_value);
}

static void __uclamp_update_util_min_rt_default(struct task_struct *p)
{
	unsigned int default_util_min;
	struct uclamp_se *uc_se;

	lockdep_assert_held(&p->pi_lock);

	uc_se = &p->uclamp_req[UCLAMP_MIN];

	/* Only sync if user didn't override the default */
	if (uc_se->user_defined)
		return;

	default_util_min = sysctl_sched_uclamp_util_min_rt_default;
	uclamp_se_set(uc_se, default_util_min, false);
}

static void uclamp_update_util_min_rt_default(struct task_struct *p)
{
	struct rq_flags rf;
	struct rq *rq;

	if (!rt_task(p))
		return;

	/* Protect updates to p->uclamp_* */
	rq = task_rq_lock(p, &rf);
	__uclamp_update_util_min_rt_default(p);
	task_rq_unlock(rq, p, &rf);
}

static inline struct uclamp_se
uclamp_tg_restrict(struct task_struct *p, enum uclamp_id clamp_id)
{
	/* Copy by value as we could modify it */
	struct uclamp_se uc_req = p->uclamp_req[clamp_id];
#ifdef CONFIG_UCLAMP_TASK_GROUP
	unsigned int tg_min, tg_max, value;

	/*
	 * Tasks in autogroups or root task group will be
	 * restricted by system defaults.
	 */
	if (task_group_is_autogroup(task_group(p)))
		return uc_req;
	if (task_group(p) == &root_task_group)
		return uc_req;

	tg_min = task_group(p)->uclamp[UCLAMP_MIN].value;
	tg_max = task_group(p)->uclamp[UCLAMP_MAX].value;
	value = uc_req.value;
	value = clamp(value, tg_min, tg_max);
	uclamp_se_set(&uc_req, value, false);
#endif

	return uc_req;
}

/*
 * The effective clamp bucket index of a task depends on, by increasing
 * priority:
 * - the task specific clamp value, when explicitly requested from userspace
 * - the task group effective clamp value, for tasks not either in the root
 *   group or in an autogroup
 * - the system default clamp value, defined by the sysadmin
 */
static inline struct uclamp_se
uclamp_eff_get(struct task_struct *p, enum uclamp_id clamp_id)
{
	struct uclamp_se uc_req = uclamp_tg_restrict(p, clamp_id);
	struct uclamp_se uc_max = uclamp_default[clamp_id];

	/* System default restrictions always apply */
	if (unlikely(uc_req.value > uc_max.value))
		return uc_max;

	return uc_req;
}

unsigned long uclamp_eff_value(struct task_struct *p, enum uclamp_id clamp_id)
{
	struct uclamp_se uc_eff;

	/* Task currently refcounted: use back-annotated (effective) value */
	if (p->uclamp[clamp_id].active)
		return (unsigned long)p->uclamp[clamp_id].value;

	uc_eff = uclamp_eff_get(p, clamp_id);

	return (unsigned long)uc_eff.value;
}

/*
 * When a task is enqueued on a rq, the clamp bucket currently defined by the
 * task's uclamp::bucket_id is refcounted on that rq. This also immediately
 * updates the rq's clamp value if required.
 *
 * Tasks can have a task-specific value requested from user-space, track
 * within each bucket the maximum value for tasks refcounted in it.
 * This "local max aggregation" allows to track the exact "requested" value
 * for each bucket when all its RUNNABLE tasks require the same clamp.
 */
static inline void uclamp_rq_inc_id(struct rq *rq, struct task_struct *p,
				    enum uclamp_id clamp_id)
{
	struct uclamp_rq *uc_rq = &rq->uclamp[clamp_id];
	struct uclamp_se *uc_se = &p->uclamp[clamp_id];
	struct uclamp_bucket *bucket;

	lockdep_assert_rq_held(rq);

	/* Update task effective clamp */
	p->uclamp[clamp_id] = uclamp_eff_get(p, clamp_id);

	bucket = &uc_rq->bucket[uc_se->bucket_id];
	bucket->tasks++;
	uc_se->active = true;

	uclamp_idle_reset(rq, clamp_id, uc_se->value);

	/*
	 * Local max aggregation: rq buckets always track the max
	 * "requested" clamp value of its RUNNABLE tasks.
	 */
	if (bucket->tasks == 1 || uc_se->value > bucket->value)
		bucket->value = uc_se->value;

	if (uc_se->value > uclamp_rq_get(rq, clamp_id))
		uclamp_rq_set(rq, clamp_id, uc_se->value);
}

/*
 * When a task is dequeued from a rq, the clamp bucket refcounted by the task
 * is released. If this is the last task reference counting the rq's max
 * active clamp value, then the rq's clamp value is updated.
 *
 * Both refcounted tasks and rq's cached clamp values are expected to be
 * always valid. If it's detected they are not, as defensive programming,
 * enforce the expected state and warn.
 */
static inline void uclamp_rq_dec_id(struct rq *rq, struct task_struct *p,
				    enum uclamp_id clamp_id)
{
	struct uclamp_rq *uc_rq = &rq->uclamp[clamp_id];
	struct uclamp_se *uc_se = &p->uclamp[clamp_id];
	struct uclamp_bucket *bucket;
	unsigned int bkt_clamp;
	unsigned int rq_clamp;

	lockdep_assert_rq_held(rq);

	/*
	 * If sched_uclamp_used was enabled after task @p was enqueued,
	 * we could end up with unbalanced call to uclamp_rq_dec_id().
	 *
	 * In this case the uc_se->active flag should be false since no uclamp
	 * accounting was performed at enqueue time and we can just return
	 * here.
	 *
	 * Need to be careful of the following enqueue/dequeue ordering
	 * problem too
	 *
	 *	enqueue(taskA)
	 *	// sched_uclamp_used gets enabled
	 *	enqueue(taskB)
	 *	dequeue(taskA)
	 *	// Must not decrement bucket->tasks here
	 *	dequeue(taskB)
	 *
	 * where we could end up with stale data in uc_se and
	 * bucket[uc_se->bucket_id].
	 *
	 * The following check here eliminates the possibility of such race.
	 */
	if (unlikely(!uc_se->active))
		return;

	bucket = &uc_rq->bucket[uc_se->bucket_id];

	SCHED_WARN_ON(!bucket->tasks);
	if (likely(bucket->tasks))
		bucket->tasks--;

	uc_se->active = false;

	/*
	 * Keep "local max aggregation" simple and accept to (possibly)
	 * overboost some RUNNABLE tasks in the same bucket.
	 * The rq clamp bucket value is reset to its base value whenever
	 * there are no more RUNNABLE tasks refcounting it.
	 */
	if (likely(bucket->tasks))
		return;

	rq_clamp = uclamp_rq_get(rq, clamp_id);
	/*
	 * Defensive programming: this should never happen. If it happens,
	 * e.g. due to future modification, warn and fixup the expected value.
	 */
	SCHED_WARN_ON(bucket->value > rq_clamp);
	if (bucket->value >= rq_clamp) {
		bkt_clamp = uclamp_rq_max_value(rq, clamp_id, uc_se->value);
		uclamp_rq_set(rq, clamp_id, bkt_clamp);
	}
}

static inline void uclamp_rq_inc(struct rq *rq, struct task_struct *p)
{
	enum uclamp_id clamp_id;

	/*
	 * Avoid any overhead until uclamp is actually used by the userspace.
	 *
	 * The condition is constructed such that a NOP is generated when
	 * sched_uclamp_used is disabled.
	 */
	if (!static_branch_unlikely(&sched_uclamp_used))
		return;

	if (unlikely(!p->sched_class->uclamp_enabled))
		return;

	for_each_clamp_id(clamp_id)
		uclamp_rq_inc_id(rq, p, clamp_id);

	/* Reset clamp idle holding when there is one RUNNABLE task */
	if (rq->uclamp_flags & UCLAMP_FLAG_IDLE)
		rq->uclamp_flags &= ~UCLAMP_FLAG_IDLE;
}

static inline void uclamp_rq_dec(struct rq *rq, struct task_struct *p)
{
	enum uclamp_id clamp_id;

	/*
	 * Avoid any overhead until uclamp is actually used by the userspace.
	 *
	 * The condition is constructed such that a NOP is generated when
	 * sched_uclamp_used is disabled.
	 */
	if (!static_branch_unlikely(&sched_uclamp_used))
		return;

	if (unlikely(!p->sched_class->uclamp_enabled))
		return;

	for_each_clamp_id(clamp_id)
		uclamp_rq_dec_id(rq, p, clamp_id);
}

static inline void uclamp_rq_reinc_id(struct rq *rq, struct task_struct *p,
				      enum uclamp_id clamp_id)
{
	if (!p->uclamp[clamp_id].active)
		return;

	uclamp_rq_dec_id(rq, p, clamp_id);
	uclamp_rq_inc_id(rq, p, clamp_id);

	/*
	 * Make sure to clear the idle flag if we've transiently reached 0
	 * active tasks on rq.
	 */
	if (clamp_id == UCLAMP_MAX && (rq->uclamp_flags & UCLAMP_FLAG_IDLE))
		rq->uclamp_flags &= ~UCLAMP_FLAG_IDLE;
}

static inline void
uclamp_update_active(struct task_struct *p)
{
	enum uclamp_id clamp_id;
	struct rq_flags rf;
	struct rq *rq;

	/*
	 * Lock the task and the rq where the task is (or was) queued.
	 *
	 * We might lock the (previous) rq of a !RUNNABLE task, but that's the
	 * price to pay to safely serialize util_{min,max} updates with
	 * enqueues, dequeues and migration operations.
	 * This is the same locking schema used by __set_cpus_allowed_ptr().
	 */
	rq = task_rq_lock(p, &rf);

	/*
	 * Setting the clamp bucket is serialized by task_rq_lock().
	 * If the task is not yet RUNNABLE and its task_struct is not
	 * affecting a valid clamp bucket, the next time it's enqueued,
	 * it will already see the updated clamp bucket value.
	 */
	for_each_clamp_id(clamp_id)
		uclamp_rq_reinc_id(rq, p, clamp_id);

	task_rq_unlock(rq, p, &rf);
}

#ifdef CONFIG_UCLAMP_TASK_GROUP
static inline void
uclamp_update_active_tasks(struct cgroup_subsys_state *css)
{
	struct css_task_iter it;
	struct task_struct *p;

	css_task_iter_start(css, 0, &it);
	while ((p = css_task_iter_next(&it)))
		uclamp_update_active(p);
	css_task_iter_end(&it);
}

static void cpu_util_update_eff(struct cgroup_subsys_state *css);
#endif

#ifdef CONFIG_SYSCTL
#ifdef CONFIG_UCLAMP_TASK
#ifdef CONFIG_UCLAMP_TASK_GROUP
static void uclamp_update_root_tg(void)
{
	struct task_group *tg = &root_task_group;

	uclamp_se_set(&tg->uclamp_req[UCLAMP_MIN],
		      sysctl_sched_uclamp_util_min, false);
	uclamp_se_set(&tg->uclamp_req[UCLAMP_MAX],
		      sysctl_sched_uclamp_util_max, false);

	rcu_read_lock();
	cpu_util_update_eff(&root_task_group.css);
	rcu_read_unlock();
}
#else
static void uclamp_update_root_tg(void) { }
#endif

static void uclamp_sync_util_min_rt_default(void)
{
	struct task_struct *g, *p;

	/*
	 * copy_process()			sysctl_uclamp
	 *					  uclamp_min_rt = X;
	 *   write_lock(&tasklist_lock)		  read_lock(&tasklist_lock)
	 *   // link thread			  smp_mb__after_spinlock()
	 *   write_unlock(&tasklist_lock)	  read_unlock(&tasklist_lock);
	 *   sched_post_fork()			  for_each_process_thread()
	 *     __uclamp_sync_rt()		    __uclamp_sync_rt()
	 *
	 * Ensures that either sched_post_fork() will observe the new
	 * uclamp_min_rt or for_each_process_thread() will observe the new
	 * task.
	 */
	read_lock(&tasklist_lock);
	smp_mb__after_spinlock();
	read_unlock(&tasklist_lock);

	rcu_read_lock();
	for_each_process_thread(g, p)
		uclamp_update_util_min_rt_default(p);
	rcu_read_unlock();
}

static int sysctl_sched_uclamp_handler(struct ctl_table *table, int write,
				void *buffer, size_t *lenp, loff_t *ppos)
{
	bool update_root_tg = false;
	int old_min, old_max, old_min_rt;
	int result;

	mutex_lock(&uclamp_mutex);
	old_min = sysctl_sched_uclamp_util_min;
	old_max = sysctl_sched_uclamp_util_max;
	old_min_rt = sysctl_sched_uclamp_util_min_rt_default;

	result = proc_dointvec(table, write, buffer, lenp, ppos);
	if (result)
		goto undo;
	if (!write)
		goto done;

	if (sysctl_sched_uclamp_util_min > sysctl_sched_uclamp_util_max ||
	    sysctl_sched_uclamp_util_max > SCHED_CAPACITY_SCALE	||
	    sysctl_sched_uclamp_util_min_rt_default > SCHED_CAPACITY_SCALE) {

		result = -EINVAL;
		goto undo;
	}

	if (old_min != sysctl_sched_uclamp_util_min) {
		uclamp_se_set(&uclamp_default[UCLAMP_MIN],
			      sysctl_sched_uclamp_util_min, false);
		update_root_tg = true;
	}
	if (old_max != sysctl_sched_uclamp_util_max) {
		uclamp_se_set(&uclamp_default[UCLAMP_MAX],
			      sysctl_sched_uclamp_util_max, false);
		update_root_tg = true;
	}

	if (update_root_tg) {
		static_branch_enable(&sched_uclamp_used);
		uclamp_update_root_tg();
	}

	if (old_min_rt != sysctl_sched_uclamp_util_min_rt_default) {
		static_branch_enable(&sched_uclamp_used);
		uclamp_sync_util_min_rt_default();
	}

	/*
	 * We update all RUNNABLE tasks only when task groups are in use.
	 * Otherwise, keep it simple and do just a lazy update at each next
	 * task enqueue time.
	 */

	goto done;

undo:
	sysctl_sched_uclamp_util_min = old_min;
	sysctl_sched_uclamp_util_max = old_max;
	sysctl_sched_uclamp_util_min_rt_default = old_min_rt;
done:
	mutex_unlock(&uclamp_mutex);

	return result;
}
#endif
#endif

static int uclamp_validate(struct task_struct *p,
			   const struct sched_attr *attr)
{
	int util_min = p->uclamp_req[UCLAMP_MIN].value;
	int util_max = p->uclamp_req[UCLAMP_MAX].value;

	if (attr->sched_flags & SCHED_FLAG_UTIL_CLAMP_MIN) {
		util_min = attr->sched_util_min;

		if (util_min + 1 > SCHED_CAPACITY_SCALE + 1)
			return -EINVAL;
	}

	if (attr->sched_flags & SCHED_FLAG_UTIL_CLAMP_MAX) {
		util_max = attr->sched_util_max;

		if (util_max + 1 > SCHED_CAPACITY_SCALE + 1)
			return -EINVAL;
	}

	if (util_min != -1 && util_max != -1 && util_min > util_max)
		return -EINVAL;

	/*
	 * We have valid uclamp attributes; make sure uclamp is enabled.
	 *
	 * We need to do that here, because enabling static branches is a
	 * blocking operation which obviously cannot be done while holding
	 * scheduler locks.
	 */
	static_branch_enable(&sched_uclamp_used);

	return 0;
}

static bool uclamp_reset(const struct sched_attr *attr,
			 enum uclamp_id clamp_id,
			 struct uclamp_se *uc_se)
{
	/* Reset on sched class change for a non user-defined clamp value. */
	if (likely(!(attr->sched_flags & SCHED_FLAG_UTIL_CLAMP)) &&
	    !uc_se->user_defined)
		return true;

	/* Reset on sched_util_{min,max} == -1. */
	if (clamp_id == UCLAMP_MIN &&
	    attr->sched_flags & SCHED_FLAG_UTIL_CLAMP_MIN &&
	    attr->sched_util_min == -1) {
		return true;
	}

	if (clamp_id == UCLAMP_MAX &&
	    attr->sched_flags & SCHED_FLAG_UTIL_CLAMP_MAX &&
	    attr->sched_util_max == -1) {
		return true;
	}

	return false;
}

static void __setscheduler_uclamp(struct task_struct *p,
				  const struct sched_attr *attr)
{
	enum uclamp_id clamp_id;

	for_each_clamp_id(clamp_id) {
		struct uclamp_se *uc_se = &p->uclamp_req[clamp_id];
		unsigned int value;

		if (!uclamp_reset(attr, clamp_id, uc_se))
			continue;

		/*
		 * RT by default have a 100% boost value that could be modified
		 * at runtime.
		 */
		if (unlikely(rt_task(p) && clamp_id == UCLAMP_MIN))
			value = sysctl_sched_uclamp_util_min_rt_default;
		else
			value = uclamp_none(clamp_id);

		uclamp_se_set(uc_se, value, false);

	}

	if (likely(!(attr->sched_flags & SCHED_FLAG_UTIL_CLAMP)))
		return;

	if (attr->sched_flags & SCHED_FLAG_UTIL_CLAMP_MIN &&
	    attr->sched_util_min != -1) {
		uclamp_se_set(&p->uclamp_req[UCLAMP_MIN],
			      attr->sched_util_min, true);
	}

	if (attr->sched_flags & SCHED_FLAG_UTIL_CLAMP_MAX &&
	    attr->sched_util_max != -1) {
		uclamp_se_set(&p->uclamp_req[UCLAMP_MAX],
			      attr->sched_util_max, true);
	}
}

static void uclamp_fork(struct task_struct *p)
{
	enum uclamp_id clamp_id;

	/*
	 * We don't need to hold task_rq_lock() when updating p->uclamp_* here
	 * as the task is still at its early fork stages.
	 */
	for_each_clamp_id(clamp_id)
		p->uclamp[clamp_id].active = false;

	if (likely(!p->sched_reset_on_fork))
		return;

	for_each_clamp_id(clamp_id) {
		uclamp_se_set(&p->uclamp_req[clamp_id],
			      uclamp_none(clamp_id), false);
	}
}

static void uclamp_post_fork(struct task_struct *p)
{
	uclamp_update_util_min_rt_default(p);
}

static void __init init_uclamp_rq(struct rq *rq)
{
	enum uclamp_id clamp_id;
	struct uclamp_rq *uc_rq = rq->uclamp;

	for_each_clamp_id(clamp_id) {
		uc_rq[clamp_id] = (struct uclamp_rq) {
			.value = uclamp_none(clamp_id)
		};
	}

	rq->uclamp_flags = UCLAMP_FLAG_IDLE;
}

static void __init init_uclamp(void)
{
	struct uclamp_se uc_max = {};
	enum uclamp_id clamp_id;
	int cpu;

	for_each_possible_cpu(cpu)
		init_uclamp_rq(cpu_rq(cpu));

	for_each_clamp_id(clamp_id) {
		uclamp_se_set(&init_task.uclamp_req[clamp_id],
			      uclamp_none(clamp_id), false);
	}

	/* System defaults allow max clamp values for both indexes */
	uclamp_se_set(&uc_max, uclamp_none(UCLAMP_MAX), false);
	for_each_clamp_id(clamp_id) {
		uclamp_default[clamp_id] = uc_max;
#ifdef CONFIG_UCLAMP_TASK_GROUP
		root_task_group.uclamp_req[clamp_id] = uc_max;
		root_task_group.uclamp[clamp_id] = uc_max;
#endif
	}
}

#else /* CONFIG_UCLAMP_TASK */
static inline void uclamp_rq_inc(struct rq *rq, struct task_struct *p) { }
static inline void uclamp_rq_dec(struct rq *rq, struct task_struct *p) { }
static inline int uclamp_validate(struct task_struct *p,
				  const struct sched_attr *attr)
{
	return -EOPNOTSUPP;
}
static void __setscheduler_uclamp(struct task_struct *p,
				  const struct sched_attr *attr) { }
static inline void uclamp_fork(struct task_struct *p) { }
static inline void uclamp_post_fork(struct task_struct *p) { }
static inline void init_uclamp(void) { }
#endif /* CONFIG_UCLAMP_TASK */

bool sched_task_on_rq(struct task_struct *p)
{
	return task_on_rq_queued(p);
}

unsigned long get_wchan(struct task_struct *p)
{
	unsigned long ip = 0;
	unsigned int state;

	if (!p || p == current)
		return 0;

	/* Only get wchan if task is blocked and we can keep it that way. */
	raw_spin_lock_irq(&p->pi_lock);
	state = READ_ONCE(p->__state);
	smp_rmb(); /* see try_to_wake_up() */
	if (state != TASK_RUNNING && state != TASK_WAKING && !p->on_rq)
		ip = __get_wchan(p);
	raw_spin_unlock_irq(&p->pi_lock);

	return ip;
}

static inline void enqueue_task(struct rq *rq, struct task_struct *p, int flags)
{
	if (!(flags & ENQUEUE_NOCLOCK))
		update_rq_clock(rq);

	if (!(flags & ENQUEUE_RESTORE)) {
		sched_info_enqueue(rq, p);
		psi_enqueue(p, (flags & ENQUEUE_WAKEUP) && !(flags & ENQUEUE_MIGRATED));
	}

	uclamp_rq_inc(rq, p);
	p->sched_class->enqueue_task(rq, p, flags);

	if (sched_core_enabled(rq))
		sched_core_enqueue(rq, p);
}

static inline void dequeue_task(struct rq *rq, struct task_struct *p, int flags)
{
	if (sched_core_enabled(rq))
		sched_core_dequeue(rq, p, flags);

	if (!(flags & DEQUEUE_NOCLOCK))
		update_rq_clock(rq);

	if (!(flags & DEQUEUE_SAVE)) {
		sched_info_dequeue(rq, p);
		psi_dequeue(p, flags & DEQUEUE_SLEEP);
	}

	uclamp_rq_dec(rq, p);
	p->sched_class->dequeue_task(rq, p, flags);
}

void activate_task(struct rq *rq, struct task_struct *p, int flags)
{
	if (task_on_rq_migrating(p))
		flags |= ENQUEUE_MIGRATED;
	if (flags & ENQUEUE_MIGRATED)
		sched_mm_cid_migrate_to(rq, p);

	enqueue_task(rq, p, flags);

	p->on_rq = TASK_ON_RQ_QUEUED;
}

void deactivate_task(struct rq *rq, struct task_struct *p, int flags)
{
	p->on_rq = (flags & DEQUEUE_SLEEP) ? 0 : TASK_ON_RQ_MIGRATING;

	dequeue_task(rq, p, flags);
}

struct sched_change_guard
sched_change_guard_init(struct rq *rq, struct task_struct *p, int flags)
{
	struct sched_change_guard cg = {
		.rq = rq,
		.p = p,
		.queued = task_on_rq_queued(p),
		.running = task_current(rq, p),
	};

	if (cg.queued) {
		/*
		 * __kthread_bind() may call this on blocked tasks without
		 * holding rq->lock through __do_set_cpus_allowed(). Assert @rq
		 * locked iff @p is queued.
		 */
		lockdep_assert_rq_held(rq);
		dequeue_task(rq, p, flags);
	}
	if (cg.running)
		put_prev_task(rq, p);

	return cg;
}

void sched_change_guard_fini(struct sched_change_guard *cg, int flags)
{
	if (cg->queued)
		enqueue_task(cg->rq, cg->p, flags | ENQUEUE_NOCLOCK);
	if (cg->running)
		set_next_task(cg->rq, cg->p);
	cg->done = true;
}

static inline int __normal_prio(int policy, int rt_prio, int nice)
{
	int prio;

	if (dl_policy(policy))
		prio = MAX_DL_PRIO - 1;
	else if (rt_policy(policy))
		prio = MAX_RT_PRIO - 1 - rt_prio;
	else
		prio = NICE_TO_PRIO(nice);

	return prio;
}

/*
 * Calculate the expected normal priority: i.e. priority
 * without taking RT-inheritance into account. Might be
 * boosted by interactivity modifiers. Changes upon fork,
 * setprio syscalls, and whenever the interactivity
 * estimator recalculates.
 */
static inline int normal_prio(struct task_struct *p)
{
	return __normal_prio(p->policy, p->rt_priority, PRIO_TO_NICE(p->static_prio));
}

/*
 * Calculate the current priority, i.e. the priority
 * taken into account by the scheduler. This value might
 * be boosted by RT tasks, or might be boosted by
 * interactivity modifiers. Will be RT if the task got
 * RT-boosted. If not then it returns p->normal_prio.
 */
static int effective_prio(struct task_struct *p)
{
	p->normal_prio = normal_prio(p);
	/*
	 * If we are RT tasks or we were boosted to RT priority,
	 * keep the priority unchanged. Otherwise, update priority
	 * to the normal priority:
	 */
	if (!rt_prio(p->prio))
		return p->normal_prio;
	return p->prio;
}

/**
 * task_curr - is this task currently executing on a CPU?
 * @p: the task in question.
 *
 * Return: 1 if the task is currently executing. 0 otherwise.
 */
inline int task_curr(const struct task_struct *p)
{
	return cpu_curr(task_cpu(p)) == p;
}

/*
 * ->switching_to() is called with the pi_lock and rq_lock held and must not
 * mess with locking.
 */
void check_class_changing(struct rq *rq, struct task_struct *p,
			  const struct sched_class *prev_class)
{
	if (prev_class != p->sched_class && p->sched_class->switching_to)
		p->sched_class->switching_to(rq, p);
}

/*
 * switched_from, switched_to and prio_changed must _NOT_ drop rq->lock,
 * use the balance_callback list if you want balancing.
 *
 * this means any call to check_class_changed() must be followed by a call to
 * balance_callback().
 */
void check_class_changed(struct rq *rq, struct task_struct *p,
			 const struct sched_class *prev_class,
			 int oldprio)
{
	if (prev_class != p->sched_class) {
		if (prev_class->switched_from)
			prev_class->switched_from(rq, p);

		p->sched_class->switched_to(rq, p);
	} else if (oldprio != p->prio || dl_task(p))
		p->sched_class->prio_changed(rq, p, oldprio);
}

void check_preempt_curr(struct rq *rq, struct task_struct *p, int flags)
{
	if (p->sched_class == rq->curr->sched_class)
		rq->curr->sched_class->check_preempt_curr(rq, p, flags);
	else if (sched_class_above(p->sched_class, rq->curr->sched_class))
		resched_curr(rq);

	/*
	 * A queue event has occurred, and we're going to schedule.  In
	 * this case, we can save a useless back to back clock update.
	 */
	if (task_on_rq_queued(rq->curr) && test_tsk_need_resched(rq->curr))
		rq_clock_skip_update(rq);
}

#ifdef CONFIG_SMP

static void
__do_set_cpus_allowed(struct task_struct *p, struct affinity_context *ctx);

static int __set_cpus_allowed_ptr(struct task_struct *p,
				  struct affinity_context *ctx);

static void migrate_disable_switch(struct rq *rq, struct task_struct *p)
{
	struct affinity_context ac = {
		.new_mask  = cpumask_of(rq->cpu),
		.flags     = SCA_MIGRATE_DISABLE,
	};

	if (likely(!p->migration_disabled))
		return;

	if (p->cpus_ptr != &p->cpus_mask)
		return;

	/*
	 * Violates locking rules! see comment in __do_set_cpus_allowed().
	 */
	__do_set_cpus_allowed(p, &ac);
}

void migrate_disable(void)
{
	struct task_struct *p = current;

	if (p->migration_disabled) {
		p->migration_disabled++;
		return;
	}

	preempt_disable();
	this_rq()->nr_pinned++;
	p->migration_disabled = 1;
	preempt_enable();
}
EXPORT_SYMBOL_GPL(migrate_disable);

void migrate_enable(void)
{
	struct task_struct *p = current;
	struct affinity_context ac = {
		.new_mask  = &p->cpus_mask,
		.flags     = SCA_MIGRATE_ENABLE,
	};

	if (p->migration_disabled > 1) {
		p->migration_disabled--;
		return;
	}

	if (WARN_ON_ONCE(!p->migration_disabled))
		return;

	/*
	 * Ensure stop_task runs either before or after this, and that
	 * __set_cpus_allowed_ptr(SCA_MIGRATE_ENABLE) doesn't schedule().
	 */
	preempt_disable();
	if (p->cpus_ptr != &p->cpus_mask)
		__set_cpus_allowed_ptr(p, &ac);
	/*
	 * Mustn't clear migration_disabled() until cpus_ptr points back at the
	 * regular cpus_mask, otherwise things that race (eg.
	 * select_fallback_rq) get confused.
	 */
	barrier();
	p->migration_disabled = 0;
	this_rq()->nr_pinned--;
	preempt_enable();
}
EXPORT_SYMBOL_GPL(migrate_enable);

static inline bool rq_has_pinned_tasks(struct rq *rq)
{
	return rq->nr_pinned;
}

/*
 * Per-CPU kthreads are allowed to run on !active && online CPUs, see
 * __set_cpus_allowed_ptr() and select_fallback_rq().
 */
static inline bool is_cpu_allowed(struct task_struct *p, int cpu)
{
	/* When not in the task's cpumask, no point in looking further. */
	if (!cpumask_test_cpu(cpu, p->cpus_ptr))
		return false;

	/* migrate_disabled() must be allowed to finish. */
	if (is_migration_disabled(p))
		return cpu_online(cpu);

	/* Non kernel threads are not allowed during either online or offline. */
	if (!(p->flags & PF_KTHREAD))
		return cpu_active(cpu) && task_cpu_possible(cpu, p);

	/* KTHREAD_IS_PER_CPU is always allowed. */
	if (kthread_is_per_cpu(p))
		return cpu_online(cpu);

	/* Regular kernel threads don't get to stay during offline. */
	if (cpu_dying(cpu))
		return false;

	/* But are allowed during online. */
	return cpu_online(cpu);
}

/*
 * This is how migration works:
 *
 * 1) we invoke migration_cpu_stop() on the target CPU using
 *    stop_one_cpu().
 * 2) stopper starts to run (implicitly forcing the migrated thread
 *    off the CPU)
 * 3) it checks whether the migrated task is still in the wrong runqueue.
 * 4) if it's in the wrong runqueue then the migration thread removes
 *    it and puts it into the right queue.
 * 5) stopper completes and stop_one_cpu() returns and the migration
 *    is done.
 */

/*
 * move_queued_task - move a queued task to new rq.
 *
 * Returns (locked) new rq. Old rq's lock is released.
 */
static struct rq *move_queued_task(struct rq *rq, struct rq_flags *rf,
				   struct task_struct *p, int new_cpu)
{
	lockdep_assert_rq_held(rq);

	deactivate_task(rq, p, DEQUEUE_NOCLOCK);
	set_task_cpu(p, new_cpu);
	rq_unlock(rq, rf);

	rq = cpu_rq(new_cpu);

	rq_lock(rq, rf);
	WARN_ON_ONCE(task_cpu(p) != new_cpu);
	activate_task(rq, p, 0);
	check_preempt_curr(rq, p, 0);

	return rq;
}

struct migration_arg {
	struct task_struct		*task;
	int				dest_cpu;
	struct set_affinity_pending	*pending;
};

/*
 * @refs: number of wait_for_completion()
 * @stop_pending: is @stop_work in use
 */
struct set_affinity_pending {
	refcount_t		refs;
	unsigned int		stop_pending;
	struct completion	done;
	struct cpu_stop_work	stop_work;
	struct migration_arg	arg;
};

/*
 * Move (not current) task off this CPU, onto the destination CPU. We're doing
 * this because either it can't run here any more (set_cpus_allowed()
 * away from this CPU, or CPU going down), or because we're
 * attempting to rebalance this task on exec (sched_exec).
 *
 * So we race with normal scheduler movements, but that's OK, as long
 * as the task is no longer on this CPU.
 */
static struct rq *__migrate_task(struct rq *rq, struct rq_flags *rf,
				 struct task_struct *p, int dest_cpu)
{
	/* Affinity changed (again). */
	if (!is_cpu_allowed(p, dest_cpu))
		return rq;

	update_rq_clock(rq);
	rq = move_queued_task(rq, rf, p, dest_cpu);

	return rq;
}

/*
 * migration_cpu_stop - this will be executed by a highprio stopper thread
 * and performs thread migration by bumping thread off CPU then
 * 'pushing' onto another runqueue.
 */
static int migration_cpu_stop(void *data)
{
	struct migration_arg *arg = data;
	struct set_affinity_pending *pending = arg->pending;
	struct task_struct *p = arg->task;
	struct rq *rq = this_rq();
	bool complete = false;
	struct rq_flags rf;

	/*
	 * The original target CPU might have gone down and we might
	 * be on another CPU but it doesn't matter.
	 */
	local_irq_save(rf.flags);
	/*
	 * We need to explicitly wake pending tasks before running
	 * __migrate_task() such that we will not miss enforcing cpus_ptr
	 * during wakeups, see set_cpus_allowed_ptr()'s TASK_WAKING test.
	 */
	flush_smp_call_function_queue();

	raw_spin_lock(&p->pi_lock);
	rq_lock(rq, &rf);

	/*
	 * If we were passed a pending, then ->stop_pending was set, thus
	 * p->migration_pending must have remained stable.
	 */
	WARN_ON_ONCE(pending && pending != p->migration_pending);

	/*
	 * If task_rq(p) != rq, it cannot be migrated here, because we're
	 * holding rq->lock, if p->on_rq == 0 it cannot get enqueued because
	 * we're holding p->pi_lock.
	 */
	if (task_rq(p) == rq) {
		if (is_migration_disabled(p))
			goto out;

		if (pending) {
			p->migration_pending = NULL;
			complete = true;

			if (cpumask_test_cpu(task_cpu(p), &p->cpus_mask))
				goto out;
		}

		if (task_on_rq_queued(p))
			rq = __migrate_task(rq, &rf, p, arg->dest_cpu);
		else
			p->wake_cpu = arg->dest_cpu;

		/*
		 * XXX __migrate_task() can fail, at which point we might end
		 * up running on a dodgy CPU, AFAICT this can only happen
		 * during CPU hotplug, at which point we'll get pushed out
		 * anyway, so it's probably not a big deal.
		 */

	} else if (pending) {
		/*
		 * This happens when we get migrated between migrate_enable()'s
		 * preempt_enable() and scheduling the stopper task. At that
		 * point we're a regular task again and not current anymore.
		 *
		 * A !PREEMPT kernel has a giant hole here, which makes it far
		 * more likely.
		 */

		/*
		 * The task moved before the stopper got to run. We're holding
		 * ->pi_lock, so the allowed mask is stable - if it got
		 * somewhere allowed, we're done.
		 */
		if (cpumask_test_cpu(task_cpu(p), p->cpus_ptr)) {
			p->migration_pending = NULL;
			complete = true;
			goto out;
		}

		/*
		 * When migrate_enable() hits a rq mis-match we can't reliably
		 * determine is_migration_disabled() and so have to chase after
		 * it.
		 */
		WARN_ON_ONCE(!pending->stop_pending);
		task_rq_unlock(rq, p, &rf);
		stop_one_cpu_nowait(task_cpu(p), migration_cpu_stop,
				    &pending->arg, &pending->stop_work);
		return 0;
	}
out:
	if (pending)
		pending->stop_pending = false;
	task_rq_unlock(rq, p, &rf);

	if (complete)
		complete_all(&pending->done);

	return 0;
}

int push_cpu_stop(void *arg)
{
	struct rq *lowest_rq = NULL, *rq = this_rq();
	struct task_struct *p = arg;

	raw_spin_lock_irq(&p->pi_lock);
	raw_spin_rq_lock(rq);

	if (task_rq(p) != rq)
		goto out_unlock;

	if (is_migration_disabled(p)) {
		p->migration_flags |= MDF_PUSH;
		goto out_unlock;
	}

	p->migration_flags &= ~MDF_PUSH;

	if (p->sched_class->find_lock_rq)
		lowest_rq = p->sched_class->find_lock_rq(p, rq);

	if (!lowest_rq)
		goto out_unlock;

	// XXX validate p is still the highest prio task
	if (task_rq(p) == rq) {
		deactivate_task(rq, p, 0);
		set_task_cpu(p, lowest_rq->cpu);
		activate_task(lowest_rq, p, 0);
		resched_curr(lowest_rq);
	}

	double_unlock_balance(rq, lowest_rq);

out_unlock:
	rq->push_busy = false;
	raw_spin_rq_unlock(rq);
	raw_spin_unlock_irq(&p->pi_lock);

	put_task_struct(p);
	return 0;
}

/*
 * sched_class::set_cpus_allowed must do the below, but is not required to
 * actually call this function.
 */
void set_cpus_allowed_common(struct task_struct *p, struct affinity_context *ctx)
{
	if (ctx->flags & (SCA_MIGRATE_ENABLE | SCA_MIGRATE_DISABLE)) {
		p->cpus_ptr = ctx->new_mask;
		return;
	}

	cpumask_copy(&p->cpus_mask, ctx->new_mask);
	p->nr_cpus_allowed = cpumask_weight(ctx->new_mask);

	/*
	 * Swap in a new user_cpus_ptr if SCA_USER flag set
	 */
	if (ctx->flags & SCA_USER)
		swap(p->user_cpus_ptr, ctx->user_mask);
}

static void
__do_set_cpus_allowed(struct task_struct *p, struct affinity_context *ctx)
{
	struct rq *rq = task_rq(p);

	/*
	 * This here violates the locking rules for affinity, since we're only
	 * supposed to change these variables while holding both rq->lock and
	 * p->pi_lock.
	 *
	 * HOWEVER, it magically works, because ttwu() is the only code that
	 * accesses these variables under p->pi_lock and only does so after
	 * smp_cond_load_acquire(&p->on_cpu, !VAL), and we're in __schedule()
	 * before finish_task().
	 *
	 * XXX do further audits, this smells like something putrid.
	 */
	if (ctx->flags & SCA_MIGRATE_DISABLE)
		SCHED_WARN_ON(!p->on_cpu);
	else
		lockdep_assert_held(&p->pi_lock);

	SCHED_CHANGE_BLOCK(rq, p, DEQUEUE_SAVE | DEQUEUE_NOCLOCK) {
		p->sched_class->set_cpus_allowed(p, ctx);
	}
}

/*
 * Used for kthread_bind() and select_fallback_rq(), in both cases the user
 * affinity (if any) should be destroyed too.
 */
void do_set_cpus_allowed(struct task_struct *p, const struct cpumask *new_mask)
{
	struct affinity_context ac = {
		.new_mask  = new_mask,
		.user_mask = NULL,
		.flags     = SCA_USER,	/* clear the user requested mask */
	};
	union cpumask_rcuhead {
		cpumask_t cpumask;
		struct rcu_head rcu;
	};

	__do_set_cpus_allowed(p, &ac);

	/*
	 * Because this is called with p->pi_lock held, it is not possible
	 * to use kfree() here (when PREEMPT_RT=y), therefore punt to using
	 * kfree_rcu().
	 */
	kfree_rcu((union cpumask_rcuhead *)ac.user_mask, rcu);
}

static cpumask_t *alloc_user_cpus_ptr(int node)
{
	/*
	 * See do_set_cpus_allowed() above for the rcu_head usage.
	 */
	int size = max_t(int, cpumask_size(), sizeof(struct rcu_head));

	return kmalloc_node(size, GFP_KERNEL, node);
}

int dup_user_cpus_ptr(struct task_struct *dst, struct task_struct *src,
		      int node)
{
	cpumask_t *user_mask;
	unsigned long flags;

	/*
	 * Always clear dst->user_cpus_ptr first as their user_cpus_ptr's
	 * may differ by now due to racing.
	 */
	dst->user_cpus_ptr = NULL;

	/*
	 * This check is racy and losing the race is a valid situation.
	 * It is not worth the extra overhead of taking the pi_lock on
	 * every fork/clone.
	 */
	if (data_race(!src->user_cpus_ptr))
		return 0;

	user_mask = alloc_user_cpus_ptr(node);
	if (!user_mask)
		return -ENOMEM;

	/*
	 * Use pi_lock to protect content of user_cpus_ptr
	 *
	 * Though unlikely, user_cpus_ptr can be reset to NULL by a concurrent
	 * do_set_cpus_allowed().
	 */
	raw_spin_lock_irqsave(&src->pi_lock, flags);
	if (src->user_cpus_ptr) {
		swap(dst->user_cpus_ptr, user_mask);
		cpumask_copy(dst->user_cpus_ptr, src->user_cpus_ptr);
	}
	raw_spin_unlock_irqrestore(&src->pi_lock, flags);

	if (unlikely(user_mask))
		kfree(user_mask);

	return 0;
}

static inline struct cpumask *clear_user_cpus_ptr(struct task_struct *p)
{
	struct cpumask *user_mask = NULL;

	swap(p->user_cpus_ptr, user_mask);

	return user_mask;
}

void release_user_cpus_ptr(struct task_struct *p)
{
	kfree(clear_user_cpus_ptr(p));
}

/*
 * This function is wildly self concurrent; here be dragons.
 *
 *
 * When given a valid mask, __set_cpus_allowed_ptr() must block until the
 * designated task is enqueued on an allowed CPU. If that task is currently
 * running, we have to kick it out using the CPU stopper.
 *
 * Migrate-Disable comes along and tramples all over our nice sandcastle.
 * Consider:
 *
 *     Initial conditions: P0->cpus_mask = [0, 1]
 *
 *     P0@CPU0                  P1
 *
 *     migrate_disable();
 *     <preempted>
 *                              set_cpus_allowed_ptr(P0, [1]);
 *
 * P1 *cannot* return from this set_cpus_allowed_ptr() call until P0 executes
 * its outermost migrate_enable() (i.e. it exits its Migrate-Disable region).
 * This means we need the following scheme:
 *
 *     P0@CPU0                  P1
 *
 *     migrate_disable();
 *     <preempted>
 *                              set_cpus_allowed_ptr(P0, [1]);
 *                                <blocks>
 *     <resumes>
 *     migrate_enable();
 *       __set_cpus_allowed_ptr();
 *       <wakes local stopper>
 *                         `--> <woken on migration completion>
 *
 * Now the fun stuff: there may be several P1-like tasks, i.e. multiple
 * concurrent set_cpus_allowed_ptr(P0, [*]) calls. CPU affinity changes of any
 * task p are serialized by p->pi_lock, which we can leverage: the one that
 * should come into effect at the end of the Migrate-Disable region is the last
 * one. This means we only need to track a single cpumask (i.e. p->cpus_mask),
 * but we still need to properly signal those waiting tasks at the appropriate
 * moment.
 *
 * This is implemented using struct set_affinity_pending. The first
 * __set_cpus_allowed_ptr() caller within a given Migrate-Disable region will
 * setup an instance of that struct and install it on the targeted task_struct.
 * Any and all further callers will reuse that instance. Those then wait for
 * a completion signaled at the tail of the CPU stopper callback (1), triggered
 * on the end of the Migrate-Disable region (i.e. outermost migrate_enable()).
 *
 *
 * (1) In the cases covered above. There is one more where the completion is
 * signaled within affine_move_task() itself: when a subsequent affinity request
 * occurs after the stopper bailed out due to the targeted task still being
 * Migrate-Disable. Consider:
 *
 *     Initial conditions: P0->cpus_mask = [0, 1]
 *
 *     CPU0		  P1				P2
 *     <P0>
 *       migrate_disable();
 *       <preempted>
 *                        set_cpus_allowed_ptr(P0, [1]);
 *                          <blocks>
 *     <migration/0>
 *       migration_cpu_stop()
 *         is_migration_disabled()
 *           <bails>
 *                                                       set_cpus_allowed_ptr(P0, [0, 1]);
 *                                                         <signal completion>
 *                          <awakes>
 *
 * Note that the above is safe vs a concurrent migrate_enable(), as any
 * pending affinity completion is preceded by an uninstallation of
 * p->migration_pending done with p->pi_lock held.
 */
static int affine_move_task(struct rq *rq, struct task_struct *p, struct rq_flags *rf,
			    int dest_cpu, unsigned int flags)
	__releases(rq->lock)
	__releases(p->pi_lock)
{
	struct set_affinity_pending my_pending = { }, *pending = NULL;
	bool stop_pending, complete = false;

	/* Can the task run on the task's current CPU? If so, we're done */
	if (cpumask_test_cpu(task_cpu(p), &p->cpus_mask)) {
		struct task_struct *push_task = NULL;

		if ((flags & SCA_MIGRATE_ENABLE) &&
		    (p->migration_flags & MDF_PUSH) && !rq->push_busy) {
			rq->push_busy = true;
			push_task = get_task_struct(p);
		}

		/*
		 * If there are pending waiters, but no pending stop_work,
		 * then complete now.
		 */
		pending = p->migration_pending;
		if (pending && !pending->stop_pending) {
			p->migration_pending = NULL;
			complete = true;
		}

		task_rq_unlock(rq, p, rf);

		if (push_task) {
			stop_one_cpu_nowait(rq->cpu, push_cpu_stop,
					    p, &rq->push_work);
		}

		if (complete)
			complete_all(&pending->done);

		return 0;
	}

	if (!(flags & SCA_MIGRATE_ENABLE)) {
		/* serialized by p->pi_lock */
		if (!p->migration_pending) {
			/* Install the request */
			refcount_set(&my_pending.refs, 1);
			init_completion(&my_pending.done);
			my_pending.arg = (struct migration_arg) {
				.task = p,
				.dest_cpu = dest_cpu,
				.pending = &my_pending,
			};

			p->migration_pending = &my_pending;
		} else {
			pending = p->migration_pending;
			refcount_inc(&pending->refs);
			/*
			 * Affinity has changed, but we've already installed a
			 * pending. migration_cpu_stop() *must* see this, else
			 * we risk a completion of the pending despite having a
			 * task on a disallowed CPU.
			 *
			 * Serialized by p->pi_lock, so this is safe.
			 */
			pending->arg.dest_cpu = dest_cpu;
		}
	}
	pending = p->migration_pending;
	/*
	 * - !MIGRATE_ENABLE:
	 *   we'll have installed a pending if there wasn't one already.
	 *
	 * - MIGRATE_ENABLE:
	 *   we're here because the current CPU isn't matching anymore,
	 *   the only way that can happen is because of a concurrent
	 *   set_cpus_allowed_ptr() call, which should then still be
	 *   pending completion.
	 *
	 * Either way, we really should have a @pending here.
	 */
	if (WARN_ON_ONCE(!pending)) {
		task_rq_unlock(rq, p, rf);
		return -EINVAL;
	}

	if (task_on_cpu(rq, p) || READ_ONCE(p->__state) == TASK_WAKING) {
		/*
		 * MIGRATE_ENABLE gets here because 'p == current', but for
		 * anything else we cannot do is_migration_disabled(), punt
		 * and have the stopper function handle it all race-free.
		 */
		stop_pending = pending->stop_pending;
		if (!stop_pending)
			pending->stop_pending = true;

		if (flags & SCA_MIGRATE_ENABLE)
			p->migration_flags &= ~MDF_PUSH;

		task_rq_unlock(rq, p, rf);

		if (!stop_pending) {
			stop_one_cpu_nowait(cpu_of(rq), migration_cpu_stop,
					    &pending->arg, &pending->stop_work);
		}

		if (flags & SCA_MIGRATE_ENABLE)
			return 0;
	} else {

		if (!is_migration_disabled(p)) {
			if (task_on_rq_queued(p))
				rq = move_queued_task(rq, rf, p, dest_cpu);

			if (!pending->stop_pending) {
				p->migration_pending = NULL;
				complete = true;
			}
		}
		task_rq_unlock(rq, p, rf);

		if (complete)
			complete_all(&pending->done);
	}

	wait_for_completion(&pending->done);

	if (refcount_dec_and_test(&pending->refs))
		wake_up_var(&pending->refs); /* No UaF, just an address */

	/*
	 * Block the original owner of &pending until all subsequent callers
	 * have seen the completion and decremented the refcount
	 */
	wait_var_event(&my_pending.refs, !refcount_read(&my_pending.refs));

	/* ARGH */
	WARN_ON_ONCE(my_pending.stop_pending);

	return 0;
}

/*
 * Called with both p->pi_lock and rq->lock held; drops both before returning.
 */
static int __set_cpus_allowed_ptr_locked(struct task_struct *p,
					 struct affinity_context *ctx,
					 struct rq *rq,
					 struct rq_flags *rf)
	__releases(rq->lock)
	__releases(p->pi_lock)
{
	const struct cpumask *cpu_allowed_mask = task_cpu_possible_mask(p);
	const struct cpumask *cpu_valid_mask = cpu_active_mask;
	bool kthread = p->flags & PF_KTHREAD;
	unsigned int dest_cpu;
	int ret = 0;

	update_rq_clock(rq);

	if (kthread || is_migration_disabled(p)) {
		/*
		 * Kernel threads are allowed on online && !active CPUs,
		 * however, during cpu-hot-unplug, even these might get pushed
		 * away if not KTHREAD_IS_PER_CPU.
		 *
		 * Specifically, migration_disabled() tasks must not fail the
		 * cpumask_any_and_distribute() pick below, esp. so on
		 * SCA_MIGRATE_ENABLE, otherwise we'll not call
		 * set_cpus_allowed_common() and actually reset p->cpus_ptr.
		 */
		cpu_valid_mask = cpu_online_mask;
	}

	if (!kthread && !cpumask_subset(ctx->new_mask, cpu_allowed_mask)) {
		ret = -EINVAL;
		goto out;
	}

	/*
	 * Must re-check here, to close a race against __kthread_bind(),
	 * sched_setaffinity() is not guaranteed to observe the flag.
	 */
	if ((ctx->flags & SCA_CHECK) && (p->flags & PF_NO_SETAFFINITY)) {
		ret = -EINVAL;
		goto out;
	}

	if (!(ctx->flags & SCA_MIGRATE_ENABLE)) {
		if (cpumask_equal(&p->cpus_mask, ctx->new_mask)) {
			if (ctx->flags & SCA_USER)
				swap(p->user_cpus_ptr, ctx->user_mask);
			goto out;
		}

		if (WARN_ON_ONCE(p == current &&
				 is_migration_disabled(p) &&
				 !cpumask_test_cpu(task_cpu(p), ctx->new_mask))) {
			ret = -EBUSY;
			goto out;
		}
	}

	/*
	 * Picking a ~random cpu helps in cases where we are changing affinity
	 * for groups of tasks (ie. cpuset), so that load balancing is not
	 * immediately required to distribute the tasks within their new mask.
	 */
	dest_cpu = cpumask_any_and_distribute(cpu_valid_mask, ctx->new_mask);
	if (dest_cpu >= nr_cpu_ids) {
		ret = -EINVAL;
		goto out;
	}

	__do_set_cpus_allowed(p, ctx);

	return affine_move_task(rq, p, rf, dest_cpu, ctx->flags);

out:
	task_rq_unlock(rq, p, rf);

	return ret;
}

/*
 * Change a given task's CPU affinity. Migrate the thread to a
 * proper CPU and schedule it away if the CPU it's executing on
 * is removed from the allowed bitmask.
 *
 * NOTE: the caller must have a valid reference to the task, the
 * task must not exit() & deallocate itself prematurely. The
 * call is not atomic; no spinlocks may be held.
 */
static int __set_cpus_allowed_ptr(struct task_struct *p,
				  struct affinity_context *ctx)
{
	struct rq_flags rf;
	struct rq *rq;

	rq = task_rq_lock(p, &rf);
	/*
	 * Masking should be skipped if SCA_USER or any of the SCA_MIGRATE_*
	 * flags are set.
	 */
	if (p->user_cpus_ptr &&
	    !(ctx->flags & (SCA_USER | SCA_MIGRATE_ENABLE | SCA_MIGRATE_DISABLE)) &&
	    cpumask_and(rq->scratch_mask, ctx->new_mask, p->user_cpus_ptr))
		ctx->new_mask = rq->scratch_mask;

	return __set_cpus_allowed_ptr_locked(p, ctx, rq, &rf);
}

int set_cpus_allowed_ptr(struct task_struct *p, const struct cpumask *new_mask)
{
	struct affinity_context ac = {
		.new_mask  = new_mask,
		.flags     = 0,
	};

	return __set_cpus_allowed_ptr(p, &ac);
}
EXPORT_SYMBOL_GPL(set_cpus_allowed_ptr);

/*
 * Change a given task's CPU affinity to the intersection of its current
 * affinity mask and @subset_mask, writing the resulting mask to @new_mask.
 * If user_cpus_ptr is defined, use it as the basis for restricting CPU
 * affinity or use cpu_online_mask instead.
 *
 * If the resulting mask is empty, leave the affinity unchanged and return
 * -EINVAL.
 */
static int restrict_cpus_allowed_ptr(struct task_struct *p,
				     struct cpumask *new_mask,
				     const struct cpumask *subset_mask)
{
	struct affinity_context ac = {
		.new_mask  = new_mask,
		.flags     = 0,
	};
	struct rq_flags rf;
	struct rq *rq;
	int err;

	rq = task_rq_lock(p, &rf);

	/*
	 * Forcefully restricting the affinity of a deadline task is
	 * likely to cause problems, so fail and noisily override the
	 * mask entirely.
	 */
	if (task_has_dl_policy(p) && dl_bandwidth_enabled()) {
		err = -EPERM;
		goto err_unlock;
	}

	if (!cpumask_and(new_mask, task_user_cpus(p), subset_mask)) {
		err = -EINVAL;
		goto err_unlock;
	}

	return __set_cpus_allowed_ptr_locked(p, &ac, rq, &rf);

err_unlock:
	task_rq_unlock(rq, p, &rf);
	return err;
}

/*
 * Restrict the CPU affinity of task @p so that it is a subset of
 * task_cpu_possible_mask() and point @p->user_cpus_ptr to a copy of the
 * old affinity mask. If the resulting mask is empty, we warn and walk
 * up the cpuset hierarchy until we find a suitable mask.
 */
void force_compatible_cpus_allowed_ptr(struct task_struct *p)
{
	cpumask_var_t new_mask;
	const struct cpumask *override_mask = task_cpu_possible_mask(p);

	alloc_cpumask_var(&new_mask, GFP_KERNEL);

	/*
	 * __migrate_task() can fail silently in the face of concurrent
	 * offlining of the chosen destination CPU, so take the hotplug
	 * lock to ensure that the migration succeeds.
	 */
	cpus_read_lock();
	if (!cpumask_available(new_mask))
		goto out_set_mask;

	if (!restrict_cpus_allowed_ptr(p, new_mask, override_mask))
		goto out_free_mask;

	/*
	 * We failed to find a valid subset of the affinity mask for the
	 * task, so override it based on its cpuset hierarchy.
	 */
	cpuset_cpus_allowed(p, new_mask);
	override_mask = new_mask;

out_set_mask:
	if (printk_ratelimit()) {
		printk_deferred("Overriding affinity for process %d (%s) to CPUs %*pbl\n",
				task_pid_nr(p), p->comm,
				cpumask_pr_args(override_mask));
	}

	WARN_ON(set_cpus_allowed_ptr(p, override_mask));
out_free_mask:
	cpus_read_unlock();
	free_cpumask_var(new_mask);
}

static int
__sched_setaffinity(struct task_struct *p, struct affinity_context *ctx);

/*
 * Restore the affinity of a task @p which was previously restricted by a
 * call to force_compatible_cpus_allowed_ptr().
 *
 * It is the caller's responsibility to serialise this with any calls to
 * force_compatible_cpus_allowed_ptr(@p).
 */
void relax_compatible_cpus_allowed_ptr(struct task_struct *p)
{
	struct affinity_context ac = {
		.new_mask  = task_user_cpus(p),
		.flags     = 0,
	};
	int ret;

	/*
	 * Try to restore the old affinity mask with __sched_setaffinity().
	 * Cpuset masking will be done there too.
	 */
	ret = __sched_setaffinity(p, &ac);
	WARN_ON_ONCE(ret);
}

void set_task_cpu(struct task_struct *p, unsigned int new_cpu)
{
#ifdef CONFIG_SCHED_DEBUG
	unsigned int state = READ_ONCE(p->__state);

	/*
	 * We should never call set_task_cpu() on a blocked task,
	 * ttwu() will sort out the placement.
	 */
	WARN_ON_ONCE(state != TASK_RUNNING && state != TASK_WAKING && !p->on_rq);

	/*
	 * Migrating fair class task must have p->on_rq = TASK_ON_RQ_MIGRATING,
	 * because schedstat_wait_{start,end} rebase migrating task's wait_start
	 * time relying on p->on_rq.
	 */
	WARN_ON_ONCE(state == TASK_RUNNING &&
		     p->sched_class == &fair_sched_class &&
		     (p->on_rq && !task_on_rq_migrating(p)));

#ifdef CONFIG_LOCKDEP
	/*
	 * The caller should hold either p->pi_lock or rq->lock, when changing
	 * a task's CPU. ->pi_lock for waking tasks, rq->lock for runnable tasks.
	 *
	 * sched_move_task() holds both and thus holding either pins the cgroup,
	 * see task_group().
	 *
	 * Furthermore, all task_rq users should acquire both locks, see
	 * task_rq_lock().
	 */
	WARN_ON_ONCE(debug_locks && !(lockdep_is_held(&p->pi_lock) ||
				      lockdep_is_held(__rq_lockp(task_rq(p)))));
#endif
	/*
	 * Clearly, migrating tasks to offline CPUs is a fairly daft thing.
	 */
	WARN_ON_ONCE(!cpu_online(new_cpu));

	WARN_ON_ONCE(is_migration_disabled(p));
#endif

	trace_sched_migrate_task(p, new_cpu);

	if (task_cpu(p) != new_cpu) {
		if (p->sched_class->migrate_task_rq)
			p->sched_class->migrate_task_rq(p, new_cpu);
		p->se.nr_migrations++;
		rseq_migrate(p);
		sched_mm_cid_migrate_from(p);
		perf_event_task_migrate(p);
	}

	__set_task_cpu(p, new_cpu);
}

#ifdef CONFIG_NUMA_BALANCING
static void __migrate_swap_task(struct task_struct *p, int cpu)
{
	if (task_on_rq_queued(p)) {
		struct rq *src_rq, *dst_rq;
		struct rq_flags srf, drf;

		src_rq = task_rq(p);
		dst_rq = cpu_rq(cpu);

		rq_pin_lock(src_rq, &srf);
		rq_pin_lock(dst_rq, &drf);

		deactivate_task(src_rq, p, 0);
		set_task_cpu(p, cpu);
		activate_task(dst_rq, p, 0);
		check_preempt_curr(dst_rq, p, 0);

		rq_unpin_lock(dst_rq, &drf);
		rq_unpin_lock(src_rq, &srf);

	} else {
		/*
		 * Task isn't running anymore; make it appear like we migrated
		 * it before it went to sleep. This means on wakeup we make the
		 * previous CPU our target instead of where it really is.
		 */
		p->wake_cpu = cpu;
	}
}

struct migration_swap_arg {
	struct task_struct *src_task, *dst_task;
	int src_cpu, dst_cpu;
};

static int migrate_swap_stop(void *data)
{
	struct migration_swap_arg *arg = data;
	struct rq *src_rq, *dst_rq;
	int ret = -EAGAIN;

	if (!cpu_active(arg->src_cpu) || !cpu_active(arg->dst_cpu))
		return -EAGAIN;

	src_rq = cpu_rq(arg->src_cpu);
	dst_rq = cpu_rq(arg->dst_cpu);

	double_raw_lock(&arg->src_task->pi_lock,
			&arg->dst_task->pi_lock);
	double_rq_lock(src_rq, dst_rq);

	if (task_cpu(arg->dst_task) != arg->dst_cpu)
		goto unlock;

	if (task_cpu(arg->src_task) != arg->src_cpu)
		goto unlock;

	if (!cpumask_test_cpu(arg->dst_cpu, arg->src_task->cpus_ptr))
		goto unlock;

	if (!cpumask_test_cpu(arg->src_cpu, arg->dst_task->cpus_ptr))
		goto unlock;

	__migrate_swap_task(arg->src_task, arg->dst_cpu);
	__migrate_swap_task(arg->dst_task, arg->src_cpu);

	ret = 0;

unlock:
	double_rq_unlock(src_rq, dst_rq);
	raw_spin_unlock(&arg->dst_task->pi_lock);
	raw_spin_unlock(&arg->src_task->pi_lock);

	return ret;
}

/*
 * Cross migrate two tasks
 */
int migrate_swap(struct task_struct *cur, struct task_struct *p,
		int target_cpu, int curr_cpu)
{
	struct migration_swap_arg arg;
	int ret = -EINVAL;

	arg = (struct migration_swap_arg){
		.src_task = cur,
		.src_cpu = curr_cpu,
		.dst_task = p,
		.dst_cpu = target_cpu,
	};

	if (arg.src_cpu == arg.dst_cpu)
		goto out;

	/*
	 * These three tests are all lockless; this is OK since all of them
	 * will be re-checked with proper locks held further down the line.
	 */
	if (!cpu_active(arg.src_cpu) || !cpu_active(arg.dst_cpu))
		goto out;

	if (!cpumask_test_cpu(arg.dst_cpu, arg.src_task->cpus_ptr))
		goto out;

	if (!cpumask_test_cpu(arg.src_cpu, arg.dst_task->cpus_ptr))
		goto out;

	trace_sched_swap_numa(cur, arg.src_cpu, p, arg.dst_cpu);
	ret = stop_two_cpus(arg.dst_cpu, arg.src_cpu, migrate_swap_stop, &arg);

out:
	return ret;
}
#endif /* CONFIG_NUMA_BALANCING */

/*
 * wait_task_inactive - wait for a thread to unschedule.
 *
 * Wait for the thread to block in any of the states set in @match_state.
 * If it changes, i.e. @p might have woken up, then return zero.  When we
 * succeed in waiting for @p to be off its CPU, we return a positive number
 * (its total switch count).  If a second call a short while later returns the
 * same number, the caller can be sure that @p has remained unscheduled the
 * whole time.
 *
 * The caller must ensure that the task *will* unschedule sometime soon,
 * else this function might spin for a *long* time. This function can't
 * be called with interrupts off, or it may introduce deadlock with
 * smp_call_function() if an IPI is sent by the same process we are
 * waiting to become inactive.
 */
unsigned long wait_task_inactive(struct task_struct *p, unsigned int match_state)
{
	int running, queued;
	struct rq_flags rf;
	unsigned long ncsw;
	struct rq *rq;

	for (;;) {
		/*
		 * We do the initial early heuristics without holding
		 * any task-queue locks at all. We'll only try to get
		 * the runqueue lock when things look like they will
		 * work out!
		 */
		rq = task_rq(p);

		/*
		 * If the task is actively running on another CPU
		 * still, just relax and busy-wait without holding
		 * any locks.
		 *
		 * NOTE! Since we don't hold any locks, it's not
		 * even sure that "rq" stays as the right runqueue!
		 * But we don't care, since "task_on_cpu()" will
		 * return false if the runqueue has changed and p
		 * is actually now running somewhere else!
		 */
		while (task_on_cpu(rq, p)) {
			if (!(READ_ONCE(p->__state) & match_state))
				return 0;
			cpu_relax();
		}

		/*
		 * Ok, time to look more closely! We need the rq
		 * lock now, to be *sure*. If we're wrong, we'll
		 * just go back and repeat.
		 */
		rq = task_rq_lock(p, &rf);
		trace_sched_wait_task(p);
		running = task_on_cpu(rq, p);
		queued = task_on_rq_queued(p);
		ncsw = 0;
		if (READ_ONCE(p->__state) & match_state)
			ncsw = p->nvcsw | LONG_MIN; /* sets MSB */
		task_rq_unlock(rq, p, &rf);

		/*
		 * If it changed from the expected state, bail out now.
		 */
		if (unlikely(!ncsw))
			break;

		/*
		 * Was it really running after all now that we
		 * checked with the proper locks actually held?
		 *
		 * Oops. Go back and try again..
		 */
		if (unlikely(running)) {
			cpu_relax();
			continue;
		}

		/*
		 * It's not enough that it's not actively running,
		 * it must be off the runqueue _entirely_, and not
		 * preempted!
		 *
		 * So if it was still runnable (but just not actively
		 * running right now), it's preempted, and we should
		 * yield - it could be a while.
		 */
		if (unlikely(queued)) {
			ktime_t to = NSEC_PER_SEC / HZ;

			set_current_state(TASK_UNINTERRUPTIBLE);
			schedule_hrtimeout(&to, HRTIMER_MODE_REL_HARD);
			continue;
		}

		/*
		 * Ahh, all good. It wasn't running, and it wasn't
		 * runnable, which means that it will never become
		 * running in the future either. We're all done!
		 */
		break;
	}

	return ncsw;
}

/***
 * kick_process - kick a running thread to enter/exit the kernel
 * @p: the to-be-kicked thread
 *
 * Cause a process which is running on another CPU to enter
 * kernel-mode, without any delay. (to get signals handled.)
 *
 * NOTE: this function doesn't have to take the runqueue lock,
 * because all it wants to ensure is that the remote task enters
 * the kernel. If the IPI races and the task has been migrated
 * to another CPU then no harm is done and the purpose has been
 * achieved as well.
 */
void kick_process(struct task_struct *p)
{
	int cpu;

	preempt_disable();
	cpu = task_cpu(p);
	if ((cpu != smp_processor_id()) && task_curr(p))
		smp_send_reschedule(cpu);
	preempt_enable();
}
EXPORT_SYMBOL_GPL(kick_process);

/*
 * ->cpus_ptr is protected by both rq->lock and p->pi_lock
 *
 * A few notes on cpu_active vs cpu_online:
 *
 *  - cpu_active must be a subset of cpu_online
 *
 *  - on CPU-up we allow per-CPU kthreads on the online && !active CPU,
 *    see __set_cpus_allowed_ptr(). At this point the newly online
 *    CPU isn't yet part of the sched domains, and balancing will not
 *    see it.
 *
 *  - on CPU-down we clear cpu_active() to mask the sched domains and
 *    avoid the load balancer to place new tasks on the to be removed
 *    CPU. Existing tasks will remain running there and will be taken
 *    off.
 *
 * This means that fallback selection must not select !active CPUs.
 * And can assume that any active CPU must be online. Conversely
 * select_task_rq() below may allow selection of !active CPUs in order
 * to satisfy the above rules.
 */
static int select_fallback_rq(int cpu, struct task_struct *p)
{
	int nid = cpu_to_node(cpu);
	const struct cpumask *nodemask = NULL;
	enum { cpuset, possible, fail } state = cpuset;
	int dest_cpu;

	/*
	 * If the node that the CPU is on has been offlined, cpu_to_node()
	 * will return -1. There is no CPU on the node, and we should
	 * select the CPU on the other node.
	 */
	if (nid != -1) {
		nodemask = cpumask_of_node(nid);

		/* Look for allowed, online CPU in same node. */
		for_each_cpu(dest_cpu, nodemask) {
			if (is_cpu_allowed(p, dest_cpu))
				return dest_cpu;
		}
	}

	for (;;) {
		/* Any allowed, online CPU? */
		for_each_cpu(dest_cpu, p->cpus_ptr) {
			if (!is_cpu_allowed(p, dest_cpu))
				continue;

			goto out;
		}

		/* No more Mr. Nice Guy. */
		switch (state) {
		case cpuset:
			if (cpuset_cpus_allowed_fallback(p)) {
				state = possible;
				break;
			}
			fallthrough;
		case possible:
			/*
			 * XXX When called from select_task_rq() we only
			 * hold p->pi_lock and again violate locking order.
			 *
			 * More yuck to audit.
			 */
			do_set_cpus_allowed(p, task_cpu_possible_mask(p));
			state = fail;
			break;
		case fail:
			BUG();
			break;
		}
	}

out:
	if (state != cpuset) {
		/*
		 * Don't tell them about moving exiting tasks or
		 * kernel threads (both mm NULL), since they never
		 * leave kernel.
		 */
		if (p->mm && printk_ratelimit()) {
			printk_deferred("process %d (%s) no longer affine to cpu%d\n",
					task_pid_nr(p), p->comm, cpu);
		}
	}

	return dest_cpu;
}

/*
 * The caller (fork, wakeup) owns p->pi_lock, ->cpus_ptr is stable.
 */
static inline
int select_task_rq(struct task_struct *p, int cpu, int wake_flags)
{
	lockdep_assert_held(&p->pi_lock);

	if (p->nr_cpus_allowed > 1 && !is_migration_disabled(p))
		cpu = p->sched_class->select_task_rq(p, cpu, wake_flags);
	else
		cpu = cpumask_any(p->cpus_ptr);

	/*
	 * In order not to call set_task_cpu() on a blocking task we need
	 * to rely on ttwu() to place the task on a valid ->cpus_ptr
	 * CPU.
	 *
	 * Since this is common to all placement strategies, this lives here.
	 *
	 * [ this allows ->select_task() to simply return task_cpu(p) and
	 *   not worry about this generic constraint ]
	 */
	if (unlikely(!is_cpu_allowed(p, cpu)))
		cpu = select_fallback_rq(task_cpu(p), p);

	return cpu;
}

void sched_set_stop_task(int cpu, struct task_struct *stop)
{
	static struct lock_class_key stop_pi_lock;
	struct sched_param param = { .sched_priority = MAX_RT_PRIO - 1 };
	struct task_struct *old_stop = cpu_rq(cpu)->stop;

	if (stop) {
		/*
		 * Make it appear like a SCHED_FIFO task, its something
		 * userspace knows about and won't get confused about.
		 *
		 * Also, it will make PI more or less work without too
		 * much confusion -- but then, stop work should not
		 * rely on PI working anyway.
		 */
		sched_setscheduler_nocheck(stop, SCHED_FIFO, &param);

		stop->sched_class = &stop_sched_class;

		/*
		 * The PI code calls rt_mutex_setprio() with ->pi_lock held to
		 * adjust the effective priority of a task. As a result,
		 * rt_mutex_setprio() can trigger (RT) balancing operations,
		 * which can then trigger wakeups of the stop thread to push
		 * around the current task.
		 *
		 * The stop task itself will never be part of the PI-chain, it
		 * never blocks, therefore that ->pi_lock recursion is safe.
		 * Tell lockdep about this by placing the stop->pi_lock in its
		 * own class.
		 */
		lockdep_set_class(&stop->pi_lock, &stop_pi_lock);
	}

	cpu_rq(cpu)->stop = stop;

	if (old_stop) {
		/*
		 * Reset it back to a normal scheduling class so that
		 * it can die in pieces.
		 */
		old_stop->sched_class = &rt_sched_class;
	}
}

#else /* CONFIG_SMP */

static inline int __set_cpus_allowed_ptr(struct task_struct *p,
					 struct affinity_context *ctx)
{
	return set_cpus_allowed_ptr(p, ctx->new_mask);
}

static inline void migrate_disable_switch(struct rq *rq, struct task_struct *p) { }

static inline bool rq_has_pinned_tasks(struct rq *rq)
{
	return false;
}

static inline cpumask_t *alloc_user_cpus_ptr(int node)
{
	return NULL;
}

#endif /* !CONFIG_SMP */

static void
ttwu_stat(struct task_struct *p, int cpu, int wake_flags)
{
	struct rq *rq;

	if (!schedstat_enabled())
		return;

	rq = this_rq();

#ifdef CONFIG_SMP
	if (cpu == rq->cpu) {
		__schedstat_inc(rq->ttwu_local);
		__schedstat_inc(p->stats.nr_wakeups_local);
	} else {
		struct sched_domain *sd;

		__schedstat_inc(p->stats.nr_wakeups_remote);
		rcu_read_lock();
		for_each_domain(rq->cpu, sd) {
			if (cpumask_test_cpu(cpu, sched_domain_span(sd))) {
				__schedstat_inc(sd->ttwu_wake_remote);
				break;
			}
		}
		rcu_read_unlock();
	}

	if (wake_flags & WF_MIGRATED)
		__schedstat_inc(p->stats.nr_wakeups_migrate);
#endif /* CONFIG_SMP */

	__schedstat_inc(rq->ttwu_count);
	__schedstat_inc(p->stats.nr_wakeups);

	if (wake_flags & WF_SYNC)
		__schedstat_inc(p->stats.nr_wakeups_sync);
}

/*
 * Mark the task runnable.
 */
static inline void ttwu_do_wakeup(struct task_struct *p)
{
	WRITE_ONCE(p->__state, TASK_RUNNING);
	trace_sched_wakeup(p);
}

static void
ttwu_do_activate(struct rq *rq, struct task_struct *p, int wake_flags,
		 struct rq_flags *rf)
{
	int en_flags = ENQUEUE_WAKEUP | ENQUEUE_NOCLOCK;

	lockdep_assert_rq_held(rq);

	if (p->sched_contributes_to_load)
		rq->nr_uninterruptible--;

#ifdef CONFIG_SMP
	if (wake_flags & WF_MIGRATED)
		en_flags |= ENQUEUE_MIGRATED;
	else
#endif
	if (p->in_iowait) {
		delayacct_blkio_end(p);
		atomic_dec(&task_rq(p)->nr_iowait);
	}

	activate_task(rq, p, en_flags);
	check_preempt_curr(rq, p, wake_flags);

	ttwu_do_wakeup(p);

#ifdef CONFIG_SMP
	if (p->sched_class->task_woken) {
		/*
		 * Our task @p is fully woken up and running; so it's safe to
		 * drop the rq->lock, hereafter rq is only used for statistics.
		 */
		rq_unpin_lock(rq, rf);
		p->sched_class->task_woken(rq, p);
		rq_repin_lock(rq, rf);
	}

	if (rq->idle_stamp) {
		u64 delta = rq_clock(rq) - rq->idle_stamp;
		u64 max = 2*rq->max_idle_balance_cost;

		update_avg(&rq->avg_idle, delta);

		if (rq->avg_idle > max)
			rq->avg_idle = max;

		rq->wake_stamp = jiffies;
		rq->wake_avg_idle = rq->avg_idle / 2;

		rq->idle_stamp = 0;
	}
#endif
}

/*
 * Consider @p being inside a wait loop:
 *
 *   for (;;) {
 *      set_current_state(TASK_UNINTERRUPTIBLE);
 *
 *      if (CONDITION)
 *         break;
 *
 *      schedule();
 *   }
 *   __set_current_state(TASK_RUNNING);
 *
 * between set_current_state() and schedule(). In this case @p is still
 * runnable, so all that needs doing is change p->state back to TASK_RUNNING in
 * an atomic manner.
 *
 * By taking task_rq(p)->lock we serialize against schedule(), if @p->on_rq
 * then schedule() must still happen and p->state can be changed to
 * TASK_RUNNING. Otherwise we lost the race, schedule() has happened, and we
 * need to do a full wakeup with enqueue.
 *
 * Returns: %true when the wakeup is done,
 *          %false otherwise.
 */
static int ttwu_runnable(struct task_struct *p, int wake_flags)
{
	struct rq_flags rf;
	struct rq *rq;
	int ret = 0;

	rq = __task_rq_lock(p, &rf);
	if (task_on_rq_queued(p)) {
		if (!task_on_cpu(rq, p)) {
			/*
			 * When on_rq && !on_cpu the task is preempted, see if
			 * it should preempt the task that is current now.
			 */
			update_rq_clock(rq);
			check_preempt_curr(rq, p, wake_flags);
		}
		ttwu_do_wakeup(p);
		ret = 1;
	}
	__task_rq_unlock(rq, &rf);

	return ret;
}

#ifdef CONFIG_SMP
void sched_ttwu_pending(void *arg)
{
	struct llist_node *llist = arg;
	struct rq *rq = this_rq();
	struct task_struct *p, *t;
	struct rq_flags rf;

	if (!llist)
		return;

	rq_lock_irqsave(rq, &rf);
	update_rq_clock(rq);

	llist_for_each_entry_safe(p, t, llist, wake_entry.llist) {
		if (WARN_ON_ONCE(p->on_cpu))
			smp_cond_load_acquire(&p->on_cpu, !VAL);

		if (WARN_ON_ONCE(task_cpu(p) != cpu_of(rq)))
			set_task_cpu(p, cpu_of(rq));

		ttwu_do_activate(rq, p, p->sched_remote_wakeup ? WF_MIGRATED : 0, &rf);
	}

	/*
	 * Must be after enqueueing at least once task such that
	 * idle_cpu() does not observe a false-negative -- if it does,
	 * it is possible for select_idle_siblings() to stack a number
	 * of tasks on this CPU during that window.
	 *
	 * It is ok to clear ttwu_pending when another task pending.
	 * We will receive IPI after local irq enabled and then enqueue it.
	 * Since now nr_running > 0, idle_cpu() will always get correct result.
	 */
	WRITE_ONCE(rq->ttwu_pending, 0);
	rq_unlock_irqrestore(rq, &rf);
}

/*
 * Prepare the scene for sending an IPI for a remote smp_call
 *
 * Returns true if the caller can proceed with sending the IPI.
 * Returns false otherwise.
 */
bool call_function_single_prep_ipi(int cpu)
{
	if (set_nr_if_polling(cpu_rq(cpu)->idle)) {
		trace_sched_wake_idle_without_ipi(cpu);
		return false;
	}

	return true;
}

/*
 * Queue a task on the target CPUs wake_list and wake the CPU via IPI if
 * necessary. The wakee CPU on receipt of the IPI will queue the task
 * via sched_ttwu_wakeup() for activation so the wakee incurs the cost
 * of the wakeup instead of the waker.
 */
static void __ttwu_queue_wakelist(struct task_struct *p, int cpu, int wake_flags)
{
	struct rq *rq = cpu_rq(cpu);

	p->sched_remote_wakeup = !!(wake_flags & WF_MIGRATED);

	WRITE_ONCE(rq->ttwu_pending, 1);
	__smp_call_single_queue(cpu, &p->wake_entry.llist);
}

void wake_up_if_idle(int cpu)
{
	struct rq *rq = cpu_rq(cpu);
	struct rq_flags rf;

	rcu_read_lock();

	if (!is_idle_task(rcu_dereference(rq->curr)))
		goto out;

	rq_lock_irqsave(rq, &rf);
	if (is_idle_task(rq->curr))
		resched_curr(rq);
	/* Else CPU is not idle, do nothing here: */
	rq_unlock_irqrestore(rq, &rf);

out:
	rcu_read_unlock();
}

bool cpus_share_cache(int this_cpu, int that_cpu)
{
	if (this_cpu == that_cpu)
		return true;

	return per_cpu(sd_llc_id, this_cpu) == per_cpu(sd_llc_id, that_cpu);
}

static inline bool ttwu_queue_cond(struct task_struct *p, int cpu)
{
	/*
	 * Do not complicate things with the async wake_list while the CPU is
	 * in hotplug state.
	 */
	if (!cpu_active(cpu))
		return false;

	/* Ensure the task will still be allowed to run on the CPU. */
	if (!cpumask_test_cpu(cpu, p->cpus_ptr))
		return false;

	/*
	 * If the CPU does not share cache, then queue the task on the
	 * remote rqs wakelist to avoid accessing remote data.
	 */
	if (!cpus_share_cache(smp_processor_id(), cpu))
		return true;

	if (cpu == smp_processor_id())
		return false;

	/*
	 * If the wakee cpu is idle, or the task is descheduling and the
	 * only running task on the CPU, then use the wakelist to offload
	 * the task activation to the idle (or soon-to-be-idle) CPU as
	 * the current CPU is likely busy. nr_running is checked to
	 * avoid unnecessary task stacking.
	 *
	 * Note that we can only get here with (wakee) p->on_rq=0,
	 * p->on_cpu can be whatever, we've done the dequeue, so
	 * the wakee has been accounted out of ->nr_running.
	 */
	if (!cpu_rq(cpu)->nr_running)
		return true;

	return false;
}

static bool ttwu_queue_wakelist(struct task_struct *p, int cpu, int wake_flags)
{
	if (sched_feat(TTWU_QUEUE) && ttwu_queue_cond(p, cpu)) {
		sched_clock_cpu(cpu); /* Sync clocks across CPUs */
		__ttwu_queue_wakelist(p, cpu, wake_flags);
		return true;
	}

	return false;
}

#else /* !CONFIG_SMP */

static inline bool ttwu_queue_wakelist(struct task_struct *p, int cpu, int wake_flags)
{
	return false;
}

#endif /* CONFIG_SMP */

static void ttwu_queue(struct task_struct *p, int cpu, int wake_flags)
{
	struct rq *rq = cpu_rq(cpu);
	struct rq_flags rf;

	if (ttwu_queue_wakelist(p, cpu, wake_flags))
		return;

	rq_lock(rq, &rf);
	update_rq_clock(rq);
	ttwu_do_activate(rq, p, wake_flags, &rf);
	rq_unlock(rq, &rf);
}

/*
 * Invoked from try_to_wake_up() to check whether the task can be woken up.
 *
 * The caller holds p::pi_lock if p != current or has preemption
 * disabled when p == current.
 *
 * The rules of PREEMPT_RT saved_state:
 *
 *   The related locking code always holds p::pi_lock when updating
 *   p::saved_state, which means the code is fully serialized in both cases.
 *
 *   The lock wait and lock wakeups happen via TASK_RTLOCK_WAIT. No other
 *   bits set. This allows to distinguish all wakeup scenarios.
 */
static __always_inline
bool ttwu_state_match(struct task_struct *p, unsigned int state, int *success)
{
	if (IS_ENABLED(CONFIG_DEBUG_PREEMPT)) {
		WARN_ON_ONCE((state & TASK_RTLOCK_WAIT) &&
			     state != TASK_RTLOCK_WAIT);
	}

	if (READ_ONCE(p->__state) & state) {
		*success = 1;
		return true;
	}

#ifdef CONFIG_PREEMPT_RT
	/*
	 * Saved state preserves the task state across blocking on
	 * an RT lock.  If the state matches, set p::saved_state to
	 * TASK_RUNNING, but do not wake the task because it waits
	 * for a lock wakeup. Also indicate success because from
	 * the regular waker's point of view this has succeeded.
	 *
	 * After acquiring the lock the task will restore p::__state
	 * from p::saved_state which ensures that the regular
	 * wakeup is not lost. The restore will also set
	 * p::saved_state to TASK_RUNNING so any further tests will
	 * not result in false positives vs. @success
	 */
	if (p->saved_state & state) {
		p->saved_state = TASK_RUNNING;
		*success = 1;
	}
#endif
	return false;
}

/*
 * Notes on Program-Order guarantees on SMP systems.
 *
 *  MIGRATION
 *
 * The basic program-order guarantee on SMP systems is that when a task [t]
 * migrates, all its activity on its old CPU [c0] happens-before any subsequent
 * execution on its new CPU [c1].
 *
 * For migration (of runnable tasks) this is provided by the following means:
 *
 *  A) UNLOCK of the rq(c0)->lock scheduling out task t
 *  B) migration for t is required to synchronize *both* rq(c0)->lock and
 *     rq(c1)->lock (if not at the same time, then in that order).
 *  C) LOCK of the rq(c1)->lock scheduling in task
 *
 * Release/acquire chaining guarantees that B happens after A and C after B.
 * Note: the CPU doing B need not be c0 or c1
 *
 * Example:
 *
 *   CPU0            CPU1            CPU2
 *
 *   LOCK rq(0)->lock
 *   sched-out X
 *   sched-in Y
 *   UNLOCK rq(0)->lock
 *
 *                                   LOCK rq(0)->lock // orders against CPU0
 *                                   dequeue X
 *                                   UNLOCK rq(0)->lock
 *
 *                                   LOCK rq(1)->lock
 *                                   enqueue X
 *                                   UNLOCK rq(1)->lock
 *
 *                   LOCK rq(1)->lock // orders against CPU2
 *                   sched-out Z
 *                   sched-in X
 *                   UNLOCK rq(1)->lock
 *
 *
 *  BLOCKING -- aka. SLEEP + WAKEUP
 *
 * For blocking we (obviously) need to provide the same guarantee as for
 * migration. However the means are completely different as there is no lock
 * chain to provide order. Instead we do:
 *
 *   1) smp_store_release(X->on_cpu, 0)   -- finish_task()
 *   2) smp_cond_load_acquire(!X->on_cpu) -- try_to_wake_up()
 *
 * Example:
 *
 *   CPU0 (schedule)  CPU1 (try_to_wake_up) CPU2 (schedule)
 *
 *   LOCK rq(0)->lock LOCK X->pi_lock
 *   dequeue X
 *   sched-out X
 *   smp_store_release(X->on_cpu, 0);
 *
 *                    smp_cond_load_acquire(&X->on_cpu, !VAL);
 *                    X->state = WAKING
 *                    set_task_cpu(X,2)
 *
 *                    LOCK rq(2)->lock
 *                    enqueue X
 *                    X->state = RUNNING
 *                    UNLOCK rq(2)->lock
 *
 *                                          LOCK rq(2)->lock // orders against CPU1
 *                                          sched-out Z
 *                                          sched-in X
 *                                          UNLOCK rq(2)->lock
 *
 *                    UNLOCK X->pi_lock
 *   UNLOCK rq(0)->lock
 *
 *
 * However, for wakeups there is a second guarantee we must provide, namely we
 * must ensure that CONDITION=1 done by the caller can not be reordered with
 * accesses to the task state; see try_to_wake_up() and set_current_state().
 */

/**
 * try_to_wake_up - wake up a thread
 * @p: the thread to be awakened
 * @state: the mask of task states that can be woken
 * @wake_flags: wake modifier flags (WF_*)
 *
 * Conceptually does:
 *
 *   If (@state & @p->state) @p->state = TASK_RUNNING.
 *
 * If the task was not queued/runnable, also place it back on a runqueue.
 *
 * This function is atomic against schedule() which would dequeue the task.
 *
 * It issues a full memory barrier before accessing @p->state, see the comment
 * with set_current_state().
 *
 * Uses p->pi_lock to serialize against concurrent wake-ups.
 *
 * Relies on p->pi_lock stabilizing:
 *  - p->sched_class
 *  - p->cpus_ptr
 *  - p->sched_task_group
 * in order to do migration, see its use of select_task_rq()/set_task_cpu().
 *
 * Tries really hard to only take one task_rq(p)->lock for performance.
 * Takes rq->lock in:
 *  - ttwu_runnable()    -- old rq, unavoidable, see comment there;
 *  - ttwu_queue()       -- new rq, for enqueue of the task;
 *  - psi_ttwu_dequeue() -- much sadness :-( accounting will kill us.
 *
 * As a consequence we race really badly with just about everything. See the
 * many memory barriers and their comments for details.
 *
 * Return: %true if @p->state changes (an actual wakeup was done),
 *	   %false otherwise.
 */
static int
try_to_wake_up(struct task_struct *p, unsigned int state, int wake_flags)
{
	unsigned long flags;
	int cpu, success = 0;

	preempt_disable();
	if (p == current) {
		/*
		 * We're waking current, this means 'p->on_rq' and 'task_cpu(p)
		 * == smp_processor_id()'. Together this means we can special
		 * case the whole 'p->on_rq && ttwu_runnable()' case below
		 * without taking any locks.
		 *
		 * In particular:
		 *  - we rely on Program-Order guarantees for all the ordering,
		 *  - we're serialized against set_special_state() by virtue of
		 *    it disabling IRQs (this allows not taking ->pi_lock).
		 */
		if (!ttwu_state_match(p, state, &success))
			goto out;

		trace_sched_waking(p);
		ttwu_do_wakeup(p);
		goto out;
	}

	/*
	 * If we are going to wake up a thread waiting for CONDITION we
	 * need to ensure that CONDITION=1 done by the caller can not be
	 * reordered with p->state check below. This pairs with smp_store_mb()
	 * in set_current_state() that the waiting thread does.
	 */
	raw_spin_lock_irqsave(&p->pi_lock, flags);
	smp_mb__after_spinlock();
	if (!ttwu_state_match(p, state, &success))
		goto unlock;

	trace_sched_waking(p);

	/*
	 * Ensure we load p->on_rq _after_ p->state, otherwise it would
	 * be possible to, falsely, observe p->on_rq == 0 and get stuck
	 * in smp_cond_load_acquire() below.
	 *
	 * sched_ttwu_pending()			try_to_wake_up()
	 *   STORE p->on_rq = 1			  LOAD p->state
	 *   UNLOCK rq->lock
	 *
	 * __schedule() (switch to task 'p')
	 *   LOCK rq->lock			  smp_rmb();
	 *   smp_mb__after_spinlock();
	 *   UNLOCK rq->lock
	 *
	 * [task p]
	 *   STORE p->state = UNINTERRUPTIBLE	  LOAD p->on_rq
	 *
	 * Pairs with the LOCK+smp_mb__after_spinlock() on rq->lock in
	 * __schedule().  See the comment for smp_mb__after_spinlock().
	 *
	 * A similar smb_rmb() lives in try_invoke_on_locked_down_task().
	 */
	smp_rmb();
	if (READ_ONCE(p->on_rq) && ttwu_runnable(p, wake_flags))
		goto unlock;

#ifdef CONFIG_SMP
	/*
	 * Ensure we load p->on_cpu _after_ p->on_rq, otherwise it would be
	 * possible to, falsely, observe p->on_cpu == 0.
	 *
	 * One must be running (->on_cpu == 1) in order to remove oneself
	 * from the runqueue.
	 *
	 * __schedule() (switch to task 'p')	try_to_wake_up()
	 *   STORE p->on_cpu = 1		  LOAD p->on_rq
	 *   UNLOCK rq->lock
	 *
	 * __schedule() (put 'p' to sleep)
	 *   LOCK rq->lock			  smp_rmb();
	 *   smp_mb__after_spinlock();
	 *   STORE p->on_rq = 0			  LOAD p->on_cpu
	 *
	 * Pairs with the LOCK+smp_mb__after_spinlock() on rq->lock in
	 * __schedule().  See the comment for smp_mb__after_spinlock().
	 *
	 * Form a control-dep-acquire with p->on_rq == 0 above, to ensure
	 * schedule()'s deactivate_task() has 'happened' and p will no longer
	 * care about it's own p->state. See the comment in __schedule().
	 */
	smp_acquire__after_ctrl_dep();

	/*
	 * We're doing the wakeup (@success == 1), they did a dequeue (p->on_rq
	 * == 0), which means we need to do an enqueue, change p->state to
	 * TASK_WAKING such that we can unlock p->pi_lock before doing the
	 * enqueue, such as ttwu_queue_wakelist().
	 */
	WRITE_ONCE(p->__state, TASK_WAKING);

	/*
	 * If the owning (remote) CPU is still in the middle of schedule() with
	 * this task as prev, considering queueing p on the remote CPUs wake_list
	 * which potentially sends an IPI instead of spinning on p->on_cpu to
	 * let the waker make forward progress. This is safe because IRQs are
	 * disabled and the IPI will deliver after on_cpu is cleared.
	 *
	 * Ensure we load task_cpu(p) after p->on_cpu:
	 *
	 * set_task_cpu(p, cpu);
	 *   STORE p->cpu = @cpu
	 * __schedule() (switch to task 'p')
	 *   LOCK rq->lock
	 *   smp_mb__after_spin_lock()		smp_cond_load_acquire(&p->on_cpu)
	 *   STORE p->on_cpu = 1		LOAD p->cpu
	 *
	 * to ensure we observe the correct CPU on which the task is currently
	 * scheduling.
	 */
	if (smp_load_acquire(&p->on_cpu) &&
	    ttwu_queue_wakelist(p, task_cpu(p), wake_flags))
		goto unlock;

	/*
	 * If the owning (remote) CPU is still in the middle of schedule() with
	 * this task as prev, wait until it's done referencing the task.
	 *
	 * Pairs with the smp_store_release() in finish_task().
	 *
	 * This ensures that tasks getting woken will be fully ordered against
	 * their previous state and preserve Program Order.
	 */
	smp_cond_load_acquire(&p->on_cpu, !VAL);

	cpu = select_task_rq(p, p->wake_cpu, wake_flags | WF_TTWU);
	if (task_cpu(p) != cpu) {
		if (p->in_iowait) {
			delayacct_blkio_end(p);
			atomic_dec(&task_rq(p)->nr_iowait);
		}

		wake_flags |= WF_MIGRATED;
		psi_ttwu_dequeue(p);
		set_task_cpu(p, cpu);
	}
#else
	cpu = task_cpu(p);
#endif /* CONFIG_SMP */

	ttwu_queue(p, cpu, wake_flags);
unlock:
	raw_spin_unlock_irqrestore(&p->pi_lock, flags);
out:
	if (success)
		ttwu_stat(p, task_cpu(p), wake_flags);
	preempt_enable();

	return success;
}

static bool __task_needs_rq_lock(struct task_struct *p)
{
	unsigned int state = READ_ONCE(p->__state);

	/*
	 * Since pi->lock blocks try_to_wake_up(), we don't need rq->lock when
	 * the task is blocked. Make sure to check @state since ttwu() can drop
	 * locks at the end, see ttwu_queue_wakelist().
	 */
	if (state == TASK_RUNNING || state == TASK_WAKING)
		return true;

	/*
	 * Ensure we load p->on_rq after p->__state, otherwise it would be
	 * possible to, falsely, observe p->on_rq == 0.
	 *
	 * See try_to_wake_up() for a longer comment.
	 */
	smp_rmb();
	if (p->on_rq)
		return true;

#ifdef CONFIG_SMP
	/*
	 * Ensure the task has finished __schedule() and will not be referenced
	 * anymore. Again, see try_to_wake_up() for a longer comment.
	 */
	smp_rmb();
	smp_cond_load_acquire(&p->on_cpu, !VAL);
#endif

	return false;
}

/**
 * task_call_func - Invoke a function on task in fixed state
 * @p: Process for which the function is to be invoked, can be @current.
 * @func: Function to invoke.
 * @arg: Argument to function.
 *
 * Fix the task in it's current state by avoiding wakeups and or rq operations
 * and call @func(@arg) on it.  This function can use ->on_rq and task_curr()
 * to work out what the state is, if required.  Given that @func can be invoked
 * with a runqueue lock held, it had better be quite lightweight.
 *
 * Returns:
 *   Whatever @func returns
 */
int task_call_func(struct task_struct *p, task_call_f func, void *arg)
{
	struct rq *rq = NULL;
	struct rq_flags rf;
	int ret;

	raw_spin_lock_irqsave(&p->pi_lock, rf.flags);

	if (__task_needs_rq_lock(p))
		rq = __task_rq_lock(p, &rf);

	/*
	 * At this point the task is pinned; either:
	 *  - blocked and we're holding off wakeups	 (pi->lock)
	 *  - woken, and we're holding off enqueue	 (rq->lock)
	 *  - queued, and we're holding off schedule	 (rq->lock)
	 *  - running, and we're holding off de-schedule (rq->lock)
	 *
	 * The called function (@func) can use: task_curr(), p->on_rq and
	 * p->__state to differentiate between these states.
	 */
	ret = func(p, arg);

	if (rq)
		rq_unlock(rq, &rf);

	raw_spin_unlock_irqrestore(&p->pi_lock, rf.flags);
	return ret;
}

/**
 * cpu_curr_snapshot - Return a snapshot of the currently running task
 * @cpu: The CPU on which to snapshot the task.
 *
 * Returns the task_struct pointer of the task "currently" running on
 * the specified CPU.  If the same task is running on that CPU throughout,
 * the return value will be a pointer to that task's task_struct structure.
 * If the CPU did any context switches even vaguely concurrently with the
 * execution of this function, the return value will be a pointer to the
 * task_struct structure of a randomly chosen task that was running on
 * that CPU somewhere around the time that this function was executing.
 *
 * If the specified CPU was offline, the return value is whatever it
 * is, perhaps a pointer to the task_struct structure of that CPU's idle
 * task, but there is no guarantee.  Callers wishing a useful return
 * value must take some action to ensure that the specified CPU remains
 * online throughout.
 *
 * This function executes full memory barriers before and after fetching
 * the pointer, which permits the caller to confine this function's fetch
 * with respect to the caller's accesses to other shared variables.
 */
struct task_struct *cpu_curr_snapshot(int cpu)
{
	struct task_struct *t;

	smp_mb(); /* Pairing determined by caller's synchronization design. */
	t = rcu_dereference(cpu_curr(cpu));
	smp_mb(); /* Pairing determined by caller's synchronization design. */
	return t;
}

/**
 * wake_up_process - Wake up a specific process
 * @p: The process to be woken up.
 *
 * Attempt to wake up the nominated process and move it to the set of runnable
 * processes.
 *
 * Return: 1 if the process was woken up, 0 if it was already running.
 *
 * This function executes a full memory barrier before accessing the task state.
 */
int wake_up_process(struct task_struct *p)
{
	return try_to_wake_up(p, TASK_NORMAL, 0);
}
EXPORT_SYMBOL(wake_up_process);

int wake_up_state(struct task_struct *p, unsigned int state)
{
	return try_to_wake_up(p, state, 0);
}

/*
 * Perform scheduler related setup for a newly forked process p.
 * p is forked by current.
 *
 * __sched_fork() is basic setup used by init_idle() too:
 */
static void __sched_fork(unsigned long clone_flags, struct task_struct *p)
{
	p->on_rq			= 0;

	p->se.on_rq			= 0;
	p->se.exec_start		= 0;
	p->se.sum_exec_runtime		= 0;
	p->se.prev_sum_exec_runtime	= 0;
	p->se.nr_migrations		= 0;
	p->se.vruntime			= 0;
	INIT_LIST_HEAD(&p->se.group_node);

#ifdef CONFIG_FAIR_GROUP_SCHED
	p->se.cfs_rq			= NULL;
#endif

#ifdef CONFIG_SCHEDSTATS
	/* Even if schedstat is disabled, there should not be garbage */
	memset(&p->stats, 0, sizeof(p->stats));
#endif

	RB_CLEAR_NODE(&p->dl.rb_node);
	init_dl_task_timer(&p->dl);
	init_dl_inactive_task_timer(&p->dl);
	__dl_clear_params(p);

	INIT_LIST_HEAD(&p->rt.run_list);
	p->rt.timeout		= 0;
	p->rt.time_slice	= sched_rr_timeslice;
	p->rt.on_rq		= 0;
	p->rt.on_list		= 0;

#ifdef CONFIG_SCHED_CLASS_EXT
	p->scx.dsq		= NULL;
	INIT_LIST_HEAD(&p->scx.dsq_node.fifo);
	RB_CLEAR_NODE(&p->scx.dsq_node.priq);
	INIT_LIST_HEAD(&p->scx.watchdog_node);
	p->scx.flags		= 0;
	p->scx.weight		= 0;
	p->scx.sticky_cpu	= -1;
	p->scx.holding_cpu	= -1;
	p->scx.kf_mask		= 0;
	atomic64_set(&p->scx.ops_state, 0);
	p->scx.runnable_at	= INITIAL_JIFFIES;
	p->scx.slice		= SCX_SLICE_DFL;
#endif

#ifdef CONFIG_PREEMPT_NOTIFIERS
	INIT_HLIST_HEAD(&p->preempt_notifiers);
#endif

#ifdef CONFIG_COMPACTION
	p->capture_control = NULL;
#endif
	init_numa_balancing(clone_flags, p);
#ifdef CONFIG_SMP
	p->wake_entry.u_flags = CSD_TYPE_TTWU;
	p->migration_pending = NULL;
#endif
	init_sched_mm_cid(p);
}

DEFINE_STATIC_KEY_FALSE(sched_numa_balancing);

#ifdef CONFIG_NUMA_BALANCING

int sysctl_numa_balancing_mode;

static void __set_numabalancing_state(bool enabled)
{
	if (enabled)
		static_branch_enable(&sched_numa_balancing);
	else
		static_branch_disable(&sched_numa_balancing);
}

void set_numabalancing_state(bool enabled)
{
	if (enabled)
		sysctl_numa_balancing_mode = NUMA_BALANCING_NORMAL;
	else
		sysctl_numa_balancing_mode = NUMA_BALANCING_DISABLED;
	__set_numabalancing_state(enabled);
}

#ifdef CONFIG_PROC_SYSCTL
static void reset_memory_tiering(void)
{
	struct pglist_data *pgdat;

	for_each_online_pgdat(pgdat) {
		pgdat->nbp_threshold = 0;
		pgdat->nbp_th_nr_cand = node_page_state(pgdat, PGPROMOTE_CANDIDATE);
		pgdat->nbp_th_start = jiffies_to_msecs(jiffies);
	}
}

static int sysctl_numa_balancing(struct ctl_table *table, int write,
			  void *buffer, size_t *lenp, loff_t *ppos)
{
	struct ctl_table t;
	int err;
	int state = sysctl_numa_balancing_mode;

	if (write && !capable(CAP_SYS_ADMIN))
		return -EPERM;

	t = *table;
	t.data = &state;
	err = proc_dointvec_minmax(&t, write, buffer, lenp, ppos);
	if (err < 0)
		return err;
	if (write) {
		if (!(sysctl_numa_balancing_mode & NUMA_BALANCING_MEMORY_TIERING) &&
		    (state & NUMA_BALANCING_MEMORY_TIERING))
			reset_memory_tiering();
		sysctl_numa_balancing_mode = state;
		__set_numabalancing_state(state);
	}
	return err;
}
#endif
#endif

#ifdef CONFIG_SCHEDSTATS

DEFINE_STATIC_KEY_FALSE(sched_schedstats);

static void set_schedstats(bool enabled)
{
	if (enabled)
		static_branch_enable(&sched_schedstats);
	else
		static_branch_disable(&sched_schedstats);
}

void force_schedstat_enabled(void)
{
	if (!schedstat_enabled()) {
		pr_info("kernel profiling enabled schedstats, disable via kernel.sched_schedstats.\n");
		static_branch_enable(&sched_schedstats);
	}
}

static int __init setup_schedstats(char *str)
{
	int ret = 0;
	if (!str)
		goto out;

	if (!strcmp(str, "enable")) {
		set_schedstats(true);
		ret = 1;
	} else if (!strcmp(str, "disable")) {
		set_schedstats(false);
		ret = 1;
	}
out:
	if (!ret)
		pr_warn("Unable to parse schedstats=\n");

	return ret;
}
__setup("schedstats=", setup_schedstats);

#ifdef CONFIG_PROC_SYSCTL
static int sysctl_schedstats(struct ctl_table *table, int write, void *buffer,
		size_t *lenp, loff_t *ppos)
{
	struct ctl_table t;
	int err;
	int state = static_branch_likely(&sched_schedstats);

	if (write && !capable(CAP_SYS_ADMIN))
		return -EPERM;

	t = *table;
	t.data = &state;
	err = proc_dointvec_minmax(&t, write, buffer, lenp, ppos);
	if (err < 0)
		return err;
	if (write)
		set_schedstats(state);
	return err;
}
#endif /* CONFIG_PROC_SYSCTL */
#endif /* CONFIG_SCHEDSTATS */

#ifdef CONFIG_SYSCTL
static struct ctl_table sched_core_sysctls[] = {
#ifdef CONFIG_SCHEDSTATS
	{
		.procname       = "sched_schedstats",
		.data           = NULL,
		.maxlen         = sizeof(unsigned int),
		.mode           = 0644,
		.proc_handler   = sysctl_schedstats,
		.extra1         = SYSCTL_ZERO,
		.extra2         = SYSCTL_ONE,
	},
#endif /* CONFIG_SCHEDSTATS */
#ifdef CONFIG_UCLAMP_TASK
	{
		.procname       = "sched_util_clamp_min",
		.data           = &sysctl_sched_uclamp_util_min,
		.maxlen         = sizeof(unsigned int),
		.mode           = 0644,
		.proc_handler   = sysctl_sched_uclamp_handler,
	},
	{
		.procname       = "sched_util_clamp_max",
		.data           = &sysctl_sched_uclamp_util_max,
		.maxlen         = sizeof(unsigned int),
		.mode           = 0644,
		.proc_handler   = sysctl_sched_uclamp_handler,
	},
	{
		.procname       = "sched_util_clamp_min_rt_default",
		.data           = &sysctl_sched_uclamp_util_min_rt_default,
		.maxlen         = sizeof(unsigned int),
		.mode           = 0644,
		.proc_handler   = sysctl_sched_uclamp_handler,
	},
#endif /* CONFIG_UCLAMP_TASK */
#ifdef CONFIG_NUMA_BALANCING
	{
		.procname	= "numa_balancing",
		.data		= NULL, /* filled in by handler */
		.maxlen		= sizeof(unsigned int),
		.mode		= 0644,
		.proc_handler	= sysctl_numa_balancing,
		.extra1		= SYSCTL_ZERO,
		.extra2		= SYSCTL_FOUR,
	},
#endif /* CONFIG_NUMA_BALANCING */
	{}
};
static int __init sched_core_sysctl_init(void)
{
	register_sysctl_init("kernel", sched_core_sysctls);
	return 0;
}
late_initcall(sched_core_sysctl_init);
#endif /* CONFIG_SYSCTL */

/*
 * fork()/clone()-time setup:
 */
int sched_fork(unsigned long clone_flags, struct task_struct *p)
{
	int ret;

	__sched_fork(clone_flags, p);
	/*
	 * We mark the process as NEW here. This guarantees that
	 * nobody will actually run it, and a signal or other external
	 * event cannot wake it up and insert it on the runqueue either.
	 */
	p->__state = TASK_NEW;

	/*
	 * Make sure we do not leak PI boosting priority to the child.
	 */
	p->prio = current->normal_prio;

	uclamp_fork(p);

	/*
	 * Revert to default priority/policy on fork if requested.
	 */
	if (unlikely(p->sched_reset_on_fork)) {
		if (task_has_dl_policy(p) || task_has_rt_policy(p)) {
			p->policy = SCHED_NORMAL;
			p->static_prio = NICE_TO_PRIO(0);
			p->rt_priority = 0;
		} else if (PRIO_TO_NICE(p->static_prio) < 0)
			p->static_prio = NICE_TO_PRIO(0);

		p->prio = p->normal_prio = p->static_prio;
		set_load_weight(p, false);

		/*
		 * We don't need the reset flag anymore after the fork. It has
		 * fulfilled its duty:
		 */
		p->sched_reset_on_fork = 0;
	}

	scx_pre_fork(p);

	if (dl_prio(p->prio)) {
		ret = -EAGAIN;
		goto out_cancel;
	} else if (rt_prio(p->prio)) {
		p->sched_class = &rt_sched_class;
#ifdef CONFIG_SCHED_CLASS_EXT
	} else if (task_on_scx(p)) {
		p->sched_class = &ext_sched_class;
#endif
	} else {
		p->sched_class = &fair_sched_class;
	}

	init_entity_runnable_average(&p->se);


#ifdef CONFIG_SCHED_INFO
	if (likely(sched_info_on()))
		memset(&p->sched_info, 0, sizeof(p->sched_info));
#endif
#if defined(CONFIG_SMP)
	p->on_cpu = 0;
#endif
	init_task_preempt_count(p);
#ifdef CONFIG_SMP
	plist_node_init(&p->pushable_tasks, MAX_PRIO);
	RB_CLEAR_NODE(&p->pushable_dl_tasks);
#endif
	return 0;

out_cancel:
	scx_cancel_fork(p);
	return ret;
}

int sched_cgroup_fork(struct task_struct *p, struct kernel_clone_args *kargs)
{
	unsigned long flags;

	/*
	 * Because we're not yet on the pid-hash, p->pi_lock isn't strictly
	 * required yet, but lockdep gets upset if rules are violated.
	 */
	raw_spin_lock_irqsave(&p->pi_lock, flags);
#ifdef CONFIG_CGROUP_SCHED
	if (1) {
		struct task_group *tg;
		tg = container_of(kargs->cset->subsys[cpu_cgrp_id],
				  struct task_group, css);
		tg = autogroup_task_group(p, tg);
		p->sched_task_group = tg;
	}
#endif
	rseq_migrate(p);
	/*
	 * We're setting the CPU for the first time, we don't migrate,
	 * so use __set_task_cpu().
	 */
	__set_task_cpu(p, smp_processor_id());
	if (p->sched_class->task_fork)
		p->sched_class->task_fork(p);
	raw_spin_unlock_irqrestore(&p->pi_lock, flags);

	return scx_fork(p);
}

void sched_cancel_fork(struct task_struct *p)
{
	scx_cancel_fork(p);
}

void sched_post_fork(struct task_struct *p)
{
	uclamp_post_fork(p);
	scx_post_fork(p);
}

unsigned long to_ratio(u64 period, u64 runtime)
{
	if (runtime == RUNTIME_INF)
		return BW_UNIT;

	/*
	 * Doing this here saves a lot of checks in all
	 * the calling paths, and returning zero seems
	 * safe for them anyway.
	 */
	if (period == 0)
		return 0;

	return div64_u64(runtime << BW_SHIFT, period);
}

/*
 * wake_up_new_task - wake up a newly created task for the first time.
 *
 * This function will do some initial scheduler statistics housekeeping
 * that must be done for every newly created context, then puts the task
 * on the runqueue and wakes it.
 */
void wake_up_new_task(struct task_struct *p)
{
	struct rq_flags rf;
	struct rq *rq;

	raw_spin_lock_irqsave(&p->pi_lock, rf.flags);
	WRITE_ONCE(p->__state, TASK_RUNNING);
#ifdef CONFIG_SMP
	/*
	 * Fork balancing, do it here and not earlier because:
	 *  - cpus_ptr can change in the fork path
	 *  - any previously selected CPU might disappear through hotplug
	 *
	 * Use __set_task_cpu() to avoid calling sched_class::migrate_task_rq,
	 * as we're not fully set-up yet.
	 */
	p->recent_used_cpu = task_cpu(p);
	rseq_migrate(p);
	__set_task_cpu(p, select_task_rq(p, task_cpu(p), WF_FORK));
#endif
	rq = __task_rq_lock(p, &rf);
	update_rq_clock(rq);
	post_init_entity_util_avg(p);

	activate_task(rq, p, ENQUEUE_NOCLOCK);
	trace_sched_wakeup_new(p);
	check_preempt_curr(rq, p, WF_FORK);
#ifdef CONFIG_SMP
	if (p->sched_class->task_woken) {
		/*
		 * Nothing relies on rq->lock after this, so it's fine to
		 * drop it.
		 */
		rq_unpin_lock(rq, &rf);
		p->sched_class->task_woken(rq, p);
		rq_repin_lock(rq, &rf);
	}
#endif
	task_rq_unlock(rq, p, &rf);
}

#ifdef CONFIG_PREEMPT_NOTIFIERS

static DEFINE_STATIC_KEY_FALSE(preempt_notifier_key);

void preempt_notifier_inc(void)
{
	static_branch_inc(&preempt_notifier_key);
}
EXPORT_SYMBOL_GPL(preempt_notifier_inc);

void preempt_notifier_dec(void)
{
	static_branch_dec(&preempt_notifier_key);
}
EXPORT_SYMBOL_GPL(preempt_notifier_dec);

/**
 * preempt_notifier_register - tell me when current is being preempted & rescheduled
 * @notifier: notifier struct to register
 */
void preempt_notifier_register(struct preempt_notifier *notifier)
{
	if (!static_branch_unlikely(&preempt_notifier_key))
		WARN(1, "registering preempt_notifier while notifiers disabled\n");

	hlist_add_head(&notifier->link, &current->preempt_notifiers);
}
EXPORT_SYMBOL_GPL(preempt_notifier_register);

/**
 * preempt_notifier_unregister - no longer interested in preemption notifications
 * @notifier: notifier struct to unregister
 *
 * This is *not* safe to call from within a preemption notifier.
 */
void preempt_notifier_unregister(struct preempt_notifier *notifier)
{
	hlist_del(&notifier->link);
}
EXPORT_SYMBOL_GPL(preempt_notifier_unregister);

static void __fire_sched_in_preempt_notifiers(struct task_struct *curr)
{
	struct preempt_notifier *notifier;

	hlist_for_each_entry(notifier, &curr->preempt_notifiers, link)
		notifier->ops->sched_in(notifier, raw_smp_processor_id());
}

static __always_inline void fire_sched_in_preempt_notifiers(struct task_struct *curr)
{
	if (static_branch_unlikely(&preempt_notifier_key))
		__fire_sched_in_preempt_notifiers(curr);
}

static void
__fire_sched_out_preempt_notifiers(struct task_struct *curr,
				   struct task_struct *next)
{
	struct preempt_notifier *notifier;

	hlist_for_each_entry(notifier, &curr->preempt_notifiers, link)
		notifier->ops->sched_out(notifier, next);
}

static __always_inline void
fire_sched_out_preempt_notifiers(struct task_struct *curr,
				 struct task_struct *next)
{
	if (static_branch_unlikely(&preempt_notifier_key))
		__fire_sched_out_preempt_notifiers(curr, next);
}

#else /* !CONFIG_PREEMPT_NOTIFIERS */

static inline void fire_sched_in_preempt_notifiers(struct task_struct *curr)
{
}

static inline void
fire_sched_out_preempt_notifiers(struct task_struct *curr,
				 struct task_struct *next)
{
}

#endif /* CONFIG_PREEMPT_NOTIFIERS */

static inline void prepare_task(struct task_struct *next)
{
#ifdef CONFIG_SMP
	/*
	 * Claim the task as running, we do this before switching to it
	 * such that any running task will have this set.
	 *
	 * See the smp_load_acquire(&p->on_cpu) case in ttwu() and
	 * its ordering comment.
	 */
	WRITE_ONCE(next->on_cpu, 1);
#endif
}

static inline void finish_task(struct task_struct *prev)
{
#ifdef CONFIG_SMP
	/*
	 * This must be the very last reference to @prev from this CPU. After
	 * p->on_cpu is cleared, the task can be moved to a different CPU. We
	 * must ensure this doesn't happen until the switch is completely
	 * finished.
	 *
	 * In particular, the load of prev->state in finish_task_switch() must
	 * happen before this.
	 *
	 * Pairs with the smp_cond_load_acquire() in try_to_wake_up().
	 */
	smp_store_release(&prev->on_cpu, 0);
#endif
}

#ifdef CONFIG_SMP

static void do_balance_callbacks(struct rq *rq, struct balance_callback *head)
{
	void (*func)(struct rq *rq);
	struct balance_callback *next;

	lockdep_assert_rq_held(rq);

	while (head) {
		func = (void (*)(struct rq *))head->func;
		next = head->next;
		head->next = NULL;
		head = next;

		func(rq);
	}
}

static void balance_push(struct rq *rq);

/*
 * balance_push_callback is a right abuse of the callback interface and plays
 * by significantly different rules.
 *
 * Where the normal balance_callback's purpose is to be ran in the same context
 * that queued it (only later, when it's safe to drop rq->lock again),
 * balance_push_callback is specifically targeted at __schedule().
 *
 * This abuse is tolerated because it places all the unlikely/odd cases behind
 * a single test, namely: rq->balance_callback == NULL.
 */
struct balance_callback balance_push_callback = {
	.next = NULL,
	.func = balance_push,
};

static inline struct balance_callback *
__splice_balance_callbacks(struct rq *rq, bool split)
{
	struct balance_callback *head = rq->balance_callback;

	if (likely(!head))
		return NULL;

	lockdep_assert_rq_held(rq);
	/*
	 * Must not take balance_push_callback off the list when
	 * splice_balance_callbacks() and balance_callbacks() are not
	 * in the same rq->lock section.
	 *
	 * In that case it would be possible for __schedule() to interleave
	 * and observe the list empty.
	 */
	if (split && head == &balance_push_callback)
		head = NULL;
	else
		rq->balance_callback = NULL;

	return head;
}

static inline struct balance_callback *splice_balance_callbacks(struct rq *rq)
{
	return __splice_balance_callbacks(rq, true);
}

static void __balance_callbacks(struct rq *rq)
{
	do_balance_callbacks(rq, __splice_balance_callbacks(rq, false));
}

static inline void balance_callbacks(struct rq *rq, struct balance_callback *head)
{
	unsigned long flags;

	if (unlikely(head)) {
		raw_spin_rq_lock_irqsave(rq, flags);
		do_balance_callbacks(rq, head);
		raw_spin_rq_unlock_irqrestore(rq, flags);
	}
}

#else

static inline void __balance_callbacks(struct rq *rq)
{
}

static inline struct balance_callback *splice_balance_callbacks(struct rq *rq)
{
	return NULL;
}

static inline void balance_callbacks(struct rq *rq, struct balance_callback *head)
{
}

#endif

static inline void
prepare_lock_switch(struct rq *rq, struct task_struct *next, struct rq_flags *rf)
{
	/*
	 * Since the runqueue lock will be released by the next
	 * task (which is an invalid locking op but in the case
	 * of the scheduler it's an obvious special-case), so we
	 * do an early lockdep release here:
	 */
	rq_unpin_lock(rq, rf);
	spin_release(&__rq_lockp(rq)->dep_map, _THIS_IP_);
#ifdef CONFIG_DEBUG_SPINLOCK
	/* this is a valid case when another task releases the spinlock */
	rq_lockp(rq)->owner = next;
#endif
}

static inline void finish_lock_switch(struct rq *rq)
{
	/*
	 * If we are tracking spinlock dependencies then we have to
	 * fix up the runqueue lock - which gets 'carried over' from
	 * prev into current:
	 */
	spin_acquire(&__rq_lockp(rq)->dep_map, 0, 0, _THIS_IP_);
	__balance_callbacks(rq);
	raw_spin_rq_unlock_irq(rq);
}

/*
 * NOP if the arch has not defined these:
 */

#ifndef prepare_arch_switch
# define prepare_arch_switch(next)	do { } while (0)
#endif

#ifndef finish_arch_post_lock_switch
# define finish_arch_post_lock_switch()	do { } while (0)
#endif

static inline void kmap_local_sched_out(void)
{
#ifdef CONFIG_KMAP_LOCAL
	if (unlikely(current->kmap_ctrl.idx))
		__kmap_local_sched_out();
#endif
}

static inline void kmap_local_sched_in(void)
{
#ifdef CONFIG_KMAP_LOCAL
	if (unlikely(current->kmap_ctrl.idx))
		__kmap_local_sched_in();
#endif
}

/**
 * prepare_task_switch - prepare to switch tasks
 * @rq: the runqueue preparing to switch
 * @prev: the current task that is being switched out
 * @next: the task we are going to switch to.
 *
 * This is called with the rq lock held and interrupts off. It must
 * be paired with a subsequent finish_task_switch after the context
 * switch.
 *
 * prepare_task_switch sets up locking and calls architecture specific
 * hooks.
 */
static inline void
prepare_task_switch(struct rq *rq, struct task_struct *prev,
		    struct task_struct *next)
{
	kcov_prepare_switch(prev);
	sched_info_switch(rq, prev, next);
	perf_event_task_sched_out(prev, next);
	rseq_preempt(prev);
	fire_sched_out_preempt_notifiers(prev, next);
	kmap_local_sched_out();
	prepare_task(next);
	prepare_arch_switch(next);
}

/**
 * finish_task_switch - clean up after a task-switch
 * @prev: the thread we just switched away from.
 *
 * finish_task_switch must be called after the context switch, paired
 * with a prepare_task_switch call before the context switch.
 * finish_task_switch will reconcile locking set up by prepare_task_switch,
 * and do any other architecture-specific cleanup actions.
 *
 * Note that we may have delayed dropping an mm in context_switch(). If
 * so, we finish that here outside of the runqueue lock. (Doing it
 * with the lock held can cause deadlocks; see schedule() for
 * details.)
 *
 * The context switch have flipped the stack from under us and restored the
 * local variables which were saved when this task called schedule() in the
 * past. prev == current is still correct but we need to recalculate this_rq
 * because prev may have moved to another CPU.
 */
static struct rq *finish_task_switch(struct task_struct *prev)
	__releases(rq->lock)
{
	struct rq *rq = this_rq();
	struct mm_struct *mm = rq->prev_mm;
	unsigned int prev_state;

	/*
	 * The previous task will have left us with a preempt_count of 2
	 * because it left us after:
	 *
	 *	schedule()
	 *	  preempt_disable();			// 1
	 *	  __schedule()
	 *	    raw_spin_lock_irq(&rq->lock)	// 2
	 *
	 * Also, see FORK_PREEMPT_COUNT.
	 */
	if (WARN_ONCE(preempt_count() != 2*PREEMPT_DISABLE_OFFSET,
		      "corrupted preempt_count: %s/%d/0x%x\n",
		      current->comm, current->pid, preempt_count()))
		preempt_count_set(FORK_PREEMPT_COUNT);

	rq->prev_mm = NULL;

	/*
	 * A task struct has one reference for the use as "current".
	 * If a task dies, then it sets TASK_DEAD in tsk->state and calls
	 * schedule one last time. The schedule call will never return, and
	 * the scheduled task must drop that reference.
	 *
	 * We must observe prev->state before clearing prev->on_cpu (in
	 * finish_task), otherwise a concurrent wakeup can get prev
	 * running on another CPU and we could rave with its RUNNING -> DEAD
	 * transition, resulting in a double drop.
	 */
	prev_state = READ_ONCE(prev->__state);
	vtime_task_switch(prev);
	perf_event_task_sched_in(prev, current);
	finish_task(prev);
	tick_nohz_task_switch();
	finish_lock_switch(rq);
	finish_arch_post_lock_switch();
	kcov_finish_switch(current);
	/*
	 * kmap_local_sched_out() is invoked with rq::lock held and
	 * interrupts disabled. There is no requirement for that, but the
	 * sched out code does not have an interrupt enabled section.
	 * Restoring the maps on sched in does not require interrupts being
	 * disabled either.
	 */
	kmap_local_sched_in();

	fire_sched_in_preempt_notifiers(current);
	/*
	 * When switching through a kernel thread, the loop in
	 * membarrier_{private,global}_expedited() may have observed that
	 * kernel thread and not issued an IPI. It is therefore possible to
	 * schedule between user->kernel->user threads without passing though
	 * switch_mm(). Membarrier requires a barrier after storing to
	 * rq->curr, before returning to userspace, so provide them here:
	 *
	 * - a full memory barrier for {PRIVATE,GLOBAL}_EXPEDITED, implicitly
	 *   provided by mmdrop_lazy_tlb(),
	 * - a sync_core for SYNC_CORE.
	 */
	if (mm) {
		membarrier_mm_sync_core_before_usermode(mm);
		mmdrop_lazy_tlb_sched(mm);
	}

	if (unlikely(prev_state == TASK_DEAD)) {
		if (prev->sched_class->task_dead)
			prev->sched_class->task_dead(prev);

		/* Task is done with its stack. */
		put_task_stack(prev);

		put_task_struct_rcu_user(prev);
	}

	return rq;
}

/**
 * schedule_tail - first thing a freshly forked thread must call.
 * @prev: the thread we just switched away from.
 */
asmlinkage __visible void schedule_tail(struct task_struct *prev)
	__releases(rq->lock)
{
	/*
	 * New tasks start with FORK_PREEMPT_COUNT, see there and
	 * finish_task_switch() for details.
	 *
	 * finish_task_switch() will drop rq->lock() and lower preempt_count
	 * and the preempt_enable() will end up enabling preemption (on
	 * PREEMPT_COUNT kernels).
	 */

	finish_task_switch(prev);
	preempt_enable();

	if (current->set_child_tid)
		put_user(task_pid_vnr(current), current->set_child_tid);

	calculate_sigpending();
}

/*
 * context_switch - switch to the new MM and the new thread's register state.
 */
static __always_inline struct rq *
context_switch(struct rq *rq, struct task_struct *prev,
	       struct task_struct *next, struct rq_flags *rf)
{
	prepare_task_switch(rq, prev, next);

	/*
	 * For paravirt, this is coupled with an exit in switch_to to
	 * combine the page table reload and the switch backend into
	 * one hypercall.
	 */
	arch_start_context_switch(prev);

	/*
	 * kernel -> kernel   lazy + transfer active
	 *   user -> kernel   lazy + mmgrab_lazy_tlb() active
	 *
	 * kernel ->   user   switch + mmdrop_lazy_tlb() active
	 *   user ->   user   switch
	 *
	 * switch_mm_cid() needs to be updated if the barriers provided
	 * by context_switch() are modified.
	 */
	if (!next->mm) {                                // to kernel
		enter_lazy_tlb(prev->active_mm, next);

		next->active_mm = prev->active_mm;
		if (prev->mm)                           // from user
			mmgrab_lazy_tlb(prev->active_mm);
		else
			prev->active_mm = NULL;
	} else {                                        // to user
		membarrier_switch_mm(rq, prev->active_mm, next->mm);
		/*
		 * sys_membarrier() requires an smp_mb() between setting
		 * rq->curr / membarrier_switch_mm() and returning to userspace.
		 *
		 * The below provides this either through switch_mm(), or in
		 * case 'prev->active_mm == next->mm' through
		 * finish_task_switch()'s mmdrop().
		 */
		switch_mm_irqs_off(prev->active_mm, next->mm, next);
		lru_gen_use_mm(next->mm);

		if (!prev->mm) {                        // from kernel
			/* will mmdrop_lazy_tlb() in finish_task_switch(). */
			rq->prev_mm = prev->active_mm;
			prev->active_mm = NULL;
		}
	}

	/* switch_mm_cid() requires the memory barriers above. */
	switch_mm_cid(rq, prev, next);

	rq->clock_update_flags &= ~(RQCF_ACT_SKIP|RQCF_REQ_SKIP);

	prepare_lock_switch(rq, next, rf);

	/* Here we just switch the register state and the stack. */
	switch_to(prev, next, prev);
	barrier();

	return finish_task_switch(prev);
}

/*
 * nr_running and nr_context_switches:
 *
 * externally visible scheduler statistics: current number of runnable
 * threads, total number of context switches performed since bootup.
 */
unsigned int nr_running(void)
{
	unsigned int i, sum = 0;

	for_each_online_cpu(i)
		sum += cpu_rq(i)->nr_running;

	return sum;
}

/*
 * Check if only the current task is running on the CPU.
 *
 * Caution: this function does not check that the caller has disabled
 * preemption, thus the result might have a time-of-check-to-time-of-use
 * race.  The caller is responsible to use it correctly, for example:
 *
 * - from a non-preemptible section (of course)
 *
 * - from a thread that is bound to a single CPU
 *
 * - in a loop with very short iterations (e.g. a polling loop)
 */
bool single_task_running(void)
{
	return raw_rq()->nr_running == 1;
}
EXPORT_SYMBOL(single_task_running);

unsigned long long nr_context_switches_cpu(int cpu)
{
	return cpu_rq(cpu)->nr_switches;
}

unsigned long long nr_context_switches(void)
{
	int i;
	unsigned long long sum = 0;

	for_each_possible_cpu(i)
		sum += cpu_rq(i)->nr_switches;

	return sum;
}

/*
 * Consumers of these two interfaces, like for example the cpuidle menu
 * governor, are using nonsensical data. Preferring shallow idle state selection
 * for a CPU that has IO-wait which might not even end up running the task when
 * it does become runnable.
 */

unsigned int nr_iowait_cpu(int cpu)
{
	return atomic_read(&cpu_rq(cpu)->nr_iowait);
}

/*
 * IO-wait accounting, and how it's mostly bollocks (on SMP).
 *
 * The idea behind IO-wait account is to account the idle time that we could
 * have spend running if it were not for IO. That is, if we were to improve the
 * storage performance, we'd have a proportional reduction in IO-wait time.
 *
 * This all works nicely on UP, where, when a task blocks on IO, we account
 * idle time as IO-wait, because if the storage were faster, it could've been
 * running and we'd not be idle.
 *
 * This has been extended to SMP, by doing the same for each CPU. This however
 * is broken.
 *
 * Imagine for instance the case where two tasks block on one CPU, only the one
 * CPU will have IO-wait accounted, while the other has regular idle. Even
 * though, if the storage were faster, both could've ran at the same time,
 * utilising both CPUs.
 *
 * This means, that when looking globally, the current IO-wait accounting on
 * SMP is a lower bound, by reason of under accounting.
 *
 * Worse, since the numbers are provided per CPU, they are sometimes
 * interpreted per CPU, and that is nonsensical. A blocked task isn't strictly
 * associated with any one particular CPU, it can wake to another CPU than it
 * blocked on. This means the per CPU IO-wait number is meaningless.
 *
 * Task CPU affinities can make all that even more 'interesting'.
 */

unsigned int nr_iowait(void)
{
	unsigned int i, sum = 0;

	for_each_possible_cpu(i)
		sum += nr_iowait_cpu(i);

	return sum;
}

#ifdef CONFIG_SMP

/*
 * sched_exec - execve() is a valuable balancing opportunity, because at
 * this point the task has the smallest effective memory and cache footprint.
 */
void sched_exec(void)
{
	struct task_struct *p = current;
	unsigned long flags;
	int dest_cpu;

	raw_spin_lock_irqsave(&p->pi_lock, flags);
	dest_cpu = p->sched_class->select_task_rq(p, task_cpu(p), WF_EXEC);
	if (dest_cpu == smp_processor_id())
		goto unlock;

	if (likely(cpu_active(dest_cpu))) {
		struct migration_arg arg = { p, dest_cpu };

		raw_spin_unlock_irqrestore(&p->pi_lock, flags);
		stop_one_cpu(task_cpu(p), migration_cpu_stop, &arg);
		return;
	}
unlock:
	raw_spin_unlock_irqrestore(&p->pi_lock, flags);
}

#endif

DEFINE_PER_CPU(struct kernel_stat, kstat);
DEFINE_PER_CPU(struct kernel_cpustat, kernel_cpustat);

EXPORT_PER_CPU_SYMBOL(kstat);
EXPORT_PER_CPU_SYMBOL(kernel_cpustat);

/*
 * The function fair_sched_class.update_curr accesses the struct curr
 * and its field curr->exec_start; when called from task_sched_runtime(),
 * we observe a high rate of cache misses in practice.
 * Prefetching this data results in improved performance.
 */
static inline void prefetch_curr_exec_start(struct task_struct *p)
{
#ifdef CONFIG_FAIR_GROUP_SCHED
	struct sched_entity *curr = (&p->se)->cfs_rq->curr;
#else
	struct sched_entity *curr = (&task_rq(p)->cfs)->curr;
#endif
	prefetch(curr);
	prefetch(&curr->exec_start);
}

/*
 * Return accounted runtime for the task.
 * In case the task is currently running, return the runtime plus current's
 * pending runtime that have not been accounted yet.
 */
unsigned long long task_sched_runtime(struct task_struct *p)
{
	struct rq_flags rf;
	struct rq *rq;
	u64 ns;

#if defined(CONFIG_64BIT) && defined(CONFIG_SMP)
	/*
	 * 64-bit doesn't need locks to atomically read a 64-bit value.
	 * So we have a optimization chance when the task's delta_exec is 0.
	 * Reading ->on_cpu is racy, but this is ok.
	 *
	 * If we race with it leaving CPU, we'll take a lock. So we're correct.
	 * If we race with it entering CPU, unaccounted time is 0. This is
	 * indistinguishable from the read occurring a few cycles earlier.
	 * If we see ->on_cpu without ->on_rq, the task is leaving, and has
	 * been accounted, so we're correct here as well.
	 */
	if (!p->on_cpu || !task_on_rq_queued(p))
		return p->se.sum_exec_runtime;
#endif

	rq = task_rq_lock(p, &rf);
	/*
	 * Must be ->curr _and_ ->on_rq.  If dequeued, we would
	 * project cycles that may never be accounted to this
	 * thread, breaking clock_gettime().
	 */
	if (task_current(rq, p) && task_on_rq_queued(p)) {
		prefetch_curr_exec_start(p);
		update_rq_clock(rq);
		p->sched_class->update_curr(rq);
	}
	ns = p->se.sum_exec_runtime;
	task_rq_unlock(rq, p, &rf);

	return ns;
}

#ifdef CONFIG_SCHED_DEBUG
static u64 cpu_resched_latency(struct rq *rq)
{
	int latency_warn_ms = READ_ONCE(sysctl_resched_latency_warn_ms);
	u64 resched_latency, now = rq_clock(rq);
	static bool warned_once;

	if (sysctl_resched_latency_warn_once && warned_once)
		return 0;

	if (!need_resched() || !latency_warn_ms)
		return 0;

	if (system_state == SYSTEM_BOOTING)
		return 0;

	if (!rq->last_seen_need_resched_ns) {
		rq->last_seen_need_resched_ns = now;
		rq->ticks_without_resched = 0;
		return 0;
	}

	rq->ticks_without_resched++;
	resched_latency = now - rq->last_seen_need_resched_ns;
	if (resched_latency <= latency_warn_ms * NSEC_PER_MSEC)
		return 0;

	warned_once = true;

	return resched_latency;
}

static int __init setup_resched_latency_warn_ms(char *str)
{
	long val;

	if ((kstrtol(str, 0, &val))) {
		pr_warn("Unable to set resched_latency_warn_ms\n");
		return 1;
	}

	sysctl_resched_latency_warn_ms = val;
	return 1;
}
__setup("resched_latency_warn_ms=", setup_resched_latency_warn_ms);
#else
static inline u64 cpu_resched_latency(struct rq *rq) { return 0; }
#endif /* CONFIG_SCHED_DEBUG */

/*
 * This function gets called by the timer code, with HZ frequency.
 * We call it with interrupts disabled.
 */
void scheduler_tick(void)
{
	int cpu = smp_processor_id();
	struct rq *rq = cpu_rq(cpu);
	struct task_struct *curr = rq->curr;
	struct rq_flags rf;
	unsigned long thermal_pressure;
	u64 resched_latency;

	if (housekeeping_cpu(cpu, HK_TYPE_TICK))
		arch_scale_freq_tick();

	sched_clock_tick();

	rq_lock(rq, &rf);

	update_rq_clock(rq);
	thermal_pressure = arch_scale_thermal_pressure(cpu_of(rq));
	update_thermal_load_avg(rq_clock_thermal(rq), rq, thermal_pressure);
	curr->sched_class->task_tick(rq, curr, 0);
	if (sched_feat(LATENCY_WARN))
		resched_latency = cpu_resched_latency(rq);
	calc_global_load_tick(rq);
	sched_core_tick(rq);
	task_tick_mm_cid(rq, curr);

	rq_unlock(rq, &rf);

	if (sched_feat(LATENCY_WARN) && resched_latency)
		resched_latency_warn(cpu, resched_latency);

	scx_notify_sched_tick();
	perf_event_task_tick();

#ifdef CONFIG_SMP
	if (!scx_switched_all()) {
		rq->idle_balance = idle_cpu(cpu);
		trigger_load_balance(rq);
	}
#endif
}

#ifdef CONFIG_NO_HZ_FULL

struct tick_work {
	int			cpu;
	atomic_t		state;
	struct delayed_work	work;
};
/* Values for ->state, see diagram below. */
#define TICK_SCHED_REMOTE_OFFLINE	0
#define TICK_SCHED_REMOTE_OFFLINING	1
#define TICK_SCHED_REMOTE_RUNNING	2

/*
 * State diagram for ->state:
 *
 *
 *          TICK_SCHED_REMOTE_OFFLINE
 *                    |   ^
 *                    |   |
 *                    |   | sched_tick_remote()
 *                    |   |
 *                    |   |
 *                    +--TICK_SCHED_REMOTE_OFFLINING
 *                    |   ^
 *                    |   |
 * sched_tick_start() |   | sched_tick_stop()
 *                    |   |
 *                    V   |
 *          TICK_SCHED_REMOTE_RUNNING
 *
 *
 * Other transitions get WARN_ON_ONCE(), except that sched_tick_remote()
 * and sched_tick_start() are happy to leave the state in RUNNING.
 */

static struct tick_work __percpu *tick_work_cpu;

static void sched_tick_remote(struct work_struct *work)
{
	struct delayed_work *dwork = to_delayed_work(work);
	struct tick_work *twork = container_of(dwork, struct tick_work, work);
	int cpu = twork->cpu;
	struct rq *rq = cpu_rq(cpu);
	struct task_struct *curr;
	struct rq_flags rf;
	u64 delta;
	int os;

	/*
	 * Handle the tick only if it appears the remote CPU is running in full
	 * dynticks mode. The check is racy by nature, but missing a tick or
	 * having one too much is no big deal because the scheduler tick updates
	 * statistics and checks timeslices in a time-independent way, regardless
	 * of when exactly it is running.
	 */
	if (!tick_nohz_tick_stopped_cpu(cpu))
		goto out_requeue;

	rq_lock_irq(rq, &rf);
	curr = rq->curr;
	if (cpu_is_offline(cpu))
		goto out_unlock;

	update_rq_clock(rq);

	if (!is_idle_task(curr)) {
		/*
		 * Make sure the next tick runs within a reasonable
		 * amount of time.
		 */
		delta = rq_clock_task(rq) - curr->se.exec_start;
		WARN_ON_ONCE(delta > (u64)NSEC_PER_SEC * 3);
	}
	curr->sched_class->task_tick(rq, curr, 0);

	calc_load_nohz_remote(rq);
out_unlock:
	rq_unlock_irq(rq, &rf);
out_requeue:

	/*
	 * Run the remote tick once per second (1Hz). This arbitrary
	 * frequency is large enough to avoid overload but short enough
	 * to keep scheduler internal stats reasonably up to date.  But
	 * first update state to reflect hotplug activity if required.
	 */
	os = atomic_fetch_add_unless(&twork->state, -1, TICK_SCHED_REMOTE_RUNNING);
	WARN_ON_ONCE(os == TICK_SCHED_REMOTE_OFFLINE);
	if (os == TICK_SCHED_REMOTE_RUNNING)
		queue_delayed_work(system_unbound_wq, dwork, HZ);
}

static void sched_tick_start(int cpu)
{
	int os;
	struct tick_work *twork;

	if (housekeeping_cpu(cpu, HK_TYPE_TICK))
		return;

	WARN_ON_ONCE(!tick_work_cpu);

	twork = per_cpu_ptr(tick_work_cpu, cpu);
	os = atomic_xchg(&twork->state, TICK_SCHED_REMOTE_RUNNING);
	WARN_ON_ONCE(os == TICK_SCHED_REMOTE_RUNNING);
	if (os == TICK_SCHED_REMOTE_OFFLINE) {
		twork->cpu = cpu;
		INIT_DELAYED_WORK(&twork->work, sched_tick_remote);
		queue_delayed_work(system_unbound_wq, &twork->work, HZ);
	}
}

#ifdef CONFIG_HOTPLUG_CPU
static void sched_tick_stop(int cpu)
{
	struct tick_work *twork;
	int os;

	if (housekeeping_cpu(cpu, HK_TYPE_TICK))
		return;

	WARN_ON_ONCE(!tick_work_cpu);

	twork = per_cpu_ptr(tick_work_cpu, cpu);
	/* There cannot be competing actions, but don't rely on stop-machine. */
	os = atomic_xchg(&twork->state, TICK_SCHED_REMOTE_OFFLINING);
	WARN_ON_ONCE(os != TICK_SCHED_REMOTE_RUNNING);
	/* Don't cancel, as this would mess up the state machine. */
}
#endif /* CONFIG_HOTPLUG_CPU */

int __init sched_tick_offload_init(void)
{
	tick_work_cpu = alloc_percpu(struct tick_work);
	BUG_ON(!tick_work_cpu);
	return 0;
}

#else /* !CONFIG_NO_HZ_FULL */
static inline void sched_tick_start(int cpu) { }
static inline void sched_tick_stop(int cpu) { }
#endif

#if defined(CONFIG_PREEMPTION) && (defined(CONFIG_DEBUG_PREEMPT) || \
				defined(CONFIG_TRACE_PREEMPT_TOGGLE))
/*
 * If the value passed in is equal to the current preempt count
 * then we just disabled preemption. Start timing the latency.
 */
static inline void preempt_latency_start(int val)
{
	if (preempt_count() == val) {
		unsigned long ip = get_lock_parent_ip();
#ifdef CONFIG_DEBUG_PREEMPT
		current->preempt_disable_ip = ip;
#endif
		trace_preempt_off(CALLER_ADDR0, ip);
	}
}

void preempt_count_add(int val)
{
#ifdef CONFIG_DEBUG_PREEMPT
	/*
	 * Underflow?
	 */
	if (DEBUG_LOCKS_WARN_ON((preempt_count() < 0)))
		return;
#endif
	__preempt_count_add(val);
#ifdef CONFIG_DEBUG_PREEMPT
	/*
	 * Spinlock count overflowing soon?
	 */
	DEBUG_LOCKS_WARN_ON((preempt_count() & PREEMPT_MASK) >=
				PREEMPT_MASK - 10);
#endif
	preempt_latency_start(val);
}
EXPORT_SYMBOL(preempt_count_add);
NOKPROBE_SYMBOL(preempt_count_add);

/*
 * If the value passed in equals to the current preempt count
 * then we just enabled preemption. Stop timing the latency.
 */
static inline void preempt_latency_stop(int val)
{
	if (preempt_count() == val)
		trace_preempt_on(CALLER_ADDR0, get_lock_parent_ip());
}

void preempt_count_sub(int val)
{
#ifdef CONFIG_DEBUG_PREEMPT
	/*
	 * Underflow?
	 */
	if (DEBUG_LOCKS_WARN_ON(val > preempt_count()))
		return;
	/*
	 * Is the spinlock portion underflowing?
	 */
	if (DEBUG_LOCKS_WARN_ON((val < PREEMPT_MASK) &&
			!(preempt_count() & PREEMPT_MASK)))
		return;
#endif

	preempt_latency_stop(val);
	__preempt_count_sub(val);
}
EXPORT_SYMBOL(preempt_count_sub);
NOKPROBE_SYMBOL(preempt_count_sub);

#else
static inline void preempt_latency_start(int val) { }
static inline void preempt_latency_stop(int val) { }
#endif

static inline unsigned long get_preempt_disable_ip(struct task_struct *p)
{
#ifdef CONFIG_DEBUG_PREEMPT
	return p->preempt_disable_ip;
#else
	return 0;
#endif
}

/*
 * Print scheduling while atomic bug:
 */
static noinline void __schedule_bug(struct task_struct *prev)
{
	/* Save this before calling printk(), since that will clobber it */
	unsigned long preempt_disable_ip = get_preempt_disable_ip(current);

	if (oops_in_progress)
		return;

	printk(KERN_ERR "BUG: scheduling while atomic: %s/%d/0x%08x\n",
		prev->comm, prev->pid, preempt_count());

	debug_show_held_locks(prev);
	print_modules();
	if (irqs_disabled())
		print_irqtrace_events(prev);
	if (IS_ENABLED(CONFIG_DEBUG_PREEMPT)
	    && in_atomic_preempt_off()) {
		pr_err("Preemption disabled at:");
		print_ip_sym(KERN_ERR, preempt_disable_ip);
	}
	check_panic_on_warn("scheduling while atomic");

	dump_stack();
	add_taint(TAINT_WARN, LOCKDEP_STILL_OK);
}

/*
 * Various schedule()-time debugging checks and statistics:
 */
static inline void schedule_debug(struct task_struct *prev, bool preempt)
{
#ifdef CONFIG_SCHED_STACK_END_CHECK
	if (task_stack_end_corrupted(prev))
		panic("corrupted stack end detected inside scheduler\n");

	if (task_scs_end_corrupted(prev))
		panic("corrupted shadow stack detected inside scheduler\n");
#endif

#ifdef CONFIG_DEBUG_ATOMIC_SLEEP
	if (!preempt && READ_ONCE(prev->__state) && prev->non_block_count) {
		printk(KERN_ERR "BUG: scheduling in a non-blocking section: %s/%d/%i\n",
			prev->comm, prev->pid, prev->non_block_count);
		dump_stack();
		add_taint(TAINT_WARN, LOCKDEP_STILL_OK);
	}
#endif

	if (unlikely(in_atomic_preempt_off())) {
		__schedule_bug(prev);
		preempt_count_set(PREEMPT_DISABLED);
	}
	rcu_sleep_check();
	SCHED_WARN_ON(ct_state() == CONTEXT_USER);

	profile_hit(SCHED_PROFILING, __builtin_return_address(0));

	schedstat_inc(this_rq()->sched_count);
}

static void put_prev_task_balance(struct rq *rq, struct task_struct *prev,
				  struct rq_flags *rf)
{
#ifdef CONFIG_SMP
	const struct sched_class *class;
	/*
	 * We must do the balancing pass before put_prev_task(), such
	 * that when we release the rq->lock the task is in the same
	 * state as before we took rq->lock.
	 *
	 * We can terminate the balance pass as soon as we know there is
	 * a runnable task of @class priority or higher.
	 */
	for_balance_class_range(class, prev->sched_class, &idle_sched_class) {
		if (class->balance(rq, prev, rf))
			break;
	}
#endif

	put_prev_task(rq, prev);
}

/*
 * Pick up the highest-prio task:
 */
static inline struct task_struct *
__pick_next_task(struct rq *rq, struct task_struct *prev, struct rq_flags *rf)
{
	const struct sched_class *class;
	struct task_struct *p;

	if (scx_enabled())
		goto restart;

	/*
	 * Optimization: we know that if all tasks are in the fair class we can
	 * call that function directly, but only if the @prev task wasn't of a
	 * higher scheduling class, because otherwise those lose the
	 * opportunity to pull in more work from other CPUs.
	 */
	if (likely(!sched_class_above(prev->sched_class, &fair_sched_class) &&
		   rq->nr_running == rq->cfs.h_nr_running)) {

		p = pick_next_task_fair(rq, prev, rf);
		if (unlikely(p == RETRY_TASK))
			goto restart;

		/* Assume the next prioritized class is idle_sched_class */
		if (!p) {
			put_prev_task(rq, prev);
			p = pick_next_task_idle(rq);
		}

		return p;
	}

restart:
	put_prev_task_balance(rq, prev, rf);

	for_each_active_class(class) {
		p = class->pick_next_task(rq);
		if (p) {
			scx_notify_pick_next_task(rq, p, class);
			return p;
		}
	}

	BUG(); /* The idle class should always have a runnable task. */
}

#ifdef CONFIG_SCHED_CORE
static inline bool is_task_rq_idle(struct task_struct *t)
{
	return (task_rq(t)->idle == t);
}

static inline bool cookie_equals(struct task_struct *a, unsigned long cookie)
{
	return is_task_rq_idle(a) || (a->core_cookie == cookie);
}

static inline bool cookie_match(struct task_struct *a, struct task_struct *b)
{
	if (is_task_rq_idle(a) || is_task_rq_idle(b))
		return true;

	return a->core_cookie == b->core_cookie;
}

static inline struct task_struct *pick_task(struct rq *rq)
{
	const struct sched_class *class;
	struct task_struct *p;

	for_each_active_class(class) {
		p = class->pick_task(rq);
		if (p)
			return p;
	}

	BUG(); /* The idle class should always have a runnable task. */
}

extern void task_vruntime_update(struct rq *rq, struct task_struct *p, bool in_fi);

static void queue_core_balance(struct rq *rq);

static struct task_struct *
pick_next_task(struct rq *rq, struct task_struct *prev, struct rq_flags *rf)
{
	struct task_struct *next, *p, *max = NULL;
	const struct cpumask *smt_mask;
	bool fi_before = false;
	bool core_clock_updated = (rq == rq->core);
	unsigned long cookie;
	int i, cpu, occ = 0;
	struct rq *rq_i;
	bool need_sync;

	if (!sched_core_enabled(rq))
		return __pick_next_task(rq, prev, rf);

	cpu = cpu_of(rq);

	/* Stopper task is switching into idle, no need core-wide selection. */
	if (cpu_is_offline(cpu)) {
		/*
		 * Reset core_pick so that we don't enter the fastpath when
		 * coming online. core_pick would already be migrated to
		 * another cpu during offline.
		 */
		rq->core_pick = NULL;
		return __pick_next_task(rq, prev, rf);
	}

	/*
	 * If there were no {en,de}queues since we picked (IOW, the task
	 * pointers are all still valid), and we haven't scheduled the last
	 * pick yet, do so now.
	 *
	 * rq->core_pick can be NULL if no selection was made for a CPU because
	 * it was either offline or went offline during a sibling's core-wide
	 * selection. In this case, do a core-wide selection.
	 */
	if (rq->core->core_pick_seq == rq->core->core_task_seq &&
	    rq->core->core_pick_seq != rq->core_sched_seq &&
	    rq->core_pick) {
		WRITE_ONCE(rq->core_sched_seq, rq->core->core_pick_seq);

		next = rq->core_pick;
		if (next != prev) {
			put_prev_task(rq, prev);
			set_next_task(rq, next);
		}

		rq->core_pick = NULL;
		goto out;
	}

	put_prev_task_balance(rq, prev, rf);

	smt_mask = cpu_smt_mask(cpu);
	need_sync = !!rq->core->core_cookie;

	/* reset state */
	rq->core->core_cookie = 0UL;
	if (rq->core->core_forceidle_count) {
		if (!core_clock_updated) {
			update_rq_clock(rq->core);
			core_clock_updated = true;
		}
		sched_core_account_forceidle(rq);
		/* reset after accounting force idle */
		rq->core->core_forceidle_start = 0;
		rq->core->core_forceidle_count = 0;
		rq->core->core_forceidle_occupation = 0;
		need_sync = true;
		fi_before = true;
	}

	/*
	 * core->core_task_seq, core->core_pick_seq, rq->core_sched_seq
	 *
	 * @task_seq guards the task state ({en,de}queues)
	 * @pick_seq is the @task_seq we did a selection on
	 * @sched_seq is the @pick_seq we scheduled
	 *
	 * However, preemptions can cause multiple picks on the same task set.
	 * 'Fix' this by also increasing @task_seq for every pick.
	 */
	rq->core->core_task_seq++;

	/*
	 * Optimize for common case where this CPU has no cookies
	 * and there are no cookied tasks running on siblings.
	 */
	if (!need_sync) {
		next = pick_task(rq);
		if (!next->core_cookie) {
			rq->core_pick = NULL;
			/*
			 * For robustness, update the min_vruntime_fi for
			 * unconstrained picks as well.
			 */
			WARN_ON_ONCE(fi_before);
			task_vruntime_update(rq, next, false);
			goto out_set_next;
		}
	}

	/*
	 * For each thread: do the regular task pick and find the max prio task
	 * amongst them.
	 *
	 * Tie-break prio towards the current CPU
	 */
	for_each_cpu_wrap(i, smt_mask, cpu) {
		rq_i = cpu_rq(i);

		/*
		 * Current cpu always has its clock updated on entrance to
		 * pick_next_task(). If the current cpu is not the core,
		 * the core may also have been updated above.
		 */
		if (i != cpu && (rq_i != rq->core || !core_clock_updated))
			update_rq_clock(rq_i);

		p = rq_i->core_pick = pick_task(rq_i);
		if (!max || prio_less(max, p, fi_before))
			max = p;
	}

	cookie = rq->core->core_cookie = max->core_cookie;

	/*
	 * For each thread: try and find a runnable task that matches @max or
	 * force idle.
	 */
	for_each_cpu(i, smt_mask) {
		rq_i = cpu_rq(i);
		p = rq_i->core_pick;

		if (!cookie_equals(p, cookie)) {
			p = NULL;
			if (cookie)
				p = sched_core_find(rq_i, cookie);
			if (!p)
				p = idle_sched_class.pick_task(rq_i);
		}

		rq_i->core_pick = p;

		if (p == rq_i->idle) {
			if (rq_i->nr_running) {
				rq->core->core_forceidle_count++;
				if (!fi_before)
					rq->core->core_forceidle_seq++;
			}
		} else {
			occ++;
		}
	}

	if (schedstat_enabled() && rq->core->core_forceidle_count) {
		rq->core->core_forceidle_start = rq_clock(rq->core);
		rq->core->core_forceidle_occupation = occ;
	}

	rq->core->core_pick_seq = rq->core->core_task_seq;
	next = rq->core_pick;
	rq->core_sched_seq = rq->core->core_pick_seq;

	/* Something should have been selected for current CPU */
	WARN_ON_ONCE(!next);

	/*
	 * Reschedule siblings
	 *
	 * NOTE: L1TF -- at this point we're no longer running the old task and
	 * sending an IPI (below) ensures the sibling will no longer be running
	 * their task. This ensures there is no inter-sibling overlap between
	 * non-matching user state.
	 */
	for_each_cpu(i, smt_mask) {
		rq_i = cpu_rq(i);

		/*
		 * An online sibling might have gone offline before a task
		 * could be picked for it, or it might be offline but later
		 * happen to come online, but its too late and nothing was
		 * picked for it.  That's Ok - it will pick tasks for itself,
		 * so ignore it.
		 */
		if (!rq_i->core_pick)
			continue;

		/*
		 * Update for new !FI->FI transitions, or if continuing to be in !FI:
		 * fi_before     fi      update?
		 *  0            0       1
		 *  0            1       1
		 *  1            0       1
		 *  1            1       0
		 */
		if (!(fi_before && rq->core->core_forceidle_count))
			task_vruntime_update(rq_i, rq_i->core_pick, !!rq->core->core_forceidle_count);

		rq_i->core_pick->core_occupation = occ;

		if (i == cpu) {
			rq_i->core_pick = NULL;
			continue;
		}

		/* Did we break L1TF mitigation requirements? */
		WARN_ON_ONCE(!cookie_match(next, rq_i->core_pick));

		if (rq_i->curr == rq_i->core_pick) {
			rq_i->core_pick = NULL;
			continue;
		}

		resched_curr(rq_i);
	}

out_set_next:
	set_next_task(rq, next);
out:
	if (rq->core->core_forceidle_count && next == rq->idle)
		queue_core_balance(rq);

	return next;
}

static bool try_steal_cookie(int this, int that)
{
	struct rq *dst = cpu_rq(this), *src = cpu_rq(that);
	struct task_struct *p;
	unsigned long cookie;
	bool success = false;

	local_irq_disable();
	double_rq_lock(dst, src);

	cookie = dst->core->core_cookie;
	if (!cookie)
		goto unlock;

	if (dst->curr != dst->idle)
		goto unlock;

	p = sched_core_find(src, cookie);
	if (!p)
		goto unlock;

	do {
		if (p == src->core_pick || p == src->curr)
			goto next;

		if (!is_cpu_allowed(p, this))
			goto next;

		if (p->core_occupation > dst->idle->core_occupation)
			goto next;
		/*
		 * sched_core_find() and sched_core_next() will ensure that task @p
		 * is not throttled now, we also need to check whether the runqueue
		 * of the destination CPU is being throttled.
		 */
		if (sched_task_is_throttled(p, this))
			goto next;

		deactivate_task(src, p, 0);
		set_task_cpu(p, this);
		activate_task(dst, p, 0);

		resched_curr(dst);

		success = true;
		break;

next:
		p = sched_core_next(p, cookie);
	} while (p);

unlock:
	double_rq_unlock(dst, src);
	local_irq_enable();

	return success;
}

static bool steal_cookie_task(int cpu, struct sched_domain *sd)
{
	int i;

	for_each_cpu_wrap(i, sched_domain_span(sd), cpu + 1) {
		if (i == cpu)
			continue;

		if (need_resched())
			break;

		if (try_steal_cookie(cpu, i))
			return true;
	}

	return false;
}

static void sched_core_balance(struct rq *rq)
{
	struct sched_domain *sd;
	int cpu = cpu_of(rq);

	preempt_disable();
	rcu_read_lock();
	raw_spin_rq_unlock_irq(rq);
	for_each_domain(cpu, sd) {
		if (need_resched())
			break;

		if (steal_cookie_task(cpu, sd))
			break;
	}
	raw_spin_rq_lock_irq(rq);
	rcu_read_unlock();
	preempt_enable();
}

static DEFINE_PER_CPU(struct balance_callback, core_balance_head);

static void queue_core_balance(struct rq *rq)
{
	if (!sched_core_enabled(rq))
		return;

	if (!rq->core->core_cookie)
		return;

	if (!rq->nr_running) /* not forced idle */
		return;

	queue_balance_callback(rq, &per_cpu(core_balance_head, rq->cpu), sched_core_balance);
}

static void sched_core_cpu_starting(unsigned int cpu)
{
	const struct cpumask *smt_mask = cpu_smt_mask(cpu);
	struct rq *rq = cpu_rq(cpu), *core_rq = NULL;
	unsigned long flags;
	int t;

	sched_core_lock(cpu, &flags);

	WARN_ON_ONCE(rq->core != rq);

	/* if we're the first, we'll be our own leader */
	if (cpumask_weight(smt_mask) == 1)
		goto unlock;

	/* find the leader */
	for_each_cpu(t, smt_mask) {
		if (t == cpu)
			continue;
		rq = cpu_rq(t);
		if (rq->core == rq) {
			core_rq = rq;
			break;
		}
	}

	if (WARN_ON_ONCE(!core_rq)) /* whoopsie */
		goto unlock;

	/* install and validate core_rq */
	for_each_cpu(t, smt_mask) {
		rq = cpu_rq(t);

		if (t == cpu)
			rq->core = core_rq;

		WARN_ON_ONCE(rq->core != core_rq);
	}

unlock:
	sched_core_unlock(cpu, &flags);
}

static void sched_core_cpu_deactivate(unsigned int cpu)
{
	const struct cpumask *smt_mask = cpu_smt_mask(cpu);
	struct rq *rq = cpu_rq(cpu), *core_rq = NULL;
	unsigned long flags;
	int t;

	sched_core_lock(cpu, &flags);

	/* if we're the last man standing, nothing to do */
	if (cpumask_weight(smt_mask) == 1) {
		WARN_ON_ONCE(rq->core != rq);
		goto unlock;
	}

	/* if we're not the leader, nothing to do */
	if (rq->core != rq)
		goto unlock;

	/* find a new leader */
	for_each_cpu(t, smt_mask) {
		if (t == cpu)
			continue;
		core_rq = cpu_rq(t);
		break;
	}

	if (WARN_ON_ONCE(!core_rq)) /* impossible */
		goto unlock;

	/* copy the shared state to the new leader */
	core_rq->core_task_seq             = rq->core_task_seq;
	core_rq->core_pick_seq             = rq->core_pick_seq;
	core_rq->core_cookie               = rq->core_cookie;
	core_rq->core_forceidle_count      = rq->core_forceidle_count;
	core_rq->core_forceidle_seq        = rq->core_forceidle_seq;
	core_rq->core_forceidle_occupation = rq->core_forceidle_occupation;

	/*
	 * Accounting edge for forced idle is handled in pick_next_task().
	 * Don't need another one here, since the hotplug thread shouldn't
	 * have a cookie.
	 */
	core_rq->core_forceidle_start = 0;

	/* install new leader */
	for_each_cpu(t, smt_mask) {
		rq = cpu_rq(t);
		rq->core = core_rq;
	}

unlock:
	sched_core_unlock(cpu, &flags);
}

static inline void sched_core_cpu_dying(unsigned int cpu)
{
	struct rq *rq = cpu_rq(cpu);

	if (rq->core != rq)
		rq->core = rq;
}

#else /* !CONFIG_SCHED_CORE */

static inline void sched_core_cpu_starting(unsigned int cpu) {}
static inline void sched_core_cpu_deactivate(unsigned int cpu) {}
static inline void sched_core_cpu_dying(unsigned int cpu) {}

static struct task_struct *
pick_next_task(struct rq *rq, struct task_struct *prev, struct rq_flags *rf)
{
	return __pick_next_task(rq, prev, rf);
}

#endif /* CONFIG_SCHED_CORE */

/*
 * Constants for the sched_mode argument of __schedule().
 *
 * The mode argument allows RT enabled kernels to differentiate a
 * preemption from blocking on an 'sleeping' spin/rwlock. Note that
 * SM_MASK_PREEMPT for !RT has all bits set, which allows the compiler to
 * optimize the AND operation out and just check for zero.
 */
#define SM_NONE			0x0
#define SM_PREEMPT		0x1
#define SM_RTLOCK_WAIT		0x2

#ifndef CONFIG_PREEMPT_RT
# define SM_MASK_PREEMPT	(~0U)
#else
# define SM_MASK_PREEMPT	SM_PREEMPT
#endif

/*
 * __schedule() is the main scheduler function.
 *
 * The main means of driving the scheduler and thus entering this function are:
 *
 *   1. Explicit blocking: mutex, semaphore, waitqueue, etc.
 *
 *   2. TIF_NEED_RESCHED flag is checked on interrupt and userspace return
 *      paths. For example, see arch/x86/entry_64.S.
 *
 *      To drive preemption between tasks, the scheduler sets the flag in timer
 *      interrupt handler scheduler_tick().
 *
 *   3. Wakeups don't really cause entry into schedule(). They add a
 *      task to the run-queue and that's it.
 *
 *      Now, if the new task added to the run-queue preempts the current
 *      task, then the wakeup sets TIF_NEED_RESCHED and schedule() gets
 *      called on the nearest possible occasion:
 *
 *       - If the kernel is preemptible (CONFIG_PREEMPTION=y):
 *
 *         - in syscall or exception context, at the next outmost
 *           preempt_enable(). (this might be as soon as the wake_up()'s
 *           spin_unlock()!)
 *
 *         - in IRQ context, return from interrupt-handler to
 *           preemptible context
 *
 *       - If the kernel is not preemptible (CONFIG_PREEMPTION is not set)
 *         then at the next:
 *
 *          - cond_resched() call
 *          - explicit schedule() call
 *          - return from syscall or exception to user-space
 *          - return from interrupt-handler to user-space
 *
 * WARNING: must be called with preemption disabled!
 */
static void __sched notrace __schedule(unsigned int sched_mode)
{
	struct task_struct *prev, *next;
	unsigned long *switch_count;
	unsigned long prev_state;
	struct rq_flags rf;
	struct rq *rq;
	int cpu;

	cpu = smp_processor_id();
	rq = cpu_rq(cpu);
	prev = rq->curr;

	schedule_debug(prev, !!sched_mode);

	if (sched_feat(HRTICK) || sched_feat(HRTICK_DL))
		hrtick_clear(rq);

	local_irq_disable();
	rcu_note_context_switch(!!sched_mode);

	/*
	 * Make sure that signal_pending_state()->signal_pending() below
	 * can't be reordered with __set_current_state(TASK_INTERRUPTIBLE)
	 * done by the caller to avoid the race with signal_wake_up():
	 *
	 * __set_current_state(@state)		signal_wake_up()
	 * schedule()				  set_tsk_thread_flag(p, TIF_SIGPENDING)
	 *					  wake_up_state(p, state)
	 *   LOCK rq->lock			    LOCK p->pi_state
	 *   smp_mb__after_spinlock()		    smp_mb__after_spinlock()
	 *     if (signal_pending_state())	    if (p->state & @state)
	 *
	 * Also, the membarrier system call requires a full memory barrier
	 * after coming from user-space, before storing to rq->curr.
	 */
	rq_lock(rq, &rf);
	smp_mb__after_spinlock();

	/* Promote REQ to ACT */
	rq->clock_update_flags <<= 1;
	update_rq_clock(rq);

	switch_count = &prev->nivcsw;

	/*
	 * We must load prev->state once (task_struct::state is volatile), such
	 * that we form a control dependency vs deactivate_task() below.
	 */
	prev_state = READ_ONCE(prev->__state);
	if (!(sched_mode & SM_MASK_PREEMPT) && prev_state) {
		if (signal_pending_state(prev_state, prev)) {
			WRITE_ONCE(prev->__state, TASK_RUNNING);
		} else {
			prev->sched_contributes_to_load =
				(prev_state & TASK_UNINTERRUPTIBLE) &&
				!(prev_state & TASK_NOLOAD) &&
				!(prev_state & TASK_FROZEN);

			if (prev->sched_contributes_to_load)
				rq->nr_uninterruptible++;

			/*
			 * __schedule()			ttwu()
			 *   prev_state = prev->state;    if (p->on_rq && ...)
			 *   if (prev_state)		    goto out;
			 *     p->on_rq = 0;		  smp_acquire__after_ctrl_dep();
			 *				  p->state = TASK_WAKING
			 *
			 * Where __schedule() and ttwu() have matching control dependencies.
			 *
			 * After this, schedule() must not care about p->state any more.
			 */
			deactivate_task(rq, prev, DEQUEUE_SLEEP | DEQUEUE_NOCLOCK);

			if (prev->in_iowait) {
				atomic_inc(&rq->nr_iowait);
				delayacct_blkio_start();
			}
		}
		switch_count = &prev->nvcsw;
	}

	next = pick_next_task(rq, prev, &rf);
	clear_tsk_need_resched(prev);
	clear_preempt_need_resched();
#ifdef CONFIG_SCHED_DEBUG
	rq->last_seen_need_resched_ns = 0;
#endif

	if (likely(prev != next)) {
		rq->nr_switches++;
		/*
		 * RCU users of rcu_dereference(rq->curr) may not see
		 * changes to task_struct made by pick_next_task().
		 */
		RCU_INIT_POINTER(rq->curr, next);
		/*
		 * The membarrier system call requires each architecture
		 * to have a full memory barrier after updating
		 * rq->curr, before returning to user-space.
		 *
		 * Here are the schemes providing that barrier on the
		 * various architectures:
		 * - mm ? switch_mm() : mmdrop() for x86, s390, sparc, PowerPC.
		 *   switch_mm() rely on membarrier_arch_switch_mm() on PowerPC.
		 * - finish_lock_switch() for weakly-ordered
		 *   architectures where spin_unlock is a full barrier,
		 * - switch_to() for arm64 (weakly-ordered, spin_unlock
		 *   is a RELEASE barrier),
		 */
		++*switch_count;

		migrate_disable_switch(rq, prev);
		psi_sched_switch(prev, next, !task_on_rq_queued(prev));

		trace_sched_switch(sched_mode & SM_MASK_PREEMPT, prev, next, prev_state);

		/* Also unlocks the rq: */
		rq = context_switch(rq, prev, next, &rf);
	} else {
		rq->clock_update_flags &= ~(RQCF_ACT_SKIP|RQCF_REQ_SKIP);

		rq_unpin_lock(rq, &rf);
		__balance_callbacks(rq);
		raw_spin_rq_unlock_irq(rq);
	}
}

void __noreturn do_task_dead(void)
{
	/* Causes final put_task_struct in finish_task_switch(): */
	set_special_state(TASK_DEAD);

	/* Tell freezer to ignore us: */
	current->flags |= PF_NOFREEZE;

	__schedule(SM_NONE);
	BUG();

	/* Avoid "noreturn function does return" - but don't continue if BUG() is a NOP: */
	for (;;)
		cpu_relax();
}

static inline void sched_submit_work(struct task_struct *tsk)
{
	unsigned int task_flags;

	if (task_is_running(tsk))
		return;

	task_flags = tsk->flags;
	/*
	 * If a worker goes to sleep, notify and ask workqueue whether it
	 * wants to wake up a task to maintain concurrency.
	 */
	if (task_flags & (PF_WQ_WORKER | PF_IO_WORKER)) {
		if (task_flags & PF_WQ_WORKER)
			wq_worker_sleeping(tsk);
		else
			io_wq_worker_sleeping(tsk);
	}

	/*
	 * spinlock and rwlock must not flush block requests.  This will
	 * deadlock if the callback attempts to acquire a lock which is
	 * already acquired.
	 */
	SCHED_WARN_ON(current->__state & TASK_RTLOCK_WAIT);

	/*
	 * If we are going to sleep and we have plugged IO queued,
	 * make sure to submit it to avoid deadlocks.
	 */
	blk_flush_plug(tsk->plug, true);
}

static void sched_update_worker(struct task_struct *tsk)
{
	if (tsk->flags & (PF_WQ_WORKER | PF_IO_WORKER)) {
		if (tsk->flags & PF_WQ_WORKER)
			wq_worker_running(tsk);
		else
			io_wq_worker_running(tsk);
	}
}

asmlinkage __visible void __sched schedule(void)
{
	struct task_struct *tsk = current;

	sched_submit_work(tsk);
	do {
		preempt_disable();
		__schedule(SM_NONE);
		sched_preempt_enable_no_resched();
	} while (need_resched());
	sched_update_worker(tsk);
}
EXPORT_SYMBOL(schedule);

/*
 * synchronize_rcu_tasks() makes sure that no task is stuck in preempted
 * state (have scheduled out non-voluntarily) by making sure that all
 * tasks have either left the run queue or have gone into user space.
 * As idle tasks do not do either, they must not ever be preempted
 * (schedule out non-voluntarily).
 *
 * schedule_idle() is similar to schedule_preempt_disable() except that it
 * never enables preemption because it does not call sched_submit_work().
 */
void __sched schedule_idle(void)
{
	/*
	 * As this skips calling sched_submit_work(), which the idle task does
	 * regardless because that function is a nop when the task is in a
	 * TASK_RUNNING state, make sure this isn't used someplace that the
	 * current task can be in any other state. Note, idle is always in the
	 * TASK_RUNNING state.
	 */
	WARN_ON_ONCE(current->__state);
	do {
		__schedule(SM_NONE);
	} while (need_resched());
}

#if defined(CONFIG_CONTEXT_TRACKING_USER) && !defined(CONFIG_HAVE_CONTEXT_TRACKING_USER_OFFSTACK)
asmlinkage __visible void __sched schedule_user(void)
{
	/*
	 * If we come here after a random call to set_need_resched(),
	 * or we have been woken up remotely but the IPI has not yet arrived,
	 * we haven't yet exited the RCU idle mode. Do it here manually until
	 * we find a better solution.
	 *
	 * NB: There are buggy callers of this function.  Ideally we
	 * should warn if prev_state != CONTEXT_USER, but that will trigger
	 * too frequently to make sense yet.
	 */
	enum ctx_state prev_state = exception_enter();
	schedule();
	exception_exit(prev_state);
}
#endif

/**
 * schedule_preempt_disabled - called with preemption disabled
 *
 * Returns with preemption disabled. Note: preempt_count must be 1
 */
void __sched schedule_preempt_disabled(void)
{
	sched_preempt_enable_no_resched();
	schedule();
	preempt_disable();
}

#ifdef CONFIG_PREEMPT_RT
void __sched notrace schedule_rtlock(void)
{
	do {
		preempt_disable();
		__schedule(SM_RTLOCK_WAIT);
		sched_preempt_enable_no_resched();
	} while (need_resched());
}
NOKPROBE_SYMBOL(schedule_rtlock);
#endif

static void __sched notrace preempt_schedule_common(void)
{
	do {
		/*
		 * Because the function tracer can trace preempt_count_sub()
		 * and it also uses preempt_enable/disable_notrace(), if
		 * NEED_RESCHED is set, the preempt_enable_notrace() called
		 * by the function tracer will call this function again and
		 * cause infinite recursion.
		 *
		 * Preemption must be disabled here before the function
		 * tracer can trace. Break up preempt_disable() into two
		 * calls. One to disable preemption without fear of being
		 * traced. The other to still record the preemption latency,
		 * which can also be traced by the function tracer.
		 */
		preempt_disable_notrace();
		preempt_latency_start(1);
		__schedule(SM_PREEMPT);
		preempt_latency_stop(1);
		preempt_enable_no_resched_notrace();

		/*
		 * Check again in case we missed a preemption opportunity
		 * between schedule and now.
		 */
	} while (need_resched());
}

#ifdef CONFIG_PREEMPTION
/*
 * This is the entry point to schedule() from in-kernel preemption
 * off of preempt_enable.
 */
asmlinkage __visible void __sched notrace preempt_schedule(void)
{
	/*
	 * If there is a non-zero preempt_count or interrupts are disabled,
	 * we do not want to preempt the current task. Just return..
	 */
	if (likely(!preemptible()))
		return;
	preempt_schedule_common();
}
NOKPROBE_SYMBOL(preempt_schedule);
EXPORT_SYMBOL(preempt_schedule);

#ifdef CONFIG_PREEMPT_DYNAMIC
#if defined(CONFIG_HAVE_PREEMPT_DYNAMIC_CALL)
#ifndef preempt_schedule_dynamic_enabled
#define preempt_schedule_dynamic_enabled	preempt_schedule
#define preempt_schedule_dynamic_disabled	NULL
#endif
DEFINE_STATIC_CALL(preempt_schedule, preempt_schedule_dynamic_enabled);
EXPORT_STATIC_CALL_TRAMP(preempt_schedule);
#elif defined(CONFIG_HAVE_PREEMPT_DYNAMIC_KEY)
static DEFINE_STATIC_KEY_TRUE(sk_dynamic_preempt_schedule);
void __sched notrace dynamic_preempt_schedule(void)
{
	if (!static_branch_unlikely(&sk_dynamic_preempt_schedule))
		return;
	preempt_schedule();
}
NOKPROBE_SYMBOL(dynamic_preempt_schedule);
EXPORT_SYMBOL(dynamic_preempt_schedule);
#endif
#endif

/**
 * preempt_schedule_notrace - preempt_schedule called by tracing
 *
 * The tracing infrastructure uses preempt_enable_notrace to prevent
 * recursion and tracing preempt enabling caused by the tracing
 * infrastructure itself. But as tracing can happen in areas coming
 * from userspace or just about to enter userspace, a preempt enable
 * can occur before user_exit() is called. This will cause the scheduler
 * to be called when the system is still in usermode.
 *
 * To prevent this, the preempt_enable_notrace will use this function
 * instead of preempt_schedule() to exit user context if needed before
 * calling the scheduler.
 */
asmlinkage __visible void __sched notrace preempt_schedule_notrace(void)
{
	enum ctx_state prev_ctx;

	if (likely(!preemptible()))
		return;

	do {
		/*
		 * Because the function tracer can trace preempt_count_sub()
		 * and it also uses preempt_enable/disable_notrace(), if
		 * NEED_RESCHED is set, the preempt_enable_notrace() called
		 * by the function tracer will call this function again and
		 * cause infinite recursion.
		 *
		 * Preemption must be disabled here before the function
		 * tracer can trace. Break up preempt_disable() into two
		 * calls. One to disable preemption without fear of being
		 * traced. The other to still record the preemption latency,
		 * which can also be traced by the function tracer.
		 */
		preempt_disable_notrace();
		preempt_latency_start(1);
		/*
		 * Needs preempt disabled in case user_exit() is traced
		 * and the tracer calls preempt_enable_notrace() causing
		 * an infinite recursion.
		 */
		prev_ctx = exception_enter();
		__schedule(SM_PREEMPT);
		exception_exit(prev_ctx);

		preempt_latency_stop(1);
		preempt_enable_no_resched_notrace();
	} while (need_resched());
}
EXPORT_SYMBOL_GPL(preempt_schedule_notrace);

#ifdef CONFIG_PREEMPT_DYNAMIC
#if defined(CONFIG_HAVE_PREEMPT_DYNAMIC_CALL)
#ifndef preempt_schedule_notrace_dynamic_enabled
#define preempt_schedule_notrace_dynamic_enabled	preempt_schedule_notrace
#define preempt_schedule_notrace_dynamic_disabled	NULL
#endif
DEFINE_STATIC_CALL(preempt_schedule_notrace, preempt_schedule_notrace_dynamic_enabled);
EXPORT_STATIC_CALL_TRAMP(preempt_schedule_notrace);
#elif defined(CONFIG_HAVE_PREEMPT_DYNAMIC_KEY)
static DEFINE_STATIC_KEY_TRUE(sk_dynamic_preempt_schedule_notrace);
void __sched notrace dynamic_preempt_schedule_notrace(void)
{
	if (!static_branch_unlikely(&sk_dynamic_preempt_schedule_notrace))
		return;
	preempt_schedule_notrace();
}
NOKPROBE_SYMBOL(dynamic_preempt_schedule_notrace);
EXPORT_SYMBOL(dynamic_preempt_schedule_notrace);
#endif
#endif

#endif /* CONFIG_PREEMPTION */

/*
 * This is the entry point to schedule() from kernel preemption
 * off of irq context.
 * Note, that this is called and return with irqs disabled. This will
 * protect us against recursive calling from irq.
 */
asmlinkage __visible void __sched preempt_schedule_irq(void)
{
	enum ctx_state prev_state;

	/* Catch callers which need to be fixed */
	BUG_ON(preempt_count() || !irqs_disabled());

	prev_state = exception_enter();

	do {
		preempt_disable();
		local_irq_enable();
		__schedule(SM_PREEMPT);
		local_irq_disable();
		sched_preempt_enable_no_resched();
	} while (need_resched());

	exception_exit(prev_state);
}

int default_wake_function(wait_queue_entry_t *curr, unsigned mode, int wake_flags,
			  void *key)
{
	WARN_ON_ONCE(IS_ENABLED(CONFIG_SCHED_DEBUG) && wake_flags & ~WF_SYNC);
	return try_to_wake_up(curr->private, mode, wake_flags);
}
EXPORT_SYMBOL(default_wake_function);

void __setscheduler_prio(struct task_struct *p, int prio)
{
	if (dl_prio(prio))
		p->sched_class = &dl_sched_class;
	else if (rt_prio(prio))
		p->sched_class = &rt_sched_class;
#ifdef CONFIG_SCHED_CLASS_EXT
	else if (task_on_scx(p))
		p->sched_class = &ext_sched_class;
#endif
	else
		p->sched_class = &fair_sched_class;

	p->prio = prio;
}

#ifdef CONFIG_RT_MUTEXES

static inline int __rt_effective_prio(struct task_struct *pi_task, int prio)
{
	if (pi_task)
		prio = min(prio, pi_task->prio);

	return prio;
}

static inline int rt_effective_prio(struct task_struct *p, int prio)
{
	struct task_struct *pi_task = rt_mutex_get_top_task(p);

	return __rt_effective_prio(pi_task, prio);
}

/*
 * rt_mutex_setprio - set the current priority of a task
 * @p: task to boost
 * @pi_task: donor task
 *
 * This function changes the 'effective' priority of a task. It does
 * not touch ->normal_prio like __setscheduler().
 *
 * Used by the rt_mutex code to implement priority inheritance
 * logic. Call site only calls if the priority of the task changed.
 */
void rt_mutex_setprio(struct task_struct *p, struct task_struct *pi_task)
{
	int prio, oldprio, queue_flag =
		DEQUEUE_SAVE | DEQUEUE_MOVE | DEQUEUE_NOCLOCK;
	const struct sched_class *prev_class;
	struct rq_flags rf;
	struct rq *rq;

	/* XXX used to be waiter->prio, not waiter->task->prio */
	prio = __rt_effective_prio(pi_task, p->normal_prio);

	/*
	 * If nothing changed; bail early.
	 */
	if (p->pi_top_task == pi_task && prio == p->prio && !dl_prio(prio))
		return;

	rq = __task_rq_lock(p, &rf);
	update_rq_clock(rq);
	/*
	 * Set under pi_lock && rq->lock, such that the value can be used under
	 * either lock.
	 *
	 * Note that there is loads of tricky to make this pointer cache work
	 * right. rt_mutex_slowunlock()+rt_mutex_postunlock() work together to
	 * ensure a task is de-boosted (pi_task is set to NULL) before the
	 * task is allowed to run again (and can exit). This ensures the pointer
	 * points to a blocked task -- which guarantees the task is present.
	 */
	p->pi_top_task = pi_task;

	/*
	 * For FIFO/RR we only need to set prio, if that matches we're done.
	 */
	if (prio == p->prio && !dl_prio(prio))
		goto out_unlock;

	/*
	 * Idle task boosting is a nono in general. There is one
	 * exception, when PREEMPT_RT and NOHZ is active:
	 *
	 * The idle task calls get_next_timer_interrupt() and holds
	 * the timer wheel base->lock on the CPU and another CPU wants
	 * to access the timer (probably to cancel it). We can safely
	 * ignore the boosting request, as the idle CPU runs this code
	 * with interrupts disabled and will complete the lock
	 * protected section without being interrupted. So there is no
	 * real need to boost.
	 */
	if (unlikely(p == rq->idle)) {
		WARN_ON(p != rq->curr);
		WARN_ON(p->pi_blocked_on);
		goto out_unlock;
	}

	trace_sched_pi_setprio(p, pi_task);
	oldprio = p->prio;

	if (oldprio == prio)
		queue_flag &= ~DEQUEUE_MOVE;

	prev_class = p->sched_class;
	SCHED_CHANGE_BLOCK(rq, p, queue_flag) {
		/*
		 * Boosting condition are:
		 * 1. -rt task is running and holds mutex A
		 *      --> -dl task blocks on mutex A
		 *
		 * 2. -dl task is running and holds mutex A
		 *      --> -dl task blocks on mutex A and could preempt the
		 *          running task
		 */
		if (dl_prio(prio)) {
			if (!dl_prio(p->normal_prio) ||
			    (pi_task && dl_prio(pi_task->prio) &&
			     dl_entity_preempt(&pi_task->dl, &p->dl))) {
				p->dl.pi_se = pi_task->dl.pi_se;
				queue_flag |= ENQUEUE_REPLENISH;
			} else {
				p->dl.pi_se = &p->dl;
			}
		} else if (rt_prio(prio)) {
			if (dl_prio(oldprio))
				p->dl.pi_se = &p->dl;
			if (oldprio < prio)
				queue_flag |= ENQUEUE_HEAD;
		} else {
			if (dl_prio(oldprio))
				p->dl.pi_se = &p->dl;
			if (rt_prio(oldprio))
				p->rt.timeout = 0;
		}

		__setscheduler_prio(p, prio);
		check_class_changing(rq, p, prev_class);
	}

	check_class_changed(rq, p, prev_class, oldprio);
out_unlock:
	/* Avoid rq from going away on us: */
	preempt_disable();

	rq_unpin_lock(rq, &rf);
	__balance_callbacks(rq);
	raw_spin_rq_unlock(rq);

	preempt_enable();
}
#else
static inline int rt_effective_prio(struct task_struct *p, int prio)
{
	return prio;
}
#endif

void set_user_nice(struct task_struct *p, long nice)
{
	int old_prio;
	struct rq_flags rf;
	struct rq *rq;

	if (task_nice(p) == nice || nice < MIN_NICE || nice > MAX_NICE)
		return;
	/*
	 * We have to be careful, if called from sys_setpriority(),
	 * the task might be in the middle of scheduling on another CPU.
	 */
	rq = task_rq_lock(p, &rf);
	update_rq_clock(rq);

	/*
	 * The RT priorities are set via sched_setscheduler(), but we still
	 * allow the 'normal' nice value to be set - but as expected
	 * it won't have any effect on scheduling until the task is
	 * SCHED_DEADLINE, SCHED_FIFO or SCHED_RR:
	 */
	if (task_has_dl_policy(p) || task_has_rt_policy(p)) {
		p->static_prio = NICE_TO_PRIO(nice);
		goto out_unlock;
	}

	SCHED_CHANGE_BLOCK(rq, p, DEQUEUE_SAVE | DEQUEUE_NOCLOCK) {
		p->static_prio = NICE_TO_PRIO(nice);
		set_load_weight(p, true);
		old_prio = p->prio;
		p->prio = effective_prio(p);
	}

	/*
	 * If the task increased its priority or is running and
	 * lowered its priority, then reschedule its CPU:
	 */
	p->sched_class->prio_changed(rq, p, old_prio);

out_unlock:
	task_rq_unlock(rq, p, &rf);
}
EXPORT_SYMBOL(set_user_nice);

/*
 * is_nice_reduction - check if nice value is an actual reduction
 *
 * Similar to can_nice() but does not perform a capability check.
 *
 * @p: task
 * @nice: nice value
 */
static bool is_nice_reduction(const struct task_struct *p, const int nice)
{
	/* Convert nice value [19,-20] to rlimit style value [1,40]: */
	int nice_rlim = nice_to_rlimit(nice);

	return (nice_rlim <= task_rlimit(p, RLIMIT_NICE));
}

/*
 * can_nice - check if a task can reduce its nice value
 * @p: task
 * @nice: nice value
 */
int can_nice(const struct task_struct *p, const int nice)
{
	return is_nice_reduction(p, nice) || capable(CAP_SYS_NICE);
}

#ifdef __ARCH_WANT_SYS_NICE

/*
 * sys_nice - change the priority of the current process.
 * @increment: priority increment
 *
 * sys_setpriority is a more generic, but much slower function that
 * does similar things.
 */
SYSCALL_DEFINE1(nice, int, increment)
{
	long nice, retval;

	/*
	 * Setpriority might change our priority at the same moment.
	 * We don't have to worry. Conceptually one call occurs first
	 * and we have a single winner.
	 */
	increment = clamp(increment, -NICE_WIDTH, NICE_WIDTH);
	nice = task_nice(current) + increment;

	nice = clamp_val(nice, MIN_NICE, MAX_NICE);
	if (increment < 0 && !can_nice(current, nice))
		return -EPERM;

	retval = security_task_setnice(current, nice);
	if (retval)
		return retval;

	set_user_nice(current, nice);
	return 0;
}

#endif

/**
 * task_prio - return the priority value of a given task.
 * @p: the task in question.
 *
 * Return: The priority value as seen by users in /proc.
 *
 * sched policy         return value   kernel prio    user prio/nice
 *
 * normal, batch, idle     [0 ... 39]  [100 ... 139]          0/[-20 ... 19]
 * fifo, rr             [-2 ... -100]     [98 ... 0]  [1 ... 99]
 * deadline                     -101             -1           0
 */
int task_prio(const struct task_struct *p)
{
	return p->prio - MAX_RT_PRIO;
}

/**
 * idle_cpu - is a given CPU idle currently?
 * @cpu: the processor in question.
 *
 * Return: 1 if the CPU is currently idle. 0 otherwise.
 */
int idle_cpu(int cpu)
{
	struct rq *rq = cpu_rq(cpu);

	if (rq->curr != rq->idle)
		return 0;

	if (rq->nr_running)
		return 0;

#ifdef CONFIG_SMP
	if (rq->ttwu_pending)
		return 0;
#endif

	return 1;
}

/**
 * available_idle_cpu - is a given CPU idle for enqueuing work.
 * @cpu: the CPU in question.
 *
 * Return: 1 if the CPU is currently idle. 0 otherwise.
 */
int available_idle_cpu(int cpu)
{
	if (!idle_cpu(cpu))
		return 0;

	if (vcpu_is_preempted(cpu))
		return 0;

	return 1;
}

/**
 * idle_task - return the idle task for a given CPU.
 * @cpu: the processor in question.
 *
 * Return: The idle task for the CPU @cpu.
 */
struct task_struct *idle_task(int cpu)
{
	return cpu_rq(cpu)->idle;
}

#ifdef CONFIG_SMP
/*
 * This function computes an effective utilization for the given CPU, to be
 * used for frequency selection given the linear relation: f = u * f_max.
 *
 * The scheduler tracks the following metrics:
 *
 *   cpu_util_{cfs,rt,dl,irq}()
 *   cpu_bw_dl()
 *
 * Where the cfs,rt and dl util numbers are tracked with the same metric and
 * synchronized windows and are thus directly comparable.
 *
 * The cfs,rt,dl utilization are the running times measured with rq->clock_task
 * which excludes things like IRQ and steal-time. These latter are then accrued
 * in the irq utilization.
 *
 * The DL bandwidth number otoh is not a measured metric but a value computed
 * based on the task model parameters and gives the minimal utilization
 * required to meet deadlines.
 */
unsigned long effective_cpu_util(int cpu, unsigned long util_cfs,
				 enum cpu_util_type type,
				 struct task_struct *p)
{
	unsigned long dl_util, util, irq, max;
	struct rq *rq = cpu_rq(cpu);

	max = arch_scale_cpu_capacity(cpu);

	if (!uclamp_is_used() &&
	    type == FREQUENCY_UTIL && rt_rq_is_runnable(&rq->rt)) {
		return max;
	}

	/*
	 * Early check to see if IRQ/steal time saturates the CPU, can be
	 * because of inaccuracies in how we track these -- see
	 * update_irq_load_avg().
	 */
	irq = cpu_util_irq(rq);
	if (unlikely(irq >= max))
		return max;

	/*
	 * Because the time spend on RT/DL tasks is visible as 'lost' time to
	 * CFS tasks and we use the same metric to track the effective
	 * utilization (PELT windows are synchronized) we can directly add them
	 * to obtain the CPU's actual utilization.
	 *
	 * CFS and RT utilization can be boosted or capped, depending on
	 * utilization clamp constraints requested by currently RUNNABLE
	 * tasks.
	 * When there are no CFS RUNNABLE tasks, clamps are released and
	 * frequency will be gracefully reduced with the utilization decay.
	 */
	util = util_cfs + cpu_util_rt(rq);
	if (type == FREQUENCY_UTIL)
		util = uclamp_rq_util_with(rq, util, p);

	dl_util = cpu_util_dl(rq);

	/*
	 * For frequency selection we do not make cpu_util_dl() a permanent part
	 * of this sum because we want to use cpu_bw_dl() later on, but we need
	 * to check if the CFS+RT+DL sum is saturated (ie. no idle time) such
	 * that we select f_max when there is no idle time.
	 *
	 * NOTE: numerical errors or stop class might cause us to not quite hit
	 * saturation when we should -- something for later.
	 */
	if (util + dl_util >= max)
		return max;

	/*
	 * OTOH, for energy computation we need the estimated running time, so
	 * include util_dl and ignore dl_bw.
	 */
	if (type == ENERGY_UTIL)
		util += dl_util;

	/*
	 * There is still idle time; further improve the number by using the
	 * irq metric. Because IRQ/steal time is hidden from the task clock we
	 * need to scale the task numbers:
	 *
	 *              max - irq
	 *   U' = irq + --------- * U
	 *                 max
	 */
	util = scale_irq_capacity(util, irq, max);
	util += irq;

	/*
	 * Bandwidth required by DEADLINE must always be granted while, for
	 * FAIR and RT, we use blocked utilization of IDLE CPUs as a mechanism
	 * to gracefully reduce the frequency when no tasks show up for longer
	 * periods of time.
	 *
	 * Ideally we would like to set bw_dl as min/guaranteed freq and util +
	 * bw_dl as requested freq. However, cpufreq is not yet ready for such
	 * an interface. So, we only do the latter for now.
	 */
	if (type == FREQUENCY_UTIL)
		util += cpu_bw_dl(rq);

	return min(max, util);
}

unsigned long sched_cpu_util(int cpu)
{
	return effective_cpu_util(cpu, cpu_util_cfs(cpu), ENERGY_UTIL, NULL);
}
#endif /* CONFIG_SMP */

/**
 * find_process_by_pid - find a process with a matching PID value.
 * @pid: the pid in question.
 *
 * The task of @pid, if found. %NULL otherwise.
 */
static struct task_struct *find_process_by_pid(pid_t pid)
{
	return pid ? find_task_by_vpid(pid) : current;
}

/*
 * sched_setparam() passes in -1 for its policy, to let the functions
 * it calls know not to change it.
 */
#define SETPARAM_POLICY	-1

static void __setscheduler_params(struct task_struct *p,
		const struct sched_attr *attr)
{
	int policy = attr->sched_policy;

	if (policy == SETPARAM_POLICY)
		policy = p->policy;

	p->policy = policy;

	if (dl_policy(policy))
		__setparam_dl(p, attr);
	else if (fair_policy(policy))
		p->static_prio = NICE_TO_PRIO(attr->sched_nice);

	/*
	 * __sched_setscheduler() ensures attr->sched_priority == 0 when
	 * !rt_policy. Always setting this ensures that things like
	 * getparam()/getattr() don't report silly values for !rt tasks.
	 */
	p->rt_priority = attr->sched_priority;
	p->normal_prio = normal_prio(p);
	set_load_weight(p, true);
}

/*
 * Check the target process has a UID that matches the current process's:
 */
static bool check_same_owner(struct task_struct *p)
{
	const struct cred *cred = current_cred(), *pcred;
	bool match;

	rcu_read_lock();
	pcred = __task_cred(p);
	match = (uid_eq(cred->euid, pcred->euid) ||
		 uid_eq(cred->euid, pcred->uid));
	rcu_read_unlock();
	return match;
}

/*
 * Allow unprivileged RT tasks to decrease priority.
 * Only issue a capable test if needed and only once to avoid an audit
 * event on permitted non-privileged operations:
 */
static int user_check_sched_setscheduler(struct task_struct *p,
					 const struct sched_attr *attr,
					 int policy, int reset_on_fork)
{
	if (fair_policy(policy)) {
		if (attr->sched_nice < task_nice(p) &&
		    !is_nice_reduction(p, attr->sched_nice))
			goto req_priv;
	}

	if (rt_policy(policy)) {
		unsigned long rlim_rtprio = task_rlimit(p, RLIMIT_RTPRIO);

		/* Can't set/change the rt policy: */
		if (policy != p->policy && !rlim_rtprio)
			goto req_priv;

		/* Can't increase priority: */
		if (attr->sched_priority > p->rt_priority &&
		    attr->sched_priority > rlim_rtprio)
			goto req_priv;
	}

	/*
	 * Can't set/change SCHED_DEADLINE policy at all for now
	 * (safest behavior); in the future we would like to allow
	 * unprivileged DL tasks to increase their relative deadline
	 * or reduce their runtime (both ways reducing utilization)
	 */
	if (dl_policy(policy))
		goto req_priv;

	/*
	 * Treat SCHED_IDLE as nice 20. Only allow a switch to
	 * SCHED_NORMAL if the RLIMIT_NICE would normally permit it.
	 */
	if (task_has_idle_policy(p) && !idle_policy(policy)) {
		if (!is_nice_reduction(p, task_nice(p)))
			goto req_priv;
	}

	/* Can't change other user's priorities: */
	if (!check_same_owner(p))
		goto req_priv;

	/* Normal users shall not reset the sched_reset_on_fork flag: */
	if (p->sched_reset_on_fork && !reset_on_fork)
		goto req_priv;

	return 0;

req_priv:
	if (!capable(CAP_SYS_NICE))
		return -EPERM;

	return 0;
}

static int __sched_setscheduler(struct task_struct *p,
				const struct sched_attr *attr,
				bool user, bool pi)
{
	int oldpolicy = -1, policy = attr->sched_policy;
	int retval, oldprio, newprio;
	const struct sched_class *prev_class;
	struct balance_callback *head;
	struct rq_flags rf;
	int reset_on_fork;
	int queue_flags = DEQUEUE_SAVE | DEQUEUE_MOVE | DEQUEUE_NOCLOCK;
	struct rq *rq;

	/* The pi code expects interrupts enabled */
	BUG_ON(pi && in_interrupt());
recheck:
	/* Double check policy once rq lock held: */
	if (policy < 0) {
		reset_on_fork = p->sched_reset_on_fork;
		policy = oldpolicy = p->policy;
	} else {
		reset_on_fork = !!(attr->sched_flags & SCHED_FLAG_RESET_ON_FORK);

		if (!valid_policy(policy))
			return -EINVAL;
	}

	if (attr->sched_flags & ~(SCHED_FLAG_ALL | SCHED_FLAG_SUGOV))
		return -EINVAL;

	/*
	 * Valid priorities for SCHED_FIFO and SCHED_RR are
	 * 1..MAX_RT_PRIO-1, valid priority for SCHED_NORMAL,
	 * SCHED_BATCH and SCHED_IDLE is 0.
	 */
	if (attr->sched_priority > MAX_RT_PRIO-1)
		return -EINVAL;
	if ((dl_policy(policy) && !__checkparam_dl(attr)) ||
	    (rt_policy(policy) != (attr->sched_priority != 0)))
		return -EINVAL;

	if (user) {
		retval = user_check_sched_setscheduler(p, attr, policy, reset_on_fork);
		if (retval)
			return retval;

		if (attr->sched_flags & SCHED_FLAG_SUGOV)
			return -EINVAL;

		retval = security_task_setscheduler(p);
		if (retval)
			return retval;
	}

	/* Update task specific "requested" clamps */
	if (attr->sched_flags & SCHED_FLAG_UTIL_CLAMP) {
		retval = uclamp_validate(p, attr);
		if (retval)
			return retval;
	}

	if (pi)
		cpuset_read_lock();

	/*
	 * Make sure no PI-waiters arrive (or leave) while we are
	 * changing the priority of the task:
	 *
	 * To be able to change p->policy safely, the appropriate
	 * runqueue lock must be held.
	 */
	rq = task_rq_lock(p, &rf);
	update_rq_clock(rq);

	/*
	 * Changing the policy of the stop threads its a very bad idea:
	 */
	if (p == rq->stop) {
		retval = -EINVAL;
		goto unlock;
	}

	retval = scx_check_setscheduler(p, policy);
	if (retval)
		goto unlock;

	/*
	 * If not changing anything there's no need to proceed further,
	 * but store a possible modification of reset_on_fork.
	 */
	if (unlikely(policy == p->policy)) {
		if (fair_policy(policy) && attr->sched_nice != task_nice(p))
			goto change;
		if (rt_policy(policy) && attr->sched_priority != p->rt_priority)
			goto change;
		if (dl_policy(policy) && dl_param_changed(p, attr))
			goto change;
		if (attr->sched_flags & SCHED_FLAG_UTIL_CLAMP)
			goto change;

		p->sched_reset_on_fork = reset_on_fork;
		retval = 0;
		goto unlock;
	}
change:

	if (user) {
#ifdef CONFIG_RT_GROUP_SCHED
		/*
		 * Do not allow realtime tasks into groups that have no runtime
		 * assigned.
		 */
		if (rt_bandwidth_enabled() && rt_policy(policy) &&
				task_group(p)->rt_bandwidth.rt_runtime == 0 &&
				!task_group_is_autogroup(task_group(p))) {
			retval = -EPERM;
			goto unlock;
		}
#endif
#ifdef CONFIG_SMP
		if (dl_bandwidth_enabled() && dl_policy(policy) &&
				!(attr->sched_flags & SCHED_FLAG_SUGOV)) {
			cpumask_t *span = rq->rd->span;

			/*
			 * Don't allow tasks with an affinity mask smaller than
			 * the entire root_domain to become SCHED_DEADLINE. We
			 * will also fail if there's no bandwidth available.
			 */
			if (!cpumask_subset(span, p->cpus_ptr) ||
			    rq->rd->dl_bw.bw == 0) {
				retval = -EPERM;
				goto unlock;
			}
		}
#endif
	}

	/* Re-check policy now with rq lock held: */
	if (unlikely(oldpolicy != -1 && oldpolicy != p->policy)) {
		policy = oldpolicy = -1;
		task_rq_unlock(rq, p, &rf);
		if (pi)
			cpuset_read_unlock();
		goto recheck;
	}

	/*
	 * If setscheduling to SCHED_DEADLINE (or changing the parameters
	 * of a SCHED_DEADLINE task) we need to check if enough bandwidth
	 * is available.
	 */
	if ((dl_policy(policy) || dl_task(p)) && sched_dl_overflow(p, policy, attr)) {
		retval = -EBUSY;
		goto unlock;
	}

	p->sched_reset_on_fork = reset_on_fork;
	oldprio = p->prio;

	newprio = __normal_prio(policy, attr->sched_priority, attr->sched_nice);
	if (pi) {
		/*
		 * Take priority boosted tasks into account. If the new
		 * effective priority is unchanged, we just store the new
		 * normal parameters and do not touch the scheduler class and
		 * the runqueue. This will be done when the task deboost
		 * itself.
		 */
		newprio = rt_effective_prio(p, newprio);
		if (newprio == oldprio)
			queue_flags &= ~DEQUEUE_MOVE;
	}

	SCHED_CHANGE_BLOCK(rq, p, queue_flags) {
		prev_class = p->sched_class;

		if (!(attr->sched_flags & SCHED_FLAG_KEEP_PARAMS)) {
			__setscheduler_params(p, attr);
			__setscheduler_prio(p, newprio);
		}
		__setscheduler_uclamp(p, attr);

		check_class_changing(rq, p, prev_class);

		/*
		 * We enqueue to tail when the priority of a task is
		 * increased (user space view).
		 */
		if (oldprio < p->prio)
			queue_flags |= ENQUEUE_HEAD;
	}

	check_class_changed(rq, p, prev_class, oldprio);

	/* Avoid rq from going away on us: */
	preempt_disable();
	head = splice_balance_callbacks(rq);
	task_rq_unlock(rq, p, &rf);

	if (pi) {
		cpuset_read_unlock();
		rt_mutex_adjust_pi(p);
	}

	/* Run balance callbacks after we've adjusted the PI chain: */
	balance_callbacks(rq, head);
	preempt_enable();

	return 0;

unlock:
	task_rq_unlock(rq, p, &rf);
	if (pi)
		cpuset_read_unlock();
	return retval;
}

static int _sched_setscheduler(struct task_struct *p, int policy,
			       const struct sched_param *param, bool check)
{
	struct sched_attr attr = {
		.sched_policy   = policy,
		.sched_priority = param->sched_priority,
		.sched_nice	= PRIO_TO_NICE(p->static_prio),
	};

	/* Fixup the legacy SCHED_RESET_ON_FORK hack. */
	if ((policy != SETPARAM_POLICY) && (policy & SCHED_RESET_ON_FORK)) {
		attr.sched_flags |= SCHED_FLAG_RESET_ON_FORK;
		policy &= ~SCHED_RESET_ON_FORK;
		attr.sched_policy = policy;
	}

	return __sched_setscheduler(p, &attr, check, true);
}
/**
 * sched_setscheduler - change the scheduling policy and/or RT priority of a thread.
 * @p: the task in question.
 * @policy: new policy.
 * @param: structure containing the new RT priority.
 *
 * Use sched_set_fifo(), read its comment.
 *
 * Return: 0 on success. An error code otherwise.
 *
 * NOTE that the task may be already dead.
 */
int sched_setscheduler(struct task_struct *p, int policy,
		       const struct sched_param *param)
{
	return _sched_setscheduler(p, policy, param, true);
}

int sched_setattr(struct task_struct *p, const struct sched_attr *attr)
{
	return __sched_setscheduler(p, attr, true, true);
}

int sched_setattr_nocheck(struct task_struct *p, const struct sched_attr *attr)
{
	return __sched_setscheduler(p, attr, false, true);
}
EXPORT_SYMBOL_GPL(sched_setattr_nocheck);

/**
 * sched_setscheduler_nocheck - change the scheduling policy and/or RT priority of a thread from kernelspace.
 * @p: the task in question.
 * @policy: new policy.
 * @param: structure containing the new RT priority.
 *
 * Just like sched_setscheduler, only don't bother checking if the
 * current context has permission.  For example, this is needed in
 * stop_machine(): we create temporary high priority worker threads,
 * but our caller might not have that capability.
 *
 * Return: 0 on success. An error code otherwise.
 */
int sched_setscheduler_nocheck(struct task_struct *p, int policy,
			       const struct sched_param *param)
{
	return _sched_setscheduler(p, policy, param, false);
}

/*
 * SCHED_FIFO is a broken scheduler model; that is, it is fundamentally
 * incapable of resource management, which is the one thing an OS really should
 * be doing.
 *
 * This is of course the reason it is limited to privileged users only.
 *
 * Worse still; it is fundamentally impossible to compose static priority
 * workloads. You cannot take two correctly working static prio workloads
 * and smash them together and still expect them to work.
 *
 * For this reason 'all' FIFO tasks the kernel creates are basically at:
 *
 *   MAX_RT_PRIO / 2
 *
 * The administrator _MUST_ configure the system, the kernel simply doesn't
 * know enough information to make a sensible choice.
 */
void sched_set_fifo(struct task_struct *p)
{
	struct sched_param sp = { .sched_priority = MAX_RT_PRIO / 2 };
	WARN_ON_ONCE(sched_setscheduler_nocheck(p, SCHED_FIFO, &sp) != 0);
}
EXPORT_SYMBOL_GPL(sched_set_fifo);

/*
 * For when you don't much care about FIFO, but want to be above SCHED_NORMAL.
 */
void sched_set_fifo_low(struct task_struct *p)
{
	struct sched_param sp = { .sched_priority = 1 };
	WARN_ON_ONCE(sched_setscheduler_nocheck(p, SCHED_FIFO, &sp) != 0);
}
EXPORT_SYMBOL_GPL(sched_set_fifo_low);

void sched_set_normal(struct task_struct *p, int nice)
{
	struct sched_attr attr = {
		.sched_policy = SCHED_NORMAL,
		.sched_nice = nice,
	};
	WARN_ON_ONCE(sched_setattr_nocheck(p, &attr) != 0);
}
EXPORT_SYMBOL_GPL(sched_set_normal);

static int
do_sched_setscheduler(pid_t pid, int policy, struct sched_param __user *param)
{
	struct sched_param lparam;
	struct task_struct *p;
	int retval;

	if (!param || pid < 0)
		return -EINVAL;
	if (copy_from_user(&lparam, param, sizeof(struct sched_param)))
		return -EFAULT;

	rcu_read_lock();
	retval = -ESRCH;
	p = find_process_by_pid(pid);
	if (likely(p))
		get_task_struct(p);
	rcu_read_unlock();

	if (likely(p)) {
		retval = sched_setscheduler(p, policy, &lparam);
		put_task_struct(p);
	}

	return retval;
}

/*
 * Mimics kernel/events/core.c perf_copy_attr().
 */
static int sched_copy_attr(struct sched_attr __user *uattr, struct sched_attr *attr)
{
	u32 size;
	int ret;

	/* Zero the full structure, so that a short copy will be nice: */
	memset(attr, 0, sizeof(*attr));

	ret = get_user(size, &uattr->size);
	if (ret)
		return ret;

	/* ABI compatibility quirk: */
	if (!size)
		size = SCHED_ATTR_SIZE_VER0;
	if (size < SCHED_ATTR_SIZE_VER0 || size > PAGE_SIZE)
		goto err_size;

	ret = copy_struct_from_user(attr, sizeof(*attr), uattr, size);
	if (ret) {
		if (ret == -E2BIG)
			goto err_size;
		return ret;
	}

	if ((attr->sched_flags & SCHED_FLAG_UTIL_CLAMP) &&
	    size < SCHED_ATTR_SIZE_VER1)
		return -EINVAL;

	/*
	 * XXX: Do we want to be lenient like existing syscalls; or do we want
	 * to be strict and return an error on out-of-bounds values?
	 */
	attr->sched_nice = clamp(attr->sched_nice, MIN_NICE, MAX_NICE);

	return 0;

err_size:
	put_user(sizeof(*attr), &uattr->size);
	return -E2BIG;
}

static void get_params(struct task_struct *p, struct sched_attr *attr)
{
	if (task_has_dl_policy(p))
		__getparam_dl(p, attr);
	else if (task_has_rt_policy(p))
		attr->sched_priority = p->rt_priority;
	else
		attr->sched_nice = task_nice(p);
}

/**
 * sys_sched_setscheduler - set/change the scheduler policy and RT priority
 * @pid: the pid in question.
 * @policy: new policy.
 * @param: structure containing the new RT priority.
 *
 * Return: 0 on success. An error code otherwise.
 */
SYSCALL_DEFINE3(sched_setscheduler, pid_t, pid, int, policy, struct sched_param __user *, param)
{
	if (policy < 0)
		return -EINVAL;

	return do_sched_setscheduler(pid, policy, param);
}

/**
 * sys_sched_setparam - set/change the RT priority of a thread
 * @pid: the pid in question.
 * @param: structure containing the new RT priority.
 *
 * Return: 0 on success. An error code otherwise.
 */
SYSCALL_DEFINE2(sched_setparam, pid_t, pid, struct sched_param __user *, param)
{
	return do_sched_setscheduler(pid, SETPARAM_POLICY, param);
}

/**
 * sys_sched_setattr - same as above, but with extended sched_attr
 * @pid: the pid in question.
 * @uattr: structure containing the extended parameters.
 * @flags: for future extension.
 */
SYSCALL_DEFINE3(sched_setattr, pid_t, pid, struct sched_attr __user *, uattr,
			       unsigned int, flags)
{
	struct sched_attr attr;
	struct task_struct *p;
	int retval;

	if (!uattr || pid < 0 || flags)
		return -EINVAL;

	retval = sched_copy_attr(uattr, &attr);
	if (retval)
		return retval;

	if ((int)attr.sched_policy < 0)
		return -EINVAL;
	if (attr.sched_flags & SCHED_FLAG_KEEP_POLICY)
		attr.sched_policy = SETPARAM_POLICY;

	rcu_read_lock();
	retval = -ESRCH;
	p = find_process_by_pid(pid);
	if (likely(p))
		get_task_struct(p);
	rcu_read_unlock();

	if (likely(p)) {
		if (attr.sched_flags & SCHED_FLAG_KEEP_PARAMS)
			get_params(p, &attr);
		retval = sched_setattr(p, &attr);
		put_task_struct(p);
	}

	return retval;
}

/**
 * sys_sched_getscheduler - get the policy (scheduling class) of a thread
 * @pid: the pid in question.
 *
 * Return: On success, the policy of the thread. Otherwise, a negative error
 * code.
 */
SYSCALL_DEFINE1(sched_getscheduler, pid_t, pid)
{
	struct task_struct *p;
	int retval;

	if (pid < 0)
		return -EINVAL;

	retval = -ESRCH;
	rcu_read_lock();
	p = find_process_by_pid(pid);
	if (p) {
		retval = security_task_getscheduler(p);
		if (!retval)
			retval = p->policy
				| (p->sched_reset_on_fork ? SCHED_RESET_ON_FORK : 0);
	}
	rcu_read_unlock();
	return retval;
}

/**
 * sys_sched_getparam - get the RT priority of a thread
 * @pid: the pid in question.
 * @param: structure containing the RT priority.
 *
 * Return: On success, 0 and the RT priority is in @param. Otherwise, an error
 * code.
 */
SYSCALL_DEFINE2(sched_getparam, pid_t, pid, struct sched_param __user *, param)
{
	struct sched_param lp = { .sched_priority = 0 };
	struct task_struct *p;
	int retval;

	if (!param || pid < 0)
		return -EINVAL;

	rcu_read_lock();
	p = find_process_by_pid(pid);
	retval = -ESRCH;
	if (!p)
		goto out_unlock;

	retval = security_task_getscheduler(p);
	if (retval)
		goto out_unlock;

	if (task_has_rt_policy(p))
		lp.sched_priority = p->rt_priority;
	rcu_read_unlock();

	/*
	 * This one might sleep, we cannot do it with a spinlock held ...
	 */
	retval = copy_to_user(param, &lp, sizeof(*param)) ? -EFAULT : 0;

	return retval;

out_unlock:
	rcu_read_unlock();
	return retval;
}

/*
 * Copy the kernel size attribute structure (which might be larger
 * than what user-space knows about) to user-space.
 *
 * Note that all cases are valid: user-space buffer can be larger or
 * smaller than the kernel-space buffer. The usual case is that both
 * have the same size.
 */
static int
sched_attr_copy_to_user(struct sched_attr __user *uattr,
			struct sched_attr *kattr,
			unsigned int usize)
{
	unsigned int ksize = sizeof(*kattr);

	if (!access_ok(uattr, usize))
		return -EFAULT;

	/*
	 * sched_getattr() ABI forwards and backwards compatibility:
	 *
	 * If usize == ksize then we just copy everything to user-space and all is good.
	 *
	 * If usize < ksize then we only copy as much as user-space has space for,
	 * this keeps ABI compatibility as well. We skip the rest.
	 *
	 * If usize > ksize then user-space is using a newer version of the ABI,
	 * which part the kernel doesn't know about. Just ignore it - tooling can
	 * detect the kernel's knowledge of attributes from the attr->size value
	 * which is set to ksize in this case.
	 */
	kattr->size = min(usize, ksize);

	if (copy_to_user(uattr, kattr, kattr->size))
		return -EFAULT;

	return 0;
}

/**
 * sys_sched_getattr - similar to sched_getparam, but with sched_attr
 * @pid: the pid in question.
 * @uattr: structure containing the extended parameters.
 * @usize: sizeof(attr) for fwd/bwd comp.
 * @flags: for future extension.
 */
SYSCALL_DEFINE4(sched_getattr, pid_t, pid, struct sched_attr __user *, uattr,
		unsigned int, usize, unsigned int, flags)
{
	struct sched_attr kattr = { };
	struct task_struct *p;
	int retval;

	if (!uattr || pid < 0 || usize > PAGE_SIZE ||
	    usize < SCHED_ATTR_SIZE_VER0 || flags)
		return -EINVAL;

	rcu_read_lock();
	p = find_process_by_pid(pid);
	retval = -ESRCH;
	if (!p)
		goto out_unlock;

	retval = security_task_getscheduler(p);
	if (retval)
		goto out_unlock;

	kattr.sched_policy = p->policy;
	if (p->sched_reset_on_fork)
		kattr.sched_flags |= SCHED_FLAG_RESET_ON_FORK;
	get_params(p, &kattr);
	kattr.sched_flags &= SCHED_FLAG_ALL;

#ifdef CONFIG_UCLAMP_TASK
	/*
	 * This could race with another potential updater, but this is fine
	 * because it'll correctly read the old or the new value. We don't need
	 * to guarantee who wins the race as long as it doesn't return garbage.
	 */
	kattr.sched_util_min = p->uclamp_req[UCLAMP_MIN].value;
	kattr.sched_util_max = p->uclamp_req[UCLAMP_MAX].value;
#endif

	rcu_read_unlock();

	return sched_attr_copy_to_user(uattr, &kattr, usize);

out_unlock:
	rcu_read_unlock();
	return retval;
}

#ifdef CONFIG_SMP
int dl_task_check_affinity(struct task_struct *p, const struct cpumask *mask)
{
	int ret = 0;

	/*
	 * If the task isn't a deadline task or admission control is
	 * disabled then we don't care about affinity changes.
	 */
	if (!task_has_dl_policy(p) || !dl_bandwidth_enabled())
		return 0;

	/*
	 * Since bandwidth control happens on root_domain basis,
	 * if admission test is enabled, we only admit -deadline
	 * tasks allowed to run on all the CPUs in the task's
	 * root_domain.
	 */
	rcu_read_lock();
	if (!cpumask_subset(task_rq(p)->rd->span, mask))
		ret = -EBUSY;
	rcu_read_unlock();
	return ret;
}
#endif

static int
__sched_setaffinity(struct task_struct *p, struct affinity_context *ctx)
{
	int retval;
	cpumask_var_t cpus_allowed, new_mask;

	if (!alloc_cpumask_var(&cpus_allowed, GFP_KERNEL))
		return -ENOMEM;

	if (!alloc_cpumask_var(&new_mask, GFP_KERNEL)) {
		retval = -ENOMEM;
		goto out_free_cpus_allowed;
	}

	cpuset_cpus_allowed(p, cpus_allowed);
	cpumask_and(new_mask, ctx->new_mask, cpus_allowed);

	ctx->new_mask = new_mask;
	ctx->flags |= SCA_CHECK;

	retval = dl_task_check_affinity(p, new_mask);
	if (retval)
		goto out_free_new_mask;

	retval = __set_cpus_allowed_ptr(p, ctx);
	if (retval)
		goto out_free_new_mask;

	cpuset_cpus_allowed(p, cpus_allowed);
	if (!cpumask_subset(new_mask, cpus_allowed)) {
		/*
		 * We must have raced with a concurrent cpuset update.
		 * Just reset the cpumask to the cpuset's cpus_allowed.
		 */
		cpumask_copy(new_mask, cpus_allowed);

		/*
		 * If SCA_USER is set, a 2nd call to __set_cpus_allowed_ptr()
		 * will restore the previous user_cpus_ptr value.
		 *
		 * In the unlikely event a previous user_cpus_ptr exists,
		 * we need to further restrict the mask to what is allowed
		 * by that old user_cpus_ptr.
		 */
		if (unlikely((ctx->flags & SCA_USER) && ctx->user_mask)) {
			bool empty = !cpumask_and(new_mask, new_mask,
						  ctx->user_mask);

			if (WARN_ON_ONCE(empty))
				cpumask_copy(new_mask, cpus_allowed);
		}
		__set_cpus_allowed_ptr(p, ctx);
		retval = -EINVAL;
	}

out_free_new_mask:
	free_cpumask_var(new_mask);
out_free_cpus_allowed:
	free_cpumask_var(cpus_allowed);
	return retval;
}

long sched_setaffinity(pid_t pid, const struct cpumask *in_mask)
{
	struct affinity_context ac;
	struct cpumask *user_mask;
	struct task_struct *p;
	int retval;

	rcu_read_lock();

	p = find_process_by_pid(pid);
	if (!p) {
		rcu_read_unlock();
		return -ESRCH;
	}

	/* Prevent p going away */
	get_task_struct(p);
	rcu_read_unlock();

	if (p->flags & PF_NO_SETAFFINITY) {
		retval = -EINVAL;
		goto out_put_task;
	}

	if (!check_same_owner(p)) {
		rcu_read_lock();
		if (!ns_capable(__task_cred(p)->user_ns, CAP_SYS_NICE)) {
			rcu_read_unlock();
			retval = -EPERM;
			goto out_put_task;
		}
		rcu_read_unlock();
	}

	retval = security_task_setscheduler(p);
	if (retval)
		goto out_put_task;

	/*
	 * With non-SMP configs, user_cpus_ptr/user_mask isn't used and
	 * alloc_user_cpus_ptr() returns NULL.
	 */
	user_mask = alloc_user_cpus_ptr(NUMA_NO_NODE);
	if (user_mask) {
		cpumask_copy(user_mask, in_mask);
	} else if (IS_ENABLED(CONFIG_SMP)) {
		retval = -ENOMEM;
		goto out_put_task;
	}

	ac = (struct affinity_context){
		.new_mask  = in_mask,
		.user_mask = user_mask,
		.flags     = SCA_USER,
	};

	retval = __sched_setaffinity(p, &ac);
	kfree(ac.user_mask);

out_put_task:
	put_task_struct(p);
	return retval;
}

static int get_user_cpu_mask(unsigned long __user *user_mask_ptr, unsigned len,
			     struct cpumask *new_mask)
{
	if (len < cpumask_size())
		cpumask_clear(new_mask);
	else if (len > cpumask_size())
		len = cpumask_size();

	return copy_from_user(new_mask, user_mask_ptr, len) ? -EFAULT : 0;
}

/**
 * sys_sched_setaffinity - set the CPU affinity of a process
 * @pid: pid of the process
 * @len: length in bytes of the bitmask pointed to by user_mask_ptr
 * @user_mask_ptr: user-space pointer to the new CPU mask
 *
 * Return: 0 on success. An error code otherwise.
 */
SYSCALL_DEFINE3(sched_setaffinity, pid_t, pid, unsigned int, len,
		unsigned long __user *, user_mask_ptr)
{
	cpumask_var_t new_mask;
	int retval;

	if (!alloc_cpumask_var(&new_mask, GFP_KERNEL))
		return -ENOMEM;

	retval = get_user_cpu_mask(user_mask_ptr, len, new_mask);
	if (retval == 0)
		retval = sched_setaffinity(pid, new_mask);
	free_cpumask_var(new_mask);
	return retval;
}

long sched_getaffinity(pid_t pid, struct cpumask *mask)
{
	struct task_struct *p;
	unsigned long flags;
	int retval;

	rcu_read_lock();

	retval = -ESRCH;
	p = find_process_by_pid(pid);
	if (!p)
		goto out_unlock;

	retval = security_task_getscheduler(p);
	if (retval)
		goto out_unlock;

	raw_spin_lock_irqsave(&p->pi_lock, flags);
	cpumask_and(mask, &p->cpus_mask, cpu_active_mask);
	raw_spin_unlock_irqrestore(&p->pi_lock, flags);

out_unlock:
	rcu_read_unlock();

	return retval;
}

/**
 * sys_sched_getaffinity - get the CPU affinity of a process
 * @pid: pid of the process
 * @len: length in bytes of the bitmask pointed to by user_mask_ptr
 * @user_mask_ptr: user-space pointer to hold the current CPU mask
 *
 * Return: size of CPU mask copied to user_mask_ptr on success. An
 * error code otherwise.
 */
SYSCALL_DEFINE3(sched_getaffinity, pid_t, pid, unsigned int, len,
		unsigned long __user *, user_mask_ptr)
{
	int ret;
	cpumask_var_t mask;

	if ((len * BITS_PER_BYTE) < nr_cpu_ids)
		return -EINVAL;
	if (len & (sizeof(unsigned long)-1))
		return -EINVAL;

	if (!zalloc_cpumask_var(&mask, GFP_KERNEL))
		return -ENOMEM;

	ret = sched_getaffinity(pid, mask);
	if (ret == 0) {
		unsigned int retlen = min(len, cpumask_size());

		if (copy_to_user(user_mask_ptr, cpumask_bits(mask), retlen))
			ret = -EFAULT;
		else
			ret = retlen;
	}
	free_cpumask_var(mask);

	return ret;
}

static void do_sched_yield(void)
{
	struct rq_flags rf;
	struct rq *rq;

	rq = this_rq_lock_irq(&rf);

	schedstat_inc(rq->yld_count);
	current->sched_class->yield_task(rq);

	preempt_disable();
	rq_unlock_irq(rq, &rf);
	sched_preempt_enable_no_resched();

	schedule();
}

/**
 * sys_sched_yield - yield the current processor to other threads.
 *
 * This function yields the current CPU to other tasks. If there are no
 * other threads running on this CPU then this function will return.
 *
 * Return: 0.
 */
SYSCALL_DEFINE0(sched_yield)
{
	do_sched_yield();
	return 0;
}

#if !defined(CONFIG_PREEMPTION) || defined(CONFIG_PREEMPT_DYNAMIC)
int __sched __cond_resched(void)
{
	if (should_resched(0)) {
		preempt_schedule_common();
		return 1;
	}
	/*
	 * In preemptible kernels, ->rcu_read_lock_nesting tells the tick
	 * whether the current CPU is in an RCU read-side critical section,
	 * so the tick can report quiescent states even for CPUs looping
	 * in kernel context.  In contrast, in non-preemptible kernels,
	 * RCU readers leave no in-memory hints, which means that CPU-bound
	 * processes executing in kernel context might never report an
	 * RCU quiescent state.  Therefore, the following code causes
	 * cond_resched() to report a quiescent state, but only when RCU
	 * is in urgent need of one.
	 */
#ifndef CONFIG_PREEMPT_RCU
	rcu_all_qs();
#endif
	return 0;
}
EXPORT_SYMBOL(__cond_resched);
#endif

#ifdef CONFIG_PREEMPT_DYNAMIC
#if defined(CONFIG_HAVE_PREEMPT_DYNAMIC_CALL)
#define cond_resched_dynamic_enabled	__cond_resched
#define cond_resched_dynamic_disabled	((void *)&__static_call_return0)
DEFINE_STATIC_CALL_RET0(cond_resched, __cond_resched);
EXPORT_STATIC_CALL_TRAMP(cond_resched);

#define might_resched_dynamic_enabled	__cond_resched
#define might_resched_dynamic_disabled	((void *)&__static_call_return0)
DEFINE_STATIC_CALL_RET0(might_resched, __cond_resched);
EXPORT_STATIC_CALL_TRAMP(might_resched);
#elif defined(CONFIG_HAVE_PREEMPT_DYNAMIC_KEY)
static DEFINE_STATIC_KEY_FALSE(sk_dynamic_cond_resched);
int __sched dynamic_cond_resched(void)
{
	klp_sched_try_switch();
	if (!static_branch_unlikely(&sk_dynamic_cond_resched))
		return 0;
	return __cond_resched();
}
EXPORT_SYMBOL(dynamic_cond_resched);

static DEFINE_STATIC_KEY_FALSE(sk_dynamic_might_resched);
int __sched dynamic_might_resched(void)
{
	if (!static_branch_unlikely(&sk_dynamic_might_resched))
		return 0;
	return __cond_resched();
}
EXPORT_SYMBOL(dynamic_might_resched);
#endif
#endif

/*
 * __cond_resched_lock() - if a reschedule is pending, drop the given lock,
 * call schedule, and on return reacquire the lock.
 *
 * This works OK both with and without CONFIG_PREEMPTION. We do strange low-level
 * operations here to prevent schedule() from being called twice (once via
 * spin_unlock(), once by hand).
 */
int __cond_resched_lock(spinlock_t *lock)
{
	int resched = should_resched(PREEMPT_LOCK_OFFSET);
	int ret = 0;

	lockdep_assert_held(lock);

	if (spin_needbreak(lock) || resched) {
		spin_unlock(lock);
		if (!_cond_resched())
			cpu_relax();
		ret = 1;
		spin_lock(lock);
	}
	return ret;
}
EXPORT_SYMBOL(__cond_resched_lock);

int __cond_resched_rwlock_read(rwlock_t *lock)
{
	int resched = should_resched(PREEMPT_LOCK_OFFSET);
	int ret = 0;

	lockdep_assert_held_read(lock);

	if (rwlock_needbreak(lock) || resched) {
		read_unlock(lock);
		if (!_cond_resched())
			cpu_relax();
		ret = 1;
		read_lock(lock);
	}
	return ret;
}
EXPORT_SYMBOL(__cond_resched_rwlock_read);

int __cond_resched_rwlock_write(rwlock_t *lock)
{
	int resched = should_resched(PREEMPT_LOCK_OFFSET);
	int ret = 0;

	lockdep_assert_held_write(lock);

	if (rwlock_needbreak(lock) || resched) {
		write_unlock(lock);
		if (!_cond_resched())
			cpu_relax();
		ret = 1;
		write_lock(lock);
	}
	return ret;
}
EXPORT_SYMBOL(__cond_resched_rwlock_write);

#ifdef CONFIG_PREEMPT_DYNAMIC

#ifdef CONFIG_GENERIC_ENTRY
#include <linux/entry-common.h>
#endif

/*
 * SC:cond_resched
 * SC:might_resched
 * SC:preempt_schedule
 * SC:preempt_schedule_notrace
 * SC:irqentry_exit_cond_resched
 *
 *
 * NONE:
 *   cond_resched               <- __cond_resched
 *   might_resched              <- RET0
 *   preempt_schedule           <- NOP
 *   preempt_schedule_notrace   <- NOP
 *   irqentry_exit_cond_resched <- NOP
 *
 * VOLUNTARY:
 *   cond_resched               <- __cond_resched
 *   might_resched              <- __cond_resched
 *   preempt_schedule           <- NOP
 *   preempt_schedule_notrace   <- NOP
 *   irqentry_exit_cond_resched <- NOP
 *
 * FULL:
 *   cond_resched               <- RET0
 *   might_resched              <- RET0
 *   preempt_schedule           <- preempt_schedule
 *   preempt_schedule_notrace   <- preempt_schedule_notrace
 *   irqentry_exit_cond_resched <- irqentry_exit_cond_resched
 */

enum {
	preempt_dynamic_undefined = -1,
	preempt_dynamic_none,
	preempt_dynamic_voluntary,
	preempt_dynamic_full,
};

int preempt_dynamic_mode = preempt_dynamic_undefined;

int sched_dynamic_mode(const char *str)
{
	if (!strcmp(str, "none"))
		return preempt_dynamic_none;

	if (!strcmp(str, "voluntary"))
		return preempt_dynamic_voluntary;

	if (!strcmp(str, "full"))
		return preempt_dynamic_full;

	return -EINVAL;
}

#if defined(CONFIG_HAVE_PREEMPT_DYNAMIC_CALL)
#define preempt_dynamic_enable(f)	static_call_update(f, f##_dynamic_enabled)
#define preempt_dynamic_disable(f)	static_call_update(f, f##_dynamic_disabled)
#elif defined(CONFIG_HAVE_PREEMPT_DYNAMIC_KEY)
#define preempt_dynamic_enable(f)	static_key_enable(&sk_dynamic_##f.key)
#define preempt_dynamic_disable(f)	static_key_disable(&sk_dynamic_##f.key)
#else
#error "Unsupported PREEMPT_DYNAMIC mechanism"
#endif

static DEFINE_MUTEX(sched_dynamic_mutex);
static bool klp_override;

static void __sched_dynamic_update(int mode)
{
	/*
	 * Avoid {NONE,VOLUNTARY} -> FULL transitions from ever ending up in
	 * the ZERO state, which is invalid.
	 */
	if (!klp_override)
		preempt_dynamic_enable(cond_resched);
	preempt_dynamic_enable(might_resched);
	preempt_dynamic_enable(preempt_schedule);
	preempt_dynamic_enable(preempt_schedule_notrace);
	preempt_dynamic_enable(irqentry_exit_cond_resched);

	switch (mode) {
	case preempt_dynamic_none:
		if (!klp_override)
			preempt_dynamic_enable(cond_resched);
		preempt_dynamic_disable(might_resched);
		preempt_dynamic_disable(preempt_schedule);
		preempt_dynamic_disable(preempt_schedule_notrace);
		preempt_dynamic_disable(irqentry_exit_cond_resched);
		if (mode != preempt_dynamic_mode)
			pr_info("Dynamic Preempt: none\n");
		break;

	case preempt_dynamic_voluntary:
		if (!klp_override)
			preempt_dynamic_enable(cond_resched);
		preempt_dynamic_enable(might_resched);
		preempt_dynamic_disable(preempt_schedule);
		preempt_dynamic_disable(preempt_schedule_notrace);
		preempt_dynamic_disable(irqentry_exit_cond_resched);
		if (mode != preempt_dynamic_mode)
			pr_info("Dynamic Preempt: voluntary\n");
		break;

	case preempt_dynamic_full:
		if (!klp_override)
			preempt_dynamic_disable(cond_resched);
		preempt_dynamic_disable(might_resched);
		preempt_dynamic_enable(preempt_schedule);
		preempt_dynamic_enable(preempt_schedule_notrace);
		preempt_dynamic_enable(irqentry_exit_cond_resched);
		if (mode != preempt_dynamic_mode)
			pr_info("Dynamic Preempt: full\n");
		break;
	}

	preempt_dynamic_mode = mode;
}

void sched_dynamic_update(int mode)
{
	mutex_lock(&sched_dynamic_mutex);
	__sched_dynamic_update(mode);
	mutex_unlock(&sched_dynamic_mutex);
}

#ifdef CONFIG_HAVE_PREEMPT_DYNAMIC_CALL

static int klp_cond_resched(void)
{
	__klp_sched_try_switch();
	return __cond_resched();
}

void sched_dynamic_klp_enable(void)
{
	mutex_lock(&sched_dynamic_mutex);

	klp_override = true;
	static_call_update(cond_resched, klp_cond_resched);

	mutex_unlock(&sched_dynamic_mutex);
}

void sched_dynamic_klp_disable(void)
{
	mutex_lock(&sched_dynamic_mutex);

	klp_override = false;
	__sched_dynamic_update(preempt_dynamic_mode);

	mutex_unlock(&sched_dynamic_mutex);
}

#endif /* CONFIG_HAVE_PREEMPT_DYNAMIC_CALL */

static int __init setup_preempt_mode(char *str)
{
	int mode = sched_dynamic_mode(str);
	if (mode < 0) {
		pr_warn("Dynamic Preempt: unsupported mode: %s\n", str);
		return 0;
	}

	sched_dynamic_update(mode);
	return 1;
}
__setup("preempt=", setup_preempt_mode);

static void __init preempt_dynamic_init(void)
{
	if (preempt_dynamic_mode == preempt_dynamic_undefined) {
		if (IS_ENABLED(CONFIG_PREEMPT_NONE)) {
			sched_dynamic_update(preempt_dynamic_none);
		} else if (IS_ENABLED(CONFIG_PREEMPT_VOLUNTARY)) {
			sched_dynamic_update(preempt_dynamic_voluntary);
		} else {
			/* Default static call setting, nothing to do */
			WARN_ON_ONCE(!IS_ENABLED(CONFIG_PREEMPT));
			preempt_dynamic_mode = preempt_dynamic_full;
			pr_info("Dynamic Preempt: full\n");
		}
	}
}

#define PREEMPT_MODEL_ACCESSOR(mode) \
	bool preempt_model_##mode(void)						 \
	{									 \
		WARN_ON_ONCE(preempt_dynamic_mode == preempt_dynamic_undefined); \
		return preempt_dynamic_mode == preempt_dynamic_##mode;		 \
	}									 \
	EXPORT_SYMBOL_GPL(preempt_model_##mode)

PREEMPT_MODEL_ACCESSOR(none);
PREEMPT_MODEL_ACCESSOR(voluntary);
PREEMPT_MODEL_ACCESSOR(full);

#else /* !CONFIG_PREEMPT_DYNAMIC */

static inline void preempt_dynamic_init(void) { }

#endif /* #ifdef CONFIG_PREEMPT_DYNAMIC */

/**
 * yield - yield the current processor to other threads.
 *
 * Do not ever use this function, there's a 99% chance you're doing it wrong.
 *
 * The scheduler is at all times free to pick the calling task as the most
 * eligible task to run, if removing the yield() call from your code breaks
 * it, it's already broken.
 *
 * Typical broken usage is:
 *
 * while (!event)
 *	yield();
 *
 * where one assumes that yield() will let 'the other' process run that will
 * make event true. If the current task is a SCHED_FIFO task that will never
 * happen. Never use yield() as a progress guarantee!!
 *
 * If you want to use yield() to wait for something, use wait_event().
 * If you want to use yield() to be 'nice' for others, use cond_resched().
 * If you still want to use yield(), do not!
 */
void __sched yield(void)
{
	set_current_state(TASK_RUNNING);
	do_sched_yield();
}
EXPORT_SYMBOL(yield);

/**
 * yield_to - yield the current processor to another thread in
 * your thread group, or accelerate that thread toward the
 * processor it's on.
 * @p: target task
 * @preempt: whether task preemption is allowed or not
 *
 * It's the caller's job to ensure that the target task struct
 * can't go away on us before we can do any checks.
 *
 * Return:
 *	true (>0) if we indeed boosted the target task.
 *	false (0) if we failed to boost the target.
 *	-ESRCH if there's no task to yield to.
 */
int __sched yield_to(struct task_struct *p, bool preempt)
{
	struct task_struct *curr = current;
	struct rq *rq, *p_rq;
	unsigned long flags;
	int yielded = 0;

	local_irq_save(flags);
	rq = this_rq();

again:
	p_rq = task_rq(p);
	/*
	 * If we're the only runnable task on the rq and target rq also
	 * has only one task, there's absolutely no point in yielding.
	 */
	if (rq->nr_running == 1 && p_rq->nr_running == 1) {
		yielded = -ESRCH;
		goto out_irq;
	}

	double_rq_lock(rq, p_rq);
	if (task_rq(p) != p_rq) {
		double_rq_unlock(rq, p_rq);
		goto again;
	}

	if (!curr->sched_class->yield_to_task)
		goto out_unlock;

	if (curr->sched_class != p->sched_class)
		goto out_unlock;

	if (task_on_cpu(p_rq, p) || !task_is_running(p))
		goto out_unlock;

	yielded = curr->sched_class->yield_to_task(rq, p);
	if (yielded) {
		schedstat_inc(rq->yld_count);
		/*
		 * Make p's CPU reschedule; pick_next_entity takes care of
		 * fairness.
		 */
		if (preempt && rq != p_rq)
			resched_curr(p_rq);
	}

out_unlock:
	double_rq_unlock(rq, p_rq);
out_irq:
	local_irq_restore(flags);

	if (yielded > 0)
		schedule();

	return yielded;
}
EXPORT_SYMBOL_GPL(yield_to);

int io_schedule_prepare(void)
{
	int old_iowait = current->in_iowait;

	current->in_iowait = 1;
	blk_flush_plug(current->plug, true);
	return old_iowait;
}

void io_schedule_finish(int token)
{
	current->in_iowait = token;
}

/*
 * This task is about to go to sleep on IO. Increment rq->nr_iowait so
 * that process accounting knows that this is a task in IO wait state.
 */
long __sched io_schedule_timeout(long timeout)
{
	int token;
	long ret;

	token = io_schedule_prepare();
	ret = schedule_timeout(timeout);
	io_schedule_finish(token);

	return ret;
}
EXPORT_SYMBOL(io_schedule_timeout);

void __sched io_schedule(void)
{
	int token;

	token = io_schedule_prepare();
	schedule();
	io_schedule_finish(token);
}
EXPORT_SYMBOL(io_schedule);

/**
 * sys_sched_get_priority_max - return maximum RT priority.
 * @policy: scheduling class.
 *
 * Return: On success, this syscall returns the maximum
 * rt_priority that can be used by a given scheduling class.
 * On failure, a negative error code is returned.
 */
SYSCALL_DEFINE1(sched_get_priority_max, int, policy)
{
	int ret = -EINVAL;

	switch (policy) {
	case SCHED_FIFO:
	case SCHED_RR:
		ret = MAX_RT_PRIO-1;
		break;
	case SCHED_DEADLINE:
	case SCHED_NORMAL:
	case SCHED_BATCH:
	case SCHED_IDLE:
	case SCHED_EXT:
		ret = 0;
		break;
	}
	return ret;
}

/**
 * sys_sched_get_priority_min - return minimum RT priority.
 * @policy: scheduling class.
 *
 * Return: On success, this syscall returns the minimum
 * rt_priority that can be used by a given scheduling class.
 * On failure, a negative error code is returned.
 */
SYSCALL_DEFINE1(sched_get_priority_min, int, policy)
{
	int ret = -EINVAL;

	switch (policy) {
	case SCHED_FIFO:
	case SCHED_RR:
		ret = 1;
		break;
	case SCHED_DEADLINE:
	case SCHED_NORMAL:
	case SCHED_BATCH:
	case SCHED_IDLE:
	case SCHED_EXT:
		ret = 0;
	}
	return ret;
}

static int sched_rr_get_interval(pid_t pid, struct timespec64 *t)
{
	struct task_struct *p;
	unsigned int time_slice;
	struct rq_flags rf;
	struct rq *rq;
	int retval;

	if (pid < 0)
		return -EINVAL;

	retval = -ESRCH;
	rcu_read_lock();
	p = find_process_by_pid(pid);
	if (!p)
		goto out_unlock;

	retval = security_task_getscheduler(p);
	if (retval)
		goto out_unlock;

	rq = task_rq_lock(p, &rf);
	time_slice = 0;
	if (p->sched_class->get_rr_interval)
		time_slice = p->sched_class->get_rr_interval(rq, p);
	task_rq_unlock(rq, p, &rf);

	rcu_read_unlock();
	jiffies_to_timespec64(time_slice, t);
	return 0;

out_unlock:
	rcu_read_unlock();
	return retval;
}

/**
 * sys_sched_rr_get_interval - return the default timeslice of a process.
 * @pid: pid of the process.
 * @interval: userspace pointer to the timeslice value.
 *
 * this syscall writes the default timeslice value of a given process
 * into the user-space timespec buffer. A value of '0' means infinity.
 *
 * Return: On success, 0 and the timeslice is in @interval. Otherwise,
 * an error code.
 */
SYSCALL_DEFINE2(sched_rr_get_interval, pid_t, pid,
		struct __kernel_timespec __user *, interval)
{
	struct timespec64 t;
	int retval = sched_rr_get_interval(pid, &t);

	if (retval == 0)
		retval = put_timespec64(&t, interval);

	return retval;
}

#ifdef CONFIG_COMPAT_32BIT_TIME
SYSCALL_DEFINE2(sched_rr_get_interval_time32, pid_t, pid,
		struct old_timespec32 __user *, interval)
{
	struct timespec64 t;
	int retval = sched_rr_get_interval(pid, &t);

	if (retval == 0)
		retval = put_old_timespec32(&t, interval);
	return retval;
}
#endif

void sched_show_task(struct task_struct *p)
{
	unsigned long free = 0;
	int ppid;

	if (!try_get_task_stack(p))
		return;

	pr_info("task:%-15.15s state:%c", p->comm, task_state_to_char(p));

	if (task_is_running(p))
		pr_cont("  running task    ");
#ifdef CONFIG_DEBUG_STACK_USAGE
	free = stack_not_used(p);
#endif
	ppid = 0;
	rcu_read_lock();
	if (pid_alive(p))
		ppid = task_pid_nr(rcu_dereference(p->real_parent));
	rcu_read_unlock();
	pr_cont(" stack:%-5lu pid:%-5d ppid:%-6d flags:0x%08lx\n",
		free, task_pid_nr(p), ppid,
		read_task_thread_flags(p));

	print_worker_info(KERN_INFO, p);
	print_stop_info(KERN_INFO, p);
	show_stack(p, NULL, KERN_INFO);
	put_task_stack(p);
}
EXPORT_SYMBOL_GPL(sched_show_task);

static inline bool
state_filter_match(unsigned long state_filter, struct task_struct *p)
{
	unsigned int state = READ_ONCE(p->__state);

	/* no filter, everything matches */
	if (!state_filter)
		return true;

	/* filter, but doesn't match */
	if (!(state & state_filter))
		return false;

	/*
	 * When looking for TASK_UNINTERRUPTIBLE skip TASK_IDLE (allows
	 * TASK_KILLABLE).
	 */
	if (state_filter == TASK_UNINTERRUPTIBLE && (state & TASK_NOLOAD))
		return false;

	return true;
}


void show_state_filter(unsigned int state_filter)
{
	struct task_struct *g, *p;

	rcu_read_lock();
	for_each_process_thread(g, p) {
		/*
		 * reset the NMI-timeout, listing all files on a slow
		 * console might take a lot of time:
		 * Also, reset softlockup watchdogs on all CPUs, because
		 * another CPU might be blocked waiting for us to process
		 * an IPI.
		 */
		touch_nmi_watchdog();
		touch_all_softlockup_watchdogs();
		if (state_filter_match(state_filter, p))
			sched_show_task(p);
	}

#ifdef CONFIG_SCHED_DEBUG
	if (!state_filter)
		sysrq_sched_debug_show();
#endif
	rcu_read_unlock();
	/*
	 * Only show locks if all tasks are dumped:
	 */
	if (!state_filter)
		debug_show_all_locks();
}

/**
 * init_idle - set up an idle thread for a given CPU
 * @idle: task in question
 * @cpu: CPU the idle task belongs to
 *
 * NOTE: this function does not set the idle thread's NEED_RESCHED
 * flag, to make booting more robust.
 */
void __init init_idle(struct task_struct *idle, int cpu)
{
#ifdef CONFIG_SMP
	struct affinity_context ac = (struct affinity_context) {
		.new_mask  = cpumask_of(cpu),
		.flags     = 0,
	};
#endif
	struct rq *rq = cpu_rq(cpu);
	unsigned long flags;

	__sched_fork(0, idle);

	raw_spin_lock_irqsave(&idle->pi_lock, flags);
	raw_spin_rq_lock(rq);

	idle->__state = TASK_RUNNING;
	idle->se.exec_start = sched_clock();
	/*
	 * PF_KTHREAD should already be set at this point; regardless, make it
	 * look like a proper per-CPU kthread.
	 */
	idle->flags |= PF_IDLE | PF_KTHREAD | PF_NO_SETAFFINITY;
	kthread_set_per_cpu(idle, cpu);

#ifdef CONFIG_SMP
	/*
	 * It's possible that init_idle() gets called multiple times on a task,
	 * in that case do_set_cpus_allowed() will not do the right thing.
	 *
	 * And since this is boot we can forgo the serialization.
	 */
	set_cpus_allowed_common(idle, &ac);
#endif
	/*
	 * We're having a chicken and egg problem, even though we are
	 * holding rq->lock, the CPU isn't yet set to this CPU so the
	 * lockdep check in task_group() will fail.
	 *
	 * Similar case to sched_fork(). / Alternatively we could
	 * use task_rq_lock() here and obtain the other rq->lock.
	 *
	 * Silence PROVE_RCU
	 */
	rcu_read_lock();
	__set_task_cpu(idle, cpu);
	rcu_read_unlock();

	rq->idle = idle;
	rcu_assign_pointer(rq->curr, idle);
	idle->on_rq = TASK_ON_RQ_QUEUED;
#ifdef CONFIG_SMP
	idle->on_cpu = 1;
#endif
	raw_spin_rq_unlock(rq);
	raw_spin_unlock_irqrestore(&idle->pi_lock, flags);

	/* Set the preempt count _outside_ the spinlocks! */
	init_idle_preempt_count(idle, cpu);

	/*
	 * The idle tasks have their own, simple scheduling class:
	 */
	idle->sched_class = &idle_sched_class;
	ftrace_graph_init_idle_task(idle, cpu);
	vtime_init_idle(idle, cpu);
#ifdef CONFIG_SMP
	sprintf(idle->comm, "%s/%d", INIT_TASK_COMM, cpu);
#endif
}

#ifdef CONFIG_SMP

int cpuset_cpumask_can_shrink(const struct cpumask *cur,
			      const struct cpumask *trial)
{
	int ret = 1;

	if (cpumask_empty(cur))
		return ret;

	ret = dl_cpuset_cpumask_can_shrink(cur, trial);

	return ret;
}

int task_can_attach(struct task_struct *p,
		    const struct cpumask *cs_effective_cpus)
{
	int ret = 0;

	/*
	 * Kthreads which disallow setaffinity shouldn't be moved
	 * to a new cpuset; we don't want to change their CPU
	 * affinity and isolating such threads by their set of
	 * allowed nodes is unnecessary.  Thus, cpusets are not
	 * applicable for such threads.  This prevents checking for
	 * success of set_cpus_allowed_ptr() on all attached tasks
	 * before cpus_mask may be changed.
	 */
	if (p->flags & PF_NO_SETAFFINITY) {
		ret = -EINVAL;
		goto out;
	}

	if (dl_task(p) && !cpumask_intersects(task_rq(p)->rd->span,
					      cs_effective_cpus)) {
		int cpu = cpumask_any_and(cpu_active_mask, cs_effective_cpus);

		if (unlikely(cpu >= nr_cpu_ids))
			return -EINVAL;
		ret = dl_cpu_busy(cpu, p);
	}

out:
	return ret;
}

bool sched_smp_initialized __read_mostly;

#ifdef CONFIG_NUMA_BALANCING
/* Migrate current task p to target_cpu */
int migrate_task_to(struct task_struct *p, int target_cpu)
{
	struct migration_arg arg = { p, target_cpu };
	int curr_cpu = task_cpu(p);

	if (curr_cpu == target_cpu)
		return 0;

	if (!cpumask_test_cpu(target_cpu, p->cpus_ptr))
		return -EINVAL;

	/* TODO: This is not properly updating schedstats */

	trace_sched_move_numa(p, curr_cpu, target_cpu);
	return stop_one_cpu(curr_cpu, migration_cpu_stop, &arg);
}

/*
 * Requeue a task on a given node and accurately track the number of NUMA
 * tasks on the runqueues
 */
void sched_setnuma(struct task_struct *p, int nid)
{
	struct rq_flags rf;
	struct rq *rq;

	rq = task_rq_lock(p, &rf);

	SCHED_CHANGE_BLOCK(rq, p, DEQUEUE_SAVE) {
		p->numa_preferred_nid = nid;
	}

	task_rq_unlock(rq, p, &rf);
}
#endif /* CONFIG_NUMA_BALANCING */

#ifdef CONFIG_HOTPLUG_CPU
/*
 * Ensure that the idle task is using init_mm right before its CPU goes
 * offline.
 */
void idle_task_exit(void)
{
	struct mm_struct *mm = current->active_mm;

	BUG_ON(cpu_online(smp_processor_id()));
	BUG_ON(current != this_rq()->idle);

	if (mm != &init_mm) {
		switch_mm(mm, &init_mm, current);
		finish_arch_post_lock_switch();
	}

	/* finish_cpu(), as ran on the BP, will clean up the active_mm state */
}

static int __balance_push_cpu_stop(void *arg)
{
	struct task_struct *p = arg;
	struct rq *rq = this_rq();
	struct rq_flags rf;
	int cpu;

	raw_spin_lock_irq(&p->pi_lock);
	rq_lock(rq, &rf);

	update_rq_clock(rq);

	if (task_rq(p) == rq && task_on_rq_queued(p)) {
		cpu = select_fallback_rq(rq->cpu, p);
		rq = __migrate_task(rq, &rf, p, cpu);
	}

	rq_unlock(rq, &rf);
	raw_spin_unlock_irq(&p->pi_lock);

	put_task_struct(p);

	return 0;
}

static DEFINE_PER_CPU(struct cpu_stop_work, push_work);

/*
 * Ensure we only run per-cpu kthreads once the CPU goes !active.
 *
 * This is enabled below SCHED_AP_ACTIVE; when !cpu_active(), but only
 * effective when the hotplug motion is down.
 */
static void balance_push(struct rq *rq)
{
	struct task_struct *push_task = rq->curr;

	lockdep_assert_rq_held(rq);

	/*
	 * Ensure the thing is persistent until balance_push_set(.on = false);
	 */
	rq->balance_callback = &balance_push_callback;

	/*
	 * Only active while going offline and when invoked on the outgoing
	 * CPU.
	 */
	if (!cpu_dying(rq->cpu) || rq != this_rq())
		return;

	/*
	 * Both the cpu-hotplug and stop task are in this case and are
	 * required to complete the hotplug process.
	 */
	if (kthread_is_per_cpu(push_task) ||
	    is_migration_disabled(push_task)) {

		/*
		 * If this is the idle task on the outgoing CPU try to wake
		 * up the hotplug control thread which might wait for the
		 * last task to vanish. The rcuwait_active() check is
		 * accurate here because the waiter is pinned on this CPU
		 * and can't obviously be running in parallel.
		 *
		 * On RT kernels this also has to check whether there are
		 * pinned and scheduled out tasks on the runqueue. They
		 * need to leave the migrate disabled section first.
		 */
		if (!rq->nr_running && !rq_has_pinned_tasks(rq) &&
		    rcuwait_active(&rq->hotplug_wait)) {
			raw_spin_rq_unlock(rq);
			rcuwait_wake_up(&rq->hotplug_wait);
			raw_spin_rq_lock(rq);
		}
		return;
	}

	get_task_struct(push_task);
	/*
	 * Temporarily drop rq->lock such that we can wake-up the stop task.
	 * Both preemption and IRQs are still disabled.
	 */
	raw_spin_rq_unlock(rq);
	stop_one_cpu_nowait(rq->cpu, __balance_push_cpu_stop, push_task,
			    this_cpu_ptr(&push_work));
	/*
	 * At this point need_resched() is true and we'll take the loop in
	 * schedule(). The next pick is obviously going to be the stop task
	 * which kthread_is_per_cpu() and will push this task away.
	 */
	raw_spin_rq_lock(rq);
}

static void balance_push_set(int cpu, bool on)
{
	struct rq *rq = cpu_rq(cpu);
	struct rq_flags rf;

	rq_lock_irqsave(rq, &rf);
	if (on) {
		WARN_ON_ONCE(rq->balance_callback);
		rq->balance_callback = &balance_push_callback;
	} else if (rq->balance_callback == &balance_push_callback) {
		rq->balance_callback = NULL;
	}
	rq_unlock_irqrestore(rq, &rf);
}

/*
 * Invoked from a CPUs hotplug control thread after the CPU has been marked
 * inactive. All tasks which are not per CPU kernel threads are either
 * pushed off this CPU now via balance_push() or placed on a different CPU
 * during wakeup. Wait until the CPU is quiescent.
 */
static void balance_hotplug_wait(void)
{
	struct rq *rq = this_rq();

	rcuwait_wait_event(&rq->hotplug_wait,
			   rq->nr_running == 1 && !rq_has_pinned_tasks(rq),
			   TASK_UNINTERRUPTIBLE);
}

#else

static inline void balance_push(struct rq *rq)
{
}

static inline void balance_push_set(int cpu, bool on)
{
}

static inline void balance_hotplug_wait(void)
{
}

#endif /* CONFIG_HOTPLUG_CPU */

void set_rq_online(struct rq *rq, enum rq_onoff_reason reason)
{
	if (!rq->online) {
		const struct sched_class *class;

		cpumask_set_cpu(rq->cpu, rq->rd->online);
		rq->online = 1;

		for_each_class(class) {
			if (class->rq_online)
				class->rq_online(rq, reason);
		}
	}
}

void set_rq_offline(struct rq *rq, enum rq_onoff_reason reason)
{
	if (rq->online) {
		const struct sched_class *class;

		for_each_class(class) {
			if (class->rq_offline)
				class->rq_offline(rq, reason);
		}

		cpumask_clear_cpu(rq->cpu, rq->rd->online);
		rq->online = 0;
	}
}

/*
 * used to mark begin/end of suspend/resume:
 */
static int num_cpus_frozen;

/*
 * Update cpusets according to cpu_active mask.  If cpusets are
 * disabled, cpuset_update_active_cpus() becomes a simple wrapper
 * around partition_sched_domains().
 *
 * If we come here as part of a suspend/resume, don't touch cpusets because we
 * want to restore it back to its original state upon resume anyway.
 */
static void cpuset_cpu_active(void)
{
	if (cpuhp_tasks_frozen) {
		/*
		 * num_cpus_frozen tracks how many CPUs are involved in suspend
		 * resume sequence. As long as this is not the last online
		 * operation in the resume sequence, just build a single sched
		 * domain, ignoring cpusets.
		 */
		partition_sched_domains(1, NULL, NULL);
		if (--num_cpus_frozen)
			return;
		/*
		 * This is the last CPU online operation. So fall through and
		 * restore the original sched domains by considering the
		 * cpuset configurations.
		 */
		cpuset_force_rebuild();
	}
	cpuset_update_active_cpus();
}

static int cpuset_cpu_inactive(unsigned int cpu)
{
	if (!cpuhp_tasks_frozen) {
		int ret = dl_cpu_busy(cpu, NULL);

		if (ret)
			return ret;
		cpuset_update_active_cpus();
	} else {
		num_cpus_frozen++;
		partition_sched_domains(1, NULL, NULL);
	}
	return 0;
}

int sched_cpu_activate(unsigned int cpu)
{
	struct rq *rq = cpu_rq(cpu);
	struct rq_flags rf;

	/*
	 * Clear the balance_push callback and prepare to schedule
	 * regular tasks.
	 */
	balance_push_set(cpu, false);

#ifdef CONFIG_SCHED_SMT
	/*
	 * When going up, increment the number of cores with SMT present.
	 */
	if (cpumask_weight(cpu_smt_mask(cpu)) == 2)
		static_branch_inc_cpuslocked(&sched_smt_present);
#endif
	set_cpu_active(cpu, true);

	if (sched_smp_initialized) {
		sched_update_numa(cpu, true);
		sched_domains_numa_masks_set(cpu);
		cpuset_cpu_active();
	}

	/*
	 * Put the rq online, if not already. This happens:
	 *
	 * 1) In the early boot process, because we build the real domains
	 *    after all CPUs have been brought up.
	 *
	 * 2) At runtime, if cpuset_cpu_active() fails to rebuild the
	 *    domains.
	 */
	rq_lock_irqsave(rq, &rf);
	if (rq->rd) {
		BUG_ON(!cpumask_test_cpu(cpu, rq->rd->span));
		set_rq_online(rq, RQ_ONOFF_HOTPLUG);
	}
	rq_unlock_irqrestore(rq, &rf);

	return 0;
}

int sched_cpu_deactivate(unsigned int cpu)
{
	struct rq *rq = cpu_rq(cpu);
	struct rq_flags rf;
	int ret;

	/*
	 * Remove CPU from nohz.idle_cpus_mask to prevent participating in
	 * load balancing when not active
	 */
	nohz_balance_exit_idle(rq);

	set_cpu_active(cpu, false);

	/*
	 * From this point forward, this CPU will refuse to run any task that
	 * is not: migrate_disable() or KTHREAD_IS_PER_CPU, and will actively
	 * push those tasks away until this gets cleared, see
	 * sched_cpu_dying().
	 */
	balance_push_set(cpu, true);

	/*
	 * We've cleared cpu_active_mask / set balance_push, wait for all
	 * preempt-disabled and RCU users of this state to go away such that
	 * all new such users will observe it.
	 *
	 * Specifically, we rely on ttwu to no longer target this CPU, see
	 * ttwu_queue_cond() and is_cpu_allowed().
	 *
	 * Do sync before park smpboot threads to take care the rcu boost case.
	 */
	synchronize_rcu();

	rq_lock_irqsave(rq, &rf);
	if (rq->rd) {
		update_rq_clock(rq);
		BUG_ON(!cpumask_test_cpu(cpu, rq->rd->span));
		set_rq_offline(rq, RQ_ONOFF_HOTPLUG);
	}
	rq_unlock_irqrestore(rq, &rf);

#ifdef CONFIG_SCHED_SMT
	/*
	 * When going down, decrement the number of cores with SMT present.
	 */
	if (cpumask_weight(cpu_smt_mask(cpu)) == 2)
		static_branch_dec_cpuslocked(&sched_smt_present);

	sched_core_cpu_deactivate(cpu);
#endif

	if (!sched_smp_initialized)
		return 0;

	sched_update_numa(cpu, false);
	ret = cpuset_cpu_inactive(cpu);
	if (ret) {
		balance_push_set(cpu, false);
		set_cpu_active(cpu, true);
		sched_update_numa(cpu, true);
		return ret;
	}
	sched_domains_numa_masks_clear(cpu);
	return 0;
}

static void sched_rq_cpu_starting(unsigned int cpu)
{
	struct rq *rq = cpu_rq(cpu);

	rq->calc_load_update = calc_load_update;
	update_max_interval();
}

int sched_cpu_starting(unsigned int cpu)
{
	sched_core_cpu_starting(cpu);
	sched_rq_cpu_starting(cpu);
	sched_tick_start(cpu);
	return 0;
}

#ifdef CONFIG_HOTPLUG_CPU

/*
 * Invoked immediately before the stopper thread is invoked to bring the
 * CPU down completely. At this point all per CPU kthreads except the
 * hotplug thread (current) and the stopper thread (inactive) have been
 * either parked or have been unbound from the outgoing CPU. Ensure that
 * any of those which might be on the way out are gone.
 *
 * If after this point a bound task is being woken on this CPU then the
 * responsible hotplug callback has failed to do it's job.
 * sched_cpu_dying() will catch it with the appropriate fireworks.
 */
int sched_cpu_wait_empty(unsigned int cpu)
{
	balance_hotplug_wait();
	return 0;
}

/*
 * Since this CPU is going 'away' for a while, fold any nr_active delta we
 * might have. Called from the CPU stopper task after ensuring that the
 * stopper is the last running task on the CPU, so nr_active count is
 * stable. We need to take the teardown thread which is calling this into
 * account, so we hand in adjust = 1 to the load calculation.
 *
 * Also see the comment "Global load-average calculations".
 */
static void calc_load_migrate(struct rq *rq)
{
	long delta = calc_load_fold_active(rq, 1);

	if (delta)
		atomic_long_add(delta, &calc_load_tasks);
}

static void dump_rq_tasks(struct rq *rq, const char *loglvl)
{
	struct task_struct *g, *p;
	int cpu = cpu_of(rq);

	lockdep_assert_rq_held(rq);

	printk("%sCPU%d enqueued tasks (%u total):\n", loglvl, cpu, rq->nr_running);
	for_each_process_thread(g, p) {
		if (task_cpu(p) != cpu)
			continue;

		if (!task_on_rq_queued(p))
			continue;

		printk("%s\tpid: %d, name: %s\n", loglvl, p->pid, p->comm);
	}
}

int sched_cpu_dying(unsigned int cpu)
{
	struct rq *rq = cpu_rq(cpu);
	struct rq_flags rf;

	/* Handle pending wakeups and then migrate everything off */
	sched_tick_stop(cpu);

	rq_lock_irqsave(rq, &rf);
	if (rq->nr_running != 1 || rq_has_pinned_tasks(rq)) {
		WARN(true, "Dying CPU not properly vacated!");
		dump_rq_tasks(rq, KERN_WARNING);
	}
	rq_unlock_irqrestore(rq, &rf);

	calc_load_migrate(rq);
	update_max_interval();
	hrtick_clear(rq);
	sched_core_cpu_dying(cpu);
	return 0;
}
#endif

void __init sched_init_smp(void)
{
	sched_init_numa(NUMA_NO_NODE);

	/*
	 * There's no userspace yet to cause hotplug operations; hence all the
	 * CPU masks are stable and all blatant races in the below code cannot
	 * happen.
	 */
	mutex_lock(&sched_domains_mutex);
	sched_init_domains(cpu_active_mask);
	mutex_unlock(&sched_domains_mutex);

	/* Move init over to a non-isolated CPU */
	if (set_cpus_allowed_ptr(current, housekeeping_cpumask(HK_TYPE_DOMAIN)) < 0)
		BUG();
	current->flags &= ~PF_NO_SETAFFINITY;
	sched_init_granularity();

	init_sched_rt_class();
	init_sched_dl_class();

	sched_smp_initialized = true;
}

static int __init migration_init(void)
{
	sched_cpu_starting(smp_processor_id());
	return 0;
}
early_initcall(migration_init);

#else
void __init sched_init_smp(void)
{
	sched_init_granularity();
}
#endif /* CONFIG_SMP */

int in_sched_functions(unsigned long addr)
{
	return in_lock_functions(addr) ||
		(addr >= (unsigned long)__sched_text_start
		&& addr < (unsigned long)__sched_text_end);
}

#ifdef CONFIG_CGROUP_SCHED
/*
 * Default task group.
 * Every task in system belongs to this group at bootup.
 */
struct task_group root_task_group;
LIST_HEAD(task_groups);

/* Cacheline aligned slab cache for task_group */
static struct kmem_cache *task_group_cache __read_mostly;
#endif

void __init sched_init(void)
{
	unsigned long ptr = 0;
	int i;

	/* Make sure the linker didn't screw up */
#ifdef CONFIG_SMP
	BUG_ON(!sched_class_above(&stop_sched_class, &dl_sched_class));
#endif
	BUG_ON(!sched_class_above(&dl_sched_class, &rt_sched_class));
	BUG_ON(!sched_class_above(&rt_sched_class, &fair_sched_class));
	BUG_ON(!sched_class_above(&fair_sched_class, &idle_sched_class));
#ifdef CONFIG_SCHED_CLASS_EXT
	BUG_ON(!sched_class_above(&fair_sched_class, &ext_sched_class));
	BUG_ON(!sched_class_above(&ext_sched_class, &idle_sched_class));
#endif

	wait_bit_init();

#ifdef CONFIG_FAIR_GROUP_SCHED
	ptr += 2 * nr_cpu_ids * sizeof(void **);
#endif
#ifdef CONFIG_RT_GROUP_SCHED
	ptr += 2 * nr_cpu_ids * sizeof(void **);
#endif
	if (ptr) {
		ptr = (unsigned long)kzalloc(ptr, GFP_NOWAIT);

#ifdef CONFIG_FAIR_GROUP_SCHED
		root_task_group.se = (struct sched_entity **)ptr;
		ptr += nr_cpu_ids * sizeof(void **);

		root_task_group.cfs_rq = (struct cfs_rq **)ptr;
		ptr += nr_cpu_ids * sizeof(void **);

		root_task_group.shares = ROOT_TASK_GROUP_LOAD;
		init_cfs_bandwidth(&root_task_group.cfs_bandwidth);
#endif /* CONFIG_FAIR_GROUP_SCHED */
#ifdef CONFIG_EXT_GROUP_SCHED
		root_task_group.scx_weight = CGROUP_WEIGHT_DFL;
#endif /* CONFIG_EXT_GROUP_SCHED */
#ifdef CONFIG_RT_GROUP_SCHED
		root_task_group.rt_se = (struct sched_rt_entity **)ptr;
		ptr += nr_cpu_ids * sizeof(void **);

		root_task_group.rt_rq = (struct rt_rq **)ptr;
		ptr += nr_cpu_ids * sizeof(void **);

#endif /* CONFIG_RT_GROUP_SCHED */
	}

	init_rt_bandwidth(&def_rt_bandwidth, global_rt_period(), global_rt_runtime());

#ifdef CONFIG_SMP
	init_defrootdomain();
#endif

#ifdef CONFIG_RT_GROUP_SCHED
	init_rt_bandwidth(&root_task_group.rt_bandwidth,
			global_rt_period(), global_rt_runtime());
#endif /* CONFIG_RT_GROUP_SCHED */

#ifdef CONFIG_CGROUP_SCHED
	task_group_cache = KMEM_CACHE(task_group, 0);

	list_add(&root_task_group.list, &task_groups);
	INIT_LIST_HEAD(&root_task_group.children);
	INIT_LIST_HEAD(&root_task_group.siblings);
	autogroup_init(&init_task);
#endif /* CONFIG_CGROUP_SCHED */

	for_each_possible_cpu(i) {
		struct rq *rq;

		rq = cpu_rq(i);
		raw_spin_lock_init(&rq->__lock);
		rq->nr_running = 0;
		rq->calc_load_active = 0;
		rq->calc_load_update = jiffies + LOAD_FREQ;
		init_cfs_rq(&rq->cfs);
		init_rt_rq(&rq->rt);
		init_dl_rq(&rq->dl);
#ifdef CONFIG_FAIR_GROUP_SCHED
		INIT_LIST_HEAD(&rq->leaf_cfs_rq_list);
		rq->tmp_alone_branch = &rq->leaf_cfs_rq_list;
		/*
		 * How much CPU bandwidth does root_task_group get?
		 *
		 * In case of task-groups formed thr' the cgroup filesystem, it
		 * gets 100% of the CPU resources in the system. This overall
		 * system CPU resource is divided among the tasks of
		 * root_task_group and its child task-groups in a fair manner,
		 * based on each entity's (task or task-group's) weight
		 * (se->load.weight).
		 *
		 * In other words, if root_task_group has 10 tasks of weight
		 * 1024) and two child groups A0 and A1 (of weight 1024 each),
		 * then A0's share of the CPU resource is:
		 *
		 *	A0's bandwidth = 1024 / (10*1024 + 1024 + 1024) = 8.33%
		 *
		 * We achieve this by letting root_task_group's tasks sit
		 * directly in rq->cfs (i.e root_task_group->se[] = NULL).
		 */
		init_tg_cfs_entry(&root_task_group, &rq->cfs, NULL, i, NULL);
#endif /* CONFIG_FAIR_GROUP_SCHED */

		rq->rt.rt_runtime = def_rt_bandwidth.rt_runtime;
#ifdef CONFIG_RT_GROUP_SCHED
		init_tg_rt_entry(&root_task_group, &rq->rt, NULL, i, NULL);
#endif
#ifdef CONFIG_SMP
		rq->sd = NULL;
		rq->rd = NULL;
		rq->cpu_capacity = rq->cpu_capacity_orig = SCHED_CAPACITY_SCALE;
		rq->balance_callback = &balance_push_callback;
		rq->active_balance = 0;
		rq->next_balance = jiffies;
		rq->push_cpu = 0;
		rq->cpu = i;
		rq->online = 0;
		rq->idle_stamp = 0;
		rq->avg_idle = 2*sysctl_sched_migration_cost;
		rq->wake_stamp = jiffies;
		rq->wake_avg_idle = rq->avg_idle;
		rq->max_idle_balance_cost = sysctl_sched_migration_cost;

		INIT_LIST_HEAD(&rq->cfs_tasks);

		rq_attach_root(rq, &def_root_domain);
#ifdef CONFIG_NO_HZ_COMMON
		rq->last_blocked_load_update_tick = jiffies;
		atomic_set(&rq->nohz_flags, 0);

		INIT_CSD(&rq->nohz_csd, nohz_csd_func, rq);
#endif
#ifdef CONFIG_HOTPLUG_CPU
		rcuwait_init(&rq->hotplug_wait);
#endif
#endif /* CONFIG_SMP */
		hrtick_rq_init(rq);
		atomic_set(&rq->nr_iowait, 0);

#ifdef CONFIG_SCHED_CORE
		rq->core = rq;
		rq->core_pick = NULL;
		rq->core_enabled = 0;
		rq->core_tree = RB_ROOT;
		rq->core_forceidle_count = 0;
		rq->core_forceidle_occupation = 0;
		rq->core_forceidle_start = 0;

		rq->core_cookie = 0UL;
#endif
		zalloc_cpumask_var_node(&rq->scratch_mask, GFP_KERNEL, cpu_to_node(i));
	}

	set_load_weight(&init_task, false);

	/*
	 * The boot idle thread does lazy MMU switching as well:
	 */
	mmgrab_lazy_tlb(&init_mm);
	enter_lazy_tlb(&init_mm, current);

	/*
	 * The idle task doesn't need the kthread struct to function, but it
	 * is dressed up as a per-CPU kthread and thus needs to play the part
	 * if we want to avoid special-casing it in code that deals with per-CPU
	 * kthreads.
	 */
	WARN_ON(!set_kthread_struct(current));

	/*
	 * Make us the idle thread. Technically, schedule() should not be
	 * called from this thread, however somewhere below it might be,
	 * but because we are the idle thread, we just pick up running again
	 * when this runqueue becomes "idle".
	 */
	init_idle(current, smp_processor_id());

	calc_load_update = jiffies + LOAD_FREQ;

#ifdef CONFIG_SMP
	idle_thread_set_boot_cpu();
	balance_push_set(smp_processor_id(), false);
#endif
	init_sched_fair_class();
	init_sched_ext_class();

	psi_init();

	init_uclamp();

	preempt_dynamic_init();

	scheduler_running = 1;
}

#ifdef CONFIG_DEBUG_ATOMIC_SLEEP

void __might_sleep(const char *file, int line)
{
	unsigned int state = get_current_state();
	/*
	 * Blocking primitives will set (and therefore destroy) current->state,
	 * since we will exit with TASK_RUNNING make sure we enter with it,
	 * otherwise we will destroy state.
	 */
	WARN_ONCE(state != TASK_RUNNING && current->task_state_change,
			"do not call blocking ops when !TASK_RUNNING; "
			"state=%x set at [<%p>] %pS\n", state,
			(void *)current->task_state_change,
			(void *)current->task_state_change);

	__might_resched(file, line, 0);
}
EXPORT_SYMBOL(__might_sleep);

static void print_preempt_disable_ip(int preempt_offset, unsigned long ip)
{
	if (!IS_ENABLED(CONFIG_DEBUG_PREEMPT))
		return;

	if (preempt_count() == preempt_offset)
		return;

	pr_err("Preemption disabled at:");
	print_ip_sym(KERN_ERR, ip);
}

static inline bool resched_offsets_ok(unsigned int offsets)
{
	unsigned int nested = preempt_count();

	nested += rcu_preempt_depth() << MIGHT_RESCHED_RCU_SHIFT;

	return nested == offsets;
}

void __might_resched(const char *file, int line, unsigned int offsets)
{
	/* Ratelimiting timestamp: */
	static unsigned long prev_jiffy;

	unsigned long preempt_disable_ip;

	/* WARN_ON_ONCE() by default, no rate limit required: */
	rcu_sleep_check();

	if ((resched_offsets_ok(offsets) && !irqs_disabled() &&
	     !is_idle_task(current) && !current->non_block_count) ||
	    system_state == SYSTEM_BOOTING || system_state > SYSTEM_RUNNING ||
	    oops_in_progress)
		return;

	if (time_before(jiffies, prev_jiffy + HZ) && prev_jiffy)
		return;
	prev_jiffy = jiffies;

	/* Save this before calling printk(), since that will clobber it: */
	preempt_disable_ip = get_preempt_disable_ip(current);

	pr_err("BUG: sleeping function called from invalid context at %s:%d\n",
	       file, line);
	pr_err("in_atomic(): %d, irqs_disabled(): %d, non_block: %d, pid: %d, name: %s\n",
	       in_atomic(), irqs_disabled(), current->non_block_count,
	       current->pid, current->comm);
	pr_err("preempt_count: %x, expected: %x\n", preempt_count(),
	       offsets & MIGHT_RESCHED_PREEMPT_MASK);

	if (IS_ENABLED(CONFIG_PREEMPT_RCU)) {
		pr_err("RCU nest depth: %d, expected: %u\n",
		       rcu_preempt_depth(), offsets >> MIGHT_RESCHED_RCU_SHIFT);
	}

	if (task_stack_end_corrupted(current))
		pr_emerg("Thread overran stack, or stack corrupted\n");

	debug_show_held_locks(current);
	if (irqs_disabled())
		print_irqtrace_events(current);

	print_preempt_disable_ip(offsets & MIGHT_RESCHED_PREEMPT_MASK,
				 preempt_disable_ip);

	dump_stack();
	add_taint(TAINT_WARN, LOCKDEP_STILL_OK);
}
EXPORT_SYMBOL(__might_resched);

void __cant_sleep(const char *file, int line, int preempt_offset)
{
	static unsigned long prev_jiffy;

	if (irqs_disabled())
		return;

	if (!IS_ENABLED(CONFIG_PREEMPT_COUNT))
		return;

	if (preempt_count() > preempt_offset)
		return;

	if (time_before(jiffies, prev_jiffy + HZ) && prev_jiffy)
		return;
	prev_jiffy = jiffies;

	printk(KERN_ERR "BUG: assuming atomic context at %s:%d\n", file, line);
	printk(KERN_ERR "in_atomic(): %d, irqs_disabled(): %d, pid: %d, name: %s\n",
			in_atomic(), irqs_disabled(),
			current->pid, current->comm);

	debug_show_held_locks(current);
	dump_stack();
	add_taint(TAINT_WARN, LOCKDEP_STILL_OK);
}
EXPORT_SYMBOL_GPL(__cant_sleep);

#ifdef CONFIG_SMP
void __cant_migrate(const char *file, int line)
{
	static unsigned long prev_jiffy;

	if (irqs_disabled())
		return;

	if (is_migration_disabled(current))
		return;

	if (!IS_ENABLED(CONFIG_PREEMPT_COUNT))
		return;

	if (preempt_count() > 0)
		return;

	if (time_before(jiffies, prev_jiffy + HZ) && prev_jiffy)
		return;
	prev_jiffy = jiffies;

	pr_err("BUG: assuming non migratable context at %s:%d\n", file, line);
	pr_err("in_atomic(): %d, irqs_disabled(): %d, migration_disabled() %u pid: %d, name: %s\n",
	       in_atomic(), irqs_disabled(), is_migration_disabled(current),
	       current->pid, current->comm);

	debug_show_held_locks(current);
	dump_stack();
	add_taint(TAINT_WARN, LOCKDEP_STILL_OK);
}
EXPORT_SYMBOL_GPL(__cant_migrate);
#endif
#endif

#ifdef CONFIG_MAGIC_SYSRQ
void normalize_rt_tasks(void)
{
	struct task_struct *g, *p;
	struct sched_attr attr = {
		.sched_policy = SCHED_NORMAL,
	};

	read_lock(&tasklist_lock);
	for_each_process_thread(g, p) {
		/*
		 * Only normalize user tasks:
		 */
		if (p->flags & PF_KTHREAD)
			continue;

		p->se.exec_start = 0;
		schedstat_set(p->stats.wait_start,  0);
		schedstat_set(p->stats.sleep_start, 0);
		schedstat_set(p->stats.block_start, 0);

		if (!dl_task(p) && !rt_task(p)) {
			/*
			 * Renice negative nice level userspace
			 * tasks back to 0:
			 */
			if (task_nice(p) < 0)
				set_user_nice(p, 0);
			continue;
		}

		__sched_setscheduler(p, &attr, false, false);
	}
	read_unlock(&tasklist_lock);
}

#endif /* CONFIG_MAGIC_SYSRQ */

#if defined(CONFIG_IA64) || defined(CONFIG_KGDB_KDB)
/*
 * These functions are only useful for the IA64 MCA handling, or kdb.
 *
 * They can only be called when the whole system has been
 * stopped - every CPU needs to be quiescent, and no scheduling
 * activity can take place. Using them for anything else would
 * be a serious bug, and as a result, they aren't even visible
 * under any other configuration.
 */

/**
 * curr_task - return the current task for a given CPU.
 * @cpu: the processor in question.
 *
 * ONLY VALID WHEN THE WHOLE SYSTEM IS STOPPED!
 *
 * Return: The current task for @cpu.
 */
struct task_struct *curr_task(int cpu)
{
	return cpu_curr(cpu);
}

#endif /* defined(CONFIG_IA64) || defined(CONFIG_KGDB_KDB) */

#ifdef CONFIG_IA64
/**
 * ia64_set_curr_task - set the current task for a given CPU.
 * @cpu: the processor in question.
 * @p: the task pointer to set.
 *
 * Description: This function must only be used when non-maskable interrupts
 * are serviced on a separate stack. It allows the architecture to switch the
 * notion of the current task on a CPU in a non-blocking manner. This function
 * must be called with all CPU's synchronized, and interrupts disabled, the
 * and caller must save the original value of the current task (see
 * curr_task() above) and restore that value before reenabling interrupts and
 * re-starting the system.
 *
 * ONLY VALID WHEN THE WHOLE SYSTEM IS STOPPED!
 */
void ia64_set_curr_task(int cpu, struct task_struct *p)
{
	cpu_curr(cpu) = p;
}

#endif

#ifdef CONFIG_CGROUP_SCHED
/* task_group_lock serializes the addition/removal of task groups */
static DEFINE_SPINLOCK(task_group_lock);

static inline void alloc_uclamp_sched_group(struct task_group *tg,
					    struct task_group *parent)
{
#ifdef CONFIG_UCLAMP_TASK_GROUP
	enum uclamp_id clamp_id;

	for_each_clamp_id(clamp_id) {
		uclamp_se_set(&tg->uclamp_req[clamp_id],
			      uclamp_none(clamp_id), false);
		tg->uclamp[clamp_id] = parent->uclamp[clamp_id];
	}
#endif
}

static void sched_free_group(struct task_group *tg)
{
	free_fair_sched_group(tg);
	free_rt_sched_group(tg);
	autogroup_free(tg);
	kmem_cache_free(task_group_cache, tg);
}

static void sched_free_group_rcu(struct rcu_head *rcu)
{
	sched_free_group(container_of(rcu, struct task_group, rcu));
}

static void sched_unregister_group(struct task_group *tg)
{
	unregister_fair_sched_group(tg);
	unregister_rt_sched_group(tg);
	/*
	 * We have to wait for yet another RCU grace period to expire, as
	 * print_cfs_stats() might run concurrently.
	 */
	call_rcu(&tg->rcu, sched_free_group_rcu);
}

/* allocate runqueue etc for a new task group */
struct task_group *sched_create_group(struct task_group *parent)
{
	struct task_group *tg;

	tg = kmem_cache_alloc(task_group_cache, GFP_KERNEL | __GFP_ZERO);
	if (!tg)
		return ERR_PTR(-ENOMEM);

	if (!alloc_fair_sched_group(tg, parent))
		goto err;

	if (!alloc_rt_sched_group(tg, parent))
		goto err;

	scx_group_set_weight(tg, CGROUP_WEIGHT_DFL);
	alloc_uclamp_sched_group(tg, parent);

	return tg;

err:
	sched_free_group(tg);
	return ERR_PTR(-ENOMEM);
}

void sched_online_group(struct task_group *tg, struct task_group *parent)
{
	unsigned long flags;

	spin_lock_irqsave(&task_group_lock, flags);
	list_add_rcu(&tg->list, &task_groups);

	/* Root should already exist: */
	WARN_ON(!parent);

	tg->parent = parent;
	INIT_LIST_HEAD(&tg->children);
	list_add_rcu(&tg->siblings, &parent->children);
	spin_unlock_irqrestore(&task_group_lock, flags);

	online_fair_sched_group(tg);
}

/* rcu callback to free various structures associated with a task group */
static void sched_unregister_group_rcu(struct rcu_head *rhp)
{
	/* Now it should be safe to free those cfs_rqs: */
	sched_unregister_group(container_of(rhp, struct task_group, rcu));
}

void sched_destroy_group(struct task_group *tg)
{
	/* Wait for possible concurrent references to cfs_rqs complete: */
	call_rcu(&tg->rcu, sched_unregister_group_rcu);
}

void sched_release_group(struct task_group *tg)
{
	unsigned long flags;

	/*
	 * Unlink first, to avoid walk_tg_tree_from() from finding us (via
	 * sched_cfs_period_timer()).
	 *
	 * For this to be effective, we have to wait for all pending users of
	 * this task group to leave their RCU critical section to ensure no new
	 * user will see our dying task group any more. Specifically ensure
	 * that tg_unthrottle_up() won't add decayed cfs_rq's to it.
	 *
	 * We therefore defer calling unregister_fair_sched_group() to
	 * sched_unregister_group() which is guarantied to get called only after the
	 * current RCU grace period has expired.
	 */
	spin_lock_irqsave(&task_group_lock, flags);
	list_del_rcu(&tg->list);
	list_del_rcu(&tg->siblings);
	spin_unlock_irqrestore(&task_group_lock, flags);
}

static struct task_group *sched_get_task_group(struct task_struct *tsk)
{
	struct task_group *tg;

	/*
	 * All callers are synchronized by task_rq_lock(); we do not use RCU
	 * which is pointless here. Thus, we pass "true" to task_css_check()
	 * to prevent lockdep warnings.
	 */
	tg = container_of(task_css_check(tsk, cpu_cgrp_id, true),
			  struct task_group, css);
	tg = autogroup_task_group(tsk, tg);

	return tg;
}

static void sched_change_group(struct task_struct *tsk, struct task_group *group)
{
	tsk->sched_task_group = group;

#ifdef CONFIG_FAIR_GROUP_SCHED
	if (tsk->sched_class->task_change_group)
		tsk->sched_class->task_change_group(tsk);
	else
#endif
		set_task_rq(tsk, task_cpu(tsk));
}

/*
 * Change task's runqueue when it moves between groups.
 *
 * The caller of this function should have put the task in its new group by
 * now. This function just updates tsk->se.cfs_rq and tsk->se.parent to reflect
 * its new group.
 */
void sched_move_task(struct task_struct *tsk)
{
<<<<<<< HEAD
=======
	int queued, running, queue_flags =
		DEQUEUE_SAVE | DEQUEUE_MOVE | DEQUEUE_NOCLOCK;
	struct task_group *group;
>>>>>>> effcf624
	struct rq_flags rf;
	struct rq *rq;

	rq = task_rq_lock(tsk, &rf);
	/*
	 * Esp. with SCHED_AUTOGROUP enabled it is possible to get superfluous
	 * group changes.
	 */
	group = sched_get_task_group(tsk);
	if (group == tsk->sched_task_group)
		goto unlock;

	update_rq_clock(rq);

<<<<<<< HEAD
	SCHED_CHANGE_BLOCK(rq, tsk,
			   DEQUEUE_SAVE | DEQUEUE_MOVE | DEQUEUE_NOCLOCK) {
		sched_change_group(tsk);
		scx_move_task(tsk);
	}
=======
	running = task_current(rq, tsk);
	queued = task_on_rq_queued(tsk);

	if (queued)
		dequeue_task(rq, tsk, queue_flags);
	if (running)
		put_prev_task(rq, tsk);

	sched_change_group(tsk, group);
>>>>>>> effcf624

	/*
	 * After changing group, the running task may have joined a throttled
	 * one but it's still the running task. Trigger a resched to make sure
	 * that task can still run.
	 */
	if (task_current(rq, tsk))
		resched_curr(rq);

unlock:
	task_rq_unlock(rq, tsk, &rf);
}

static struct cgroup_subsys_state *
cpu_cgroup_css_alloc(struct cgroup_subsys_state *parent_css)
{
	struct task_group *parent = css_tg(parent_css);
	struct task_group *tg;

	if (!parent) {
		/* This is early initialization for the top cgroup */
		return &root_task_group.css;
	}

	tg = sched_create_group(parent);
	if (IS_ERR(tg))
		return ERR_PTR(-ENOMEM);

	return &tg->css;
}

/* Expose task group only after completing cgroup initialization */
static int cpu_cgroup_css_online(struct cgroup_subsys_state *css)
{
	struct task_group *tg = css_tg(css);
	struct task_group *parent = css_tg(css->parent);
	int ret;

	ret = scx_tg_online(tg);
	if (ret)
		return ret;

	if (parent)
		sched_online_group(tg, parent);

#ifdef CONFIG_UCLAMP_TASK_GROUP
	/* Propagate the effective uclamp value for the new group */
	mutex_lock(&uclamp_mutex);
	rcu_read_lock();
	cpu_util_update_eff(css);
	rcu_read_unlock();
	mutex_unlock(&uclamp_mutex);
#endif

	return 0;
}

static void cpu_cgroup_css_offline(struct cgroup_subsys_state *css)
{
	struct task_group *tg = css_tg(css);

	scx_tg_offline(tg);
}

static void cpu_cgroup_css_released(struct cgroup_subsys_state *css)
{
	struct task_group *tg = css_tg(css);

	sched_release_group(tg);
}

static void cpu_cgroup_css_free(struct cgroup_subsys_state *css)
{
	struct task_group *tg = css_tg(css);

	/*
	 * Relies on the RCU grace period between css_released() and this.
	 */
	sched_unregister_group(tg);
}

#if defined(CONFIG_RT_GROUP_SCHED) || defined(CONFIG_EXT_GROUP_SCHED)
static int cpu_cgroup_can_attach(struct cgroup_taskset *tset)
{
#ifdef CONFIG_RT_GROUP_SCHED
	struct task_struct *task;
	struct cgroup_subsys_state *css;

	cgroup_taskset_for_each(task, css, tset) {
		if (!sched_rt_can_attach(css_tg(css), task))
			return -EINVAL;
	}
#endif
	return scx_cgroup_can_attach(tset);
}
#endif

static void cpu_cgroup_attach(struct cgroup_taskset *tset)
{
	struct task_struct *task;
	struct cgroup_subsys_state *css;

	cgroup_taskset_for_each(task, css, tset)
		sched_move_task(task);

	scx_cgroup_finish_attach();
}

#ifdef CONFIG_EXT_GROUP_SCHED
static void cpu_cgroup_cancel_attach(struct cgroup_taskset *tset)
{
	scx_cgroup_cancel_attach(tset);
}
#endif

#ifdef CONFIG_UCLAMP_TASK_GROUP
static void cpu_util_update_eff(struct cgroup_subsys_state *css)
{
	struct cgroup_subsys_state *top_css = css;
	struct uclamp_se *uc_parent = NULL;
	struct uclamp_se *uc_se = NULL;
	unsigned int eff[UCLAMP_CNT];
	enum uclamp_id clamp_id;
	unsigned int clamps;

	lockdep_assert_held(&uclamp_mutex);
	SCHED_WARN_ON(!rcu_read_lock_held());

	css_for_each_descendant_pre(css, top_css) {
		uc_parent = css_tg(css)->parent
			? css_tg(css)->parent->uclamp : NULL;

		for_each_clamp_id(clamp_id) {
			/* Assume effective clamps matches requested clamps */
			eff[clamp_id] = css_tg(css)->uclamp_req[clamp_id].value;
			/* Cap effective clamps with parent's effective clamps */
			if (uc_parent &&
			    eff[clamp_id] > uc_parent[clamp_id].value) {
				eff[clamp_id] = uc_parent[clamp_id].value;
			}
		}
		/* Ensure protection is always capped by limit */
		eff[UCLAMP_MIN] = min(eff[UCLAMP_MIN], eff[UCLAMP_MAX]);

		/* Propagate most restrictive effective clamps */
		clamps = 0x0;
		uc_se = css_tg(css)->uclamp;
		for_each_clamp_id(clamp_id) {
			if (eff[clamp_id] == uc_se[clamp_id].value)
				continue;
			uc_se[clamp_id].value = eff[clamp_id];
			uc_se[clamp_id].bucket_id = uclamp_bucket_id(eff[clamp_id]);
			clamps |= (0x1 << clamp_id);
		}
		if (!clamps) {
			css = css_rightmost_descendant(css);
			continue;
		}

		/* Immediately update descendants RUNNABLE tasks */
		uclamp_update_active_tasks(css);
	}
}

/*
 * Integer 10^N with a given N exponent by casting to integer the literal "1eN"
 * C expression. Since there is no way to convert a macro argument (N) into a
 * character constant, use two levels of macros.
 */
#define _POW10(exp) ((unsigned int)1e##exp)
#define POW10(exp) _POW10(exp)

struct uclamp_request {
#define UCLAMP_PERCENT_SHIFT	2
#define UCLAMP_PERCENT_SCALE	(100 * POW10(UCLAMP_PERCENT_SHIFT))
	s64 percent;
	u64 util;
	int ret;
};

static inline struct uclamp_request
capacity_from_percent(char *buf)
{
	struct uclamp_request req = {
		.percent = UCLAMP_PERCENT_SCALE,
		.util = SCHED_CAPACITY_SCALE,
		.ret = 0,
	};

	buf = strim(buf);
	if (strcmp(buf, "max")) {
		req.ret = cgroup_parse_float(buf, UCLAMP_PERCENT_SHIFT,
					     &req.percent);
		if (req.ret)
			return req;
		if ((u64)req.percent > UCLAMP_PERCENT_SCALE) {
			req.ret = -ERANGE;
			return req;
		}

		req.util = req.percent << SCHED_CAPACITY_SHIFT;
		req.util = DIV_ROUND_CLOSEST_ULL(req.util, UCLAMP_PERCENT_SCALE);
	}

	return req;
}

static ssize_t cpu_uclamp_write(struct kernfs_open_file *of, char *buf,
				size_t nbytes, loff_t off,
				enum uclamp_id clamp_id)
{
	struct uclamp_request req;
	struct task_group *tg;

	req = capacity_from_percent(buf);
	if (req.ret)
		return req.ret;

	static_branch_enable(&sched_uclamp_used);

	mutex_lock(&uclamp_mutex);
	rcu_read_lock();

	tg = css_tg(of_css(of));
	if (tg->uclamp_req[clamp_id].value != req.util)
		uclamp_se_set(&tg->uclamp_req[clamp_id], req.util, false);

	/*
	 * Because of not recoverable conversion rounding we keep track of the
	 * exact requested value
	 */
	tg->uclamp_pct[clamp_id] = req.percent;

	/* Update effective clamps to track the most restrictive value */
	cpu_util_update_eff(of_css(of));

	rcu_read_unlock();
	mutex_unlock(&uclamp_mutex);

	return nbytes;
}

static ssize_t cpu_uclamp_min_write(struct kernfs_open_file *of,
				    char *buf, size_t nbytes,
				    loff_t off)
{
	return cpu_uclamp_write(of, buf, nbytes, off, UCLAMP_MIN);
}

static ssize_t cpu_uclamp_max_write(struct kernfs_open_file *of,
				    char *buf, size_t nbytes,
				    loff_t off)
{
	return cpu_uclamp_write(of, buf, nbytes, off, UCLAMP_MAX);
}

static inline void cpu_uclamp_print(struct seq_file *sf,
				    enum uclamp_id clamp_id)
{
	struct task_group *tg;
	u64 util_clamp;
	u64 percent;
	u32 rem;

	rcu_read_lock();
	tg = css_tg(seq_css(sf));
	util_clamp = tg->uclamp_req[clamp_id].value;
	rcu_read_unlock();

	if (util_clamp == SCHED_CAPACITY_SCALE) {
		seq_puts(sf, "max\n");
		return;
	}

	percent = tg->uclamp_pct[clamp_id];
	percent = div_u64_rem(percent, POW10(UCLAMP_PERCENT_SHIFT), &rem);
	seq_printf(sf, "%llu.%0*u\n", percent, UCLAMP_PERCENT_SHIFT, rem);
}

static int cpu_uclamp_min_show(struct seq_file *sf, void *v)
{
	cpu_uclamp_print(sf, UCLAMP_MIN);
	return 0;
}

static int cpu_uclamp_max_show(struct seq_file *sf, void *v)
{
	cpu_uclamp_print(sf, UCLAMP_MAX);
	return 0;
}
#endif /* CONFIG_UCLAMP_TASK_GROUP */

#ifdef CONFIG_FAIR_GROUP_SCHED
static int cpu_shares_write_u64(struct cgroup_subsys_state *css,
				struct cftype *cftype, u64 shareval)
{
	int ret;

	if (shareval > scale_load_down(ULONG_MAX))
		shareval = MAX_SHARES;
	ret = sched_group_set_shares(css_tg(css), scale_load(shareval));
	if (!ret)
		scx_group_set_weight(css_tg(css),
				     sched_weight_to_cgroup(shareval));
	return ret;
}

static u64 cpu_shares_read_u64(struct cgroup_subsys_state *css,
			       struct cftype *cft)
{
	struct task_group *tg = css_tg(css);

	return (u64) scale_load_down(tg->shares);
}

#ifdef CONFIG_CFS_BANDWIDTH
static DEFINE_MUTEX(cfs_constraints_mutex);

const u64 max_cfs_quota_period = 1 * NSEC_PER_SEC; /* 1s */
static const u64 min_cfs_quota_period = 1 * NSEC_PER_MSEC; /* 1ms */
/* More than 203 days if BW_SHIFT equals 20. */
static const u64 max_cfs_runtime = MAX_BW * NSEC_PER_USEC;

static int __cfs_schedulable(struct task_group *tg, u64 period, u64 runtime);

static int tg_set_cfs_bandwidth(struct task_group *tg, u64 period, u64 quota,
				u64 burst)
{
	int i, ret = 0, runtime_enabled, runtime_was_enabled;
	struct cfs_bandwidth *cfs_b = &tg->cfs_bandwidth;

	if (tg == &root_task_group)
		return -EINVAL;

	/*
	 * Ensure we have at some amount of bandwidth every period.  This is
	 * to prevent reaching a state of large arrears when throttled via
	 * entity_tick() resulting in prolonged exit starvation.
	 */
	if (quota < min_cfs_quota_period || period < min_cfs_quota_period)
		return -EINVAL;

	/*
	 * Likewise, bound things on the other side by preventing insane quota
	 * periods.  This also allows us to normalize in computing quota
	 * feasibility.
	 */
	if (period > max_cfs_quota_period)
		return -EINVAL;

	/*
	 * Bound quota to defend quota against overflow during bandwidth shift.
	 */
	if (quota != RUNTIME_INF && quota > max_cfs_runtime)
		return -EINVAL;

	if (quota != RUNTIME_INF && (burst > quota ||
				     burst + quota > max_cfs_runtime))
		return -EINVAL;

	/*
	 * Prevent race between setting of cfs_rq->runtime_enabled and
	 * unthrottle_offline_cfs_rqs().
	 */
	cpus_read_lock();
	mutex_lock(&cfs_constraints_mutex);
	ret = __cfs_schedulable(tg, period, quota);
	if (ret)
		goto out_unlock;

	runtime_enabled = quota != RUNTIME_INF;
	runtime_was_enabled = cfs_b->quota != RUNTIME_INF;
	/*
	 * If we need to toggle cfs_bandwidth_used, off->on must occur
	 * before making related changes, and on->off must occur afterwards
	 */
	if (runtime_enabled && !runtime_was_enabled)
		cfs_bandwidth_usage_inc();
	raw_spin_lock_irq(&cfs_b->lock);
	cfs_b->period = ns_to_ktime(period);
	cfs_b->quota = quota;
	cfs_b->burst = burst;

	__refill_cfs_bandwidth_runtime(cfs_b);

	/* Restart the period timer (if active) to handle new period expiry: */
	if (runtime_enabled)
		start_cfs_bandwidth(cfs_b);

	raw_spin_unlock_irq(&cfs_b->lock);

	for_each_online_cpu(i) {
		struct cfs_rq *cfs_rq = tg->cfs_rq[i];
		struct rq *rq = cfs_rq->rq;
		struct rq_flags rf;

		rq_lock_irq(rq, &rf);
		cfs_rq->runtime_enabled = runtime_enabled;
		cfs_rq->runtime_remaining = 0;

		if (cfs_rq->throttled)
			unthrottle_cfs_rq(cfs_rq);
		rq_unlock_irq(rq, &rf);
	}
	if (runtime_was_enabled && !runtime_enabled)
		cfs_bandwidth_usage_dec();
out_unlock:
	mutex_unlock(&cfs_constraints_mutex);
	cpus_read_unlock();

	return ret;
}

static int tg_set_cfs_quota(struct task_group *tg, long cfs_quota_us)
{
	u64 quota, period, burst;

	period = ktime_to_ns(tg->cfs_bandwidth.period);
	burst = tg->cfs_bandwidth.burst;
	if (cfs_quota_us < 0)
		quota = RUNTIME_INF;
	else if ((u64)cfs_quota_us <= U64_MAX / NSEC_PER_USEC)
		quota = (u64)cfs_quota_us * NSEC_PER_USEC;
	else
		return -EINVAL;

	return tg_set_cfs_bandwidth(tg, period, quota, burst);
}

static long tg_get_cfs_quota(struct task_group *tg)
{
	u64 quota_us;

	if (tg->cfs_bandwidth.quota == RUNTIME_INF)
		return -1;

	quota_us = tg->cfs_bandwidth.quota;
	do_div(quota_us, NSEC_PER_USEC);

	return quota_us;
}

static int tg_set_cfs_period(struct task_group *tg, long cfs_period_us)
{
	u64 quota, period, burst;

	if ((u64)cfs_period_us > U64_MAX / NSEC_PER_USEC)
		return -EINVAL;

	period = (u64)cfs_period_us * NSEC_PER_USEC;
	quota = tg->cfs_bandwidth.quota;
	burst = tg->cfs_bandwidth.burst;

	return tg_set_cfs_bandwidth(tg, period, quota, burst);
}

static long tg_get_cfs_period(struct task_group *tg)
{
	u64 cfs_period_us;

	cfs_period_us = ktime_to_ns(tg->cfs_bandwidth.period);
	do_div(cfs_period_us, NSEC_PER_USEC);

	return cfs_period_us;
}

static int tg_set_cfs_burst(struct task_group *tg, long cfs_burst_us)
{
	u64 quota, period, burst;

	if ((u64)cfs_burst_us > U64_MAX / NSEC_PER_USEC)
		return -EINVAL;

	burst = (u64)cfs_burst_us * NSEC_PER_USEC;
	period = ktime_to_ns(tg->cfs_bandwidth.period);
	quota = tg->cfs_bandwidth.quota;

	return tg_set_cfs_bandwidth(tg, period, quota, burst);
}

static long tg_get_cfs_burst(struct task_group *tg)
{
	u64 burst_us;

	burst_us = tg->cfs_bandwidth.burst;
	do_div(burst_us, NSEC_PER_USEC);

	return burst_us;
}

static s64 cpu_cfs_quota_read_s64(struct cgroup_subsys_state *css,
				  struct cftype *cft)
{
	return tg_get_cfs_quota(css_tg(css));
}

static int cpu_cfs_quota_write_s64(struct cgroup_subsys_state *css,
				   struct cftype *cftype, s64 cfs_quota_us)
{
	return tg_set_cfs_quota(css_tg(css), cfs_quota_us);
}

static u64 cpu_cfs_period_read_u64(struct cgroup_subsys_state *css,
				   struct cftype *cft)
{
	return tg_get_cfs_period(css_tg(css));
}

static int cpu_cfs_period_write_u64(struct cgroup_subsys_state *css,
				    struct cftype *cftype, u64 cfs_period_us)
{
	return tg_set_cfs_period(css_tg(css), cfs_period_us);
}

static u64 cpu_cfs_burst_read_u64(struct cgroup_subsys_state *css,
				  struct cftype *cft)
{
	return tg_get_cfs_burst(css_tg(css));
}

static int cpu_cfs_burst_write_u64(struct cgroup_subsys_state *css,
				   struct cftype *cftype, u64 cfs_burst_us)
{
	return tg_set_cfs_burst(css_tg(css), cfs_burst_us);
}

struct cfs_schedulable_data {
	struct task_group *tg;
	u64 period, quota;
};

/*
 * normalize group quota/period to be quota/max_period
 * note: units are usecs
 */
static u64 normalize_cfs_quota(struct task_group *tg,
			       struct cfs_schedulable_data *d)
{
	u64 quota, period;

	if (tg == d->tg) {
		period = d->period;
		quota = d->quota;
	} else {
		period = tg_get_cfs_period(tg);
		quota = tg_get_cfs_quota(tg);
	}

	/* note: these should typically be equivalent */
	if (quota == RUNTIME_INF || quota == -1)
		return RUNTIME_INF;

	return to_ratio(period, quota);
}

static int tg_cfs_schedulable_down(struct task_group *tg, void *data)
{
	struct cfs_schedulable_data *d = data;
	struct cfs_bandwidth *cfs_b = &tg->cfs_bandwidth;
	s64 quota = 0, parent_quota = -1;

	if (!tg->parent) {
		quota = RUNTIME_INF;
	} else {
		struct cfs_bandwidth *parent_b = &tg->parent->cfs_bandwidth;

		quota = normalize_cfs_quota(tg, d);
		parent_quota = parent_b->hierarchical_quota;

		/*
		 * Ensure max(child_quota) <= parent_quota.  On cgroup2,
		 * always take the min.  On cgroup1, only inherit when no
		 * limit is set:
		 */
		if (cgroup_subsys_on_dfl(cpu_cgrp_subsys)) {
			quota = min(quota, parent_quota);
		} else {
			if (quota == RUNTIME_INF)
				quota = parent_quota;
			else if (parent_quota != RUNTIME_INF && quota > parent_quota)
				return -EINVAL;
		}
	}
	cfs_b->hierarchical_quota = quota;

	return 0;
}

static int __cfs_schedulable(struct task_group *tg, u64 period, u64 quota)
{
	int ret;
	struct cfs_schedulable_data data = {
		.tg = tg,
		.period = period,
		.quota = quota,
	};

	if (quota != RUNTIME_INF) {
		do_div(data.period, NSEC_PER_USEC);
		do_div(data.quota, NSEC_PER_USEC);
	}

	rcu_read_lock();
	ret = walk_tg_tree(tg_cfs_schedulable_down, tg_nop, &data);
	rcu_read_unlock();

	return ret;
}

static int cpu_cfs_stat_show(struct seq_file *sf, void *v)
{
	struct task_group *tg = css_tg(seq_css(sf));
	struct cfs_bandwidth *cfs_b = &tg->cfs_bandwidth;

	seq_printf(sf, "nr_periods %d\n", cfs_b->nr_periods);
	seq_printf(sf, "nr_throttled %d\n", cfs_b->nr_throttled);
	seq_printf(sf, "throttled_time %llu\n", cfs_b->throttled_time);

	if (schedstat_enabled() && tg != &root_task_group) {
		struct sched_statistics *stats;
		u64 ws = 0;
		int i;

		for_each_possible_cpu(i) {
			stats = __schedstats_from_se(tg->se[i]);
			ws += schedstat_val(stats->wait_sum);
		}

		seq_printf(sf, "wait_sum %llu\n", ws);
	}

	seq_printf(sf, "nr_bursts %d\n", cfs_b->nr_burst);
	seq_printf(sf, "burst_time %llu\n", cfs_b->burst_time);

	return 0;
}
#endif /* CONFIG_CFS_BANDWIDTH */
#endif /* CONFIG_FAIR_GROUP_SCHED */

#ifdef CONFIG_RT_GROUP_SCHED
static int cpu_rt_runtime_write(struct cgroup_subsys_state *css,
				struct cftype *cft, s64 val)
{
	return sched_group_set_rt_runtime(css_tg(css), val);
}

static s64 cpu_rt_runtime_read(struct cgroup_subsys_state *css,
			       struct cftype *cft)
{
	return sched_group_rt_runtime(css_tg(css));
}

static int cpu_rt_period_write_uint(struct cgroup_subsys_state *css,
				    struct cftype *cftype, u64 rt_period_us)
{
	return sched_group_set_rt_period(css_tg(css), rt_period_us);
}

static u64 cpu_rt_period_read_uint(struct cgroup_subsys_state *css,
				   struct cftype *cft)
{
	return sched_group_rt_period(css_tg(css));
}
#endif /* CONFIG_RT_GROUP_SCHED */

#ifdef CONFIG_FAIR_GROUP_SCHED
static s64 cpu_idle_read_s64(struct cgroup_subsys_state *css,
			       struct cftype *cft)
{
	return css_tg(css)->idle;
}

static int cpu_idle_write_s64(struct cgroup_subsys_state *css,
				struct cftype *cft, s64 idle)
{
	return sched_group_set_idle(css_tg(css), idle);
}
#endif

static struct cftype cpu_legacy_cftypes[] = {
#ifdef CONFIG_FAIR_GROUP_SCHED
	{
		.name = "shares",
		.read_u64 = cpu_shares_read_u64,
		.write_u64 = cpu_shares_write_u64,
	},
	{
		.name = "idle",
		.read_s64 = cpu_idle_read_s64,
		.write_s64 = cpu_idle_write_s64,
	},
#endif
#ifdef CONFIG_CFS_BANDWIDTH
	{
		.name = "cfs_quota_us",
		.read_s64 = cpu_cfs_quota_read_s64,
		.write_s64 = cpu_cfs_quota_write_s64,
	},
	{
		.name = "cfs_period_us",
		.read_u64 = cpu_cfs_period_read_u64,
		.write_u64 = cpu_cfs_period_write_u64,
	},
	{
		.name = "cfs_burst_us",
		.read_u64 = cpu_cfs_burst_read_u64,
		.write_u64 = cpu_cfs_burst_write_u64,
	},
	{
		.name = "stat",
		.seq_show = cpu_cfs_stat_show,
	},
#endif
#ifdef CONFIG_RT_GROUP_SCHED
	{
		.name = "rt_runtime_us",
		.read_s64 = cpu_rt_runtime_read,
		.write_s64 = cpu_rt_runtime_write,
	},
	{
		.name = "rt_period_us",
		.read_u64 = cpu_rt_period_read_uint,
		.write_u64 = cpu_rt_period_write_uint,
	},
#endif
#ifdef CONFIG_UCLAMP_TASK_GROUP
	{
		.name = "uclamp.min",
		.flags = CFTYPE_NOT_ON_ROOT,
		.seq_show = cpu_uclamp_min_show,
		.write = cpu_uclamp_min_write,
	},
	{
		.name = "uclamp.max",
		.flags = CFTYPE_NOT_ON_ROOT,
		.seq_show = cpu_uclamp_max_show,
		.write = cpu_uclamp_max_write,
	},
#endif
	{ }	/* Terminate */
};

static int cpu_extra_stat_show(struct seq_file *sf,
			       struct cgroup_subsys_state *css)
{
#ifdef CONFIG_CFS_BANDWIDTH
	{
		struct task_group *tg = css_tg(css);
		struct cfs_bandwidth *cfs_b = &tg->cfs_bandwidth;
		u64 throttled_usec, burst_usec;

		throttled_usec = cfs_b->throttled_time;
		do_div(throttled_usec, NSEC_PER_USEC);
		burst_usec = cfs_b->burst_time;
		do_div(burst_usec, NSEC_PER_USEC);

		seq_printf(sf, "nr_periods %d\n"
			   "nr_throttled %d\n"
			   "throttled_usec %llu\n"
			   "nr_bursts %d\n"
			   "burst_usec %llu\n",
			   cfs_b->nr_periods, cfs_b->nr_throttled,
			   throttled_usec, cfs_b->nr_burst, burst_usec);
	}
#endif
	return 0;
}

#if defined(CONFIG_FAIR_GROUP_SCHED) || defined(CONFIG_EXT_GROUP_SCHED)

static unsigned long tg_weight(struct task_group *tg)
{
#ifdef CONFIG_FAIR_GROUP_SCHED
	return scale_load_down(tg->shares);
#else
	return sched_weight_from_cgroup(tg->scx_weight);
#endif
}

static u64 cpu_weight_read_u64(struct cgroup_subsys_state *css,
			       struct cftype *cft)
{
	return sched_weight_to_cgroup(tg_weight(css_tg(css)));
}

static int cpu_weight_write_u64(struct cgroup_subsys_state *css,
				struct cftype *cft, u64 cgrp_weight)
{
	unsigned long weight;
	int ret;

	if (cgrp_weight < CGROUP_WEIGHT_MIN || cgrp_weight > CGROUP_WEIGHT_MAX)
		return -ERANGE;

	weight = sched_weight_from_cgroup(cgrp_weight);

	ret = sched_group_set_shares(css_tg(css), scale_load(weight));
	if (!ret)
		scx_group_set_weight(css_tg(css), cgrp_weight);
	return ret;
}

static s64 cpu_weight_nice_read_s64(struct cgroup_subsys_state *css,
				    struct cftype *cft)
{
	unsigned long weight = tg_weight(css_tg(css));
	int last_delta = INT_MAX;
	int prio, delta;

	/* find the closest nice value to the current weight */
	for (prio = 0; prio < ARRAY_SIZE(sched_prio_to_weight); prio++) {
		delta = abs(sched_prio_to_weight[prio] - weight);
		if (delta >= last_delta)
			break;
		last_delta = delta;
	}

	return PRIO_TO_NICE(prio - 1 + MAX_RT_PRIO);
}

static int cpu_weight_nice_write_s64(struct cgroup_subsys_state *css,
				     struct cftype *cft, s64 nice)
{
	unsigned long weight;
	int idx, ret;

	if (nice < MIN_NICE || nice > MAX_NICE)
		return -ERANGE;

	idx = NICE_TO_PRIO(nice) - MAX_RT_PRIO;
	idx = array_index_nospec(idx, 40);
	weight = sched_prio_to_weight[idx];

	ret = sched_group_set_shares(css_tg(css), scale_load(weight));
	if (!ret)
		scx_group_set_weight(css_tg(css),
				     sched_weight_to_cgroup(weight));
	return ret;
}
#endif

static void __maybe_unused cpu_period_quota_print(struct seq_file *sf,
						  long period, long quota)
{
	if (quota < 0)
		seq_puts(sf, "max");
	else
		seq_printf(sf, "%ld", quota);

	seq_printf(sf, " %ld\n", period);
}

/* caller should put the current value in *@periodp before calling */
static int __maybe_unused cpu_period_quota_parse(char *buf,
						 u64 *periodp, u64 *quotap)
{
	char tok[21];	/* U64_MAX */

	if (sscanf(buf, "%20s %llu", tok, periodp) < 1)
		return -EINVAL;

	*periodp *= NSEC_PER_USEC;

	if (sscanf(tok, "%llu", quotap))
		*quotap *= NSEC_PER_USEC;
	else if (!strcmp(tok, "max"))
		*quotap = RUNTIME_INF;
	else
		return -EINVAL;

	return 0;
}

#ifdef CONFIG_CFS_BANDWIDTH
static int cpu_max_show(struct seq_file *sf, void *v)
{
	struct task_group *tg = css_tg(seq_css(sf));

	cpu_period_quota_print(sf, tg_get_cfs_period(tg), tg_get_cfs_quota(tg));
	return 0;
}

static ssize_t cpu_max_write(struct kernfs_open_file *of,
			     char *buf, size_t nbytes, loff_t off)
{
	struct task_group *tg = css_tg(of_css(of));
	u64 period = tg_get_cfs_period(tg);
	u64 burst = tg_get_cfs_burst(tg);
	u64 quota;
	int ret;

	ret = cpu_period_quota_parse(buf, &period, &quota);
	if (!ret)
		ret = tg_set_cfs_bandwidth(tg, period, quota, burst);
	return ret ?: nbytes;
}
#endif

struct cftype cpu_cftypes[CPU_CFTYPE_CNT + 1] = {
#if defined(CONFIG_FAIR_GROUP_SCHED) || defined(CONFIG_EXT_GROUP_SCHED)
	[CPU_CFTYPE_WEIGHT] = {
		.name = "weight",
		.flags = CFTYPE_NOT_ON_ROOT,
		.read_u64 = cpu_weight_read_u64,
		.write_u64 = cpu_weight_write_u64,
	},
	[CPU_CFTYPE_WEIGHT_NICE] = {
		.name = "weight.nice",
		.flags = CFTYPE_NOT_ON_ROOT,
		.read_s64 = cpu_weight_nice_read_s64,
		.write_s64 = cpu_weight_nice_write_s64,
	},
#endif
#ifdef CONFIG_FAIR_GROUP_SCHED
	[CPU_CFTYPE_IDLE] = {
		.name = "idle",
		.flags = CFTYPE_NOT_ON_ROOT,
		.read_s64 = cpu_idle_read_s64,
		.write_s64 = cpu_idle_write_s64,
	},
#endif
#ifdef CONFIG_CFS_BANDWIDTH
	[CPU_CFTYPE_MAX] = {
		.name = "max",
		.flags = CFTYPE_NOT_ON_ROOT,
		.seq_show = cpu_max_show,
		.write = cpu_max_write,
	},
	[CPU_CFTYPE_MAX_BURST] = {
		.name = "max.burst",
		.flags = CFTYPE_NOT_ON_ROOT,
		.read_u64 = cpu_cfs_burst_read_u64,
		.write_u64 = cpu_cfs_burst_write_u64,
	},
#endif
#ifdef CONFIG_UCLAMP_TASK_GROUP
	[CPU_CFTYPE_UCLAMP_MIN] = {
		.name = "uclamp.min",
		.flags = CFTYPE_NOT_ON_ROOT,
		.seq_show = cpu_uclamp_min_show,
		.write = cpu_uclamp_min_write,
	},
	[CPU_CFTYPE_UCLAMP_MAX] = {
		.name = "uclamp.max",
		.flags = CFTYPE_NOT_ON_ROOT,
		.seq_show = cpu_uclamp_max_show,
		.write = cpu_uclamp_max_write,
	},
#endif
	{ }	/* terminate */
};

struct cgroup_subsys cpu_cgrp_subsys = {
	.css_alloc	= cpu_cgroup_css_alloc,
	.css_online	= cpu_cgroup_css_online,
	.css_offline	= cpu_cgroup_css_offline,
	.css_released	= cpu_cgroup_css_released,
	.css_free	= cpu_cgroup_css_free,
	.css_extra_stat_show = cpu_extra_stat_show,
#if defined(CONFIG_RT_GROUP_SCHED) || defined(CONFIG_EXT_GROUP_SCHED)
	.can_attach	= cpu_cgroup_can_attach,
#endif
	.attach		= cpu_cgroup_attach,
#ifdef CONFIG_EXT_GROUP_SCHED
	.cancel_attach	= cpu_cgroup_cancel_attach,
#endif
	.legacy_cftypes	= cpu_legacy_cftypes,
	.dfl_cftypes	= cpu_cftypes,
	.early_init	= true,
	.threaded	= true,
};

#endif	/* CONFIG_CGROUP_SCHED */

void dump_cpu_task(int cpu)
{
	if (cpu == smp_processor_id() && in_hardirq()) {
		struct pt_regs *regs;

		regs = get_irq_regs();
		if (regs) {
			show_regs(regs);
			return;
		}
	}

	if (trigger_single_cpu_backtrace(cpu))
		return;

	pr_info("Task dump for CPU %d:\n", cpu);
	sched_show_task(cpu_curr(cpu));
}

/*
 * Nice levels are multiplicative, with a gentle 10% change for every
 * nice level changed. I.e. when a CPU-bound task goes from nice 0 to
 * nice 1, it will get ~10% less CPU time than another CPU-bound task
 * that remained on nice 0.
 *
 * The "10% effect" is relative and cumulative: from _any_ nice level,
 * if you go up 1 level, it's -10% CPU usage, if you go down 1 level
 * it's +10% CPU usage. (to achieve that we use a multiplier of 1.25.
 * If a task goes up by ~10% and another task goes down by ~10% then
 * the relative distance between them is ~25%.)
 */
const int sched_prio_to_weight[40] = {
 /* -20 */     88761,     71755,     56483,     46273,     36291,
 /* -15 */     29154,     23254,     18705,     14949,     11916,
 /* -10 */      9548,      7620,      6100,      4904,      3906,
 /*  -5 */      3121,      2501,      1991,      1586,      1277,
 /*   0 */      1024,       820,       655,       526,       423,
 /*   5 */       335,       272,       215,       172,       137,
 /*  10 */       110,        87,        70,        56,        45,
 /*  15 */        36,        29,        23,        18,        15,
};

/*
 * Inverse (2^32/x) values of the sched_prio_to_weight[] array, precalculated.
 *
 * In cases where the weight does not change often, we can use the
 * precalculated inverse to speed up arithmetics by turning divisions
 * into multiplications:
 */
const u32 sched_prio_to_wmult[40] = {
 /* -20 */     48388,     59856,     76040,     92818,    118348,
 /* -15 */    147320,    184698,    229616,    287308,    360437,
 /* -10 */    449829,    563644,    704093,    875809,   1099582,
 /*  -5 */   1376151,   1717300,   2157191,   2708050,   3363326,
 /*   0 */   4194304,   5237765,   6557202,   8165337,  10153587,
 /*   5 */  12820798,  15790321,  19976592,  24970740,  31350126,
 /*  10 */  39045157,  49367440,  61356676,  76695844,  95443717,
 /*  15 */ 119304647, 148102320, 186737708, 238609294, 286331153,
};

void call_trace_sched_update_nr_running(struct rq *rq, int count)
{
        trace_sched_update_nr_running_tp(rq, count);
}

#ifdef CONFIG_SCHED_MM_CID

/**
 * @cid_lock: Guarantee forward-progress of cid allocation.
 *
 * Concurrency ID allocation within a bitmap is mostly lock-free. The cid_lock
 * is only used when contention is detected by the lock-free allocation so
 * forward progress can be guaranteed.
 */
DEFINE_RAW_SPINLOCK(cid_lock);

/**
 * @use_cid_lock: Select cid allocation behavior: lock-free vs spinlock.
 *
 * When @use_cid_lock is 0, the cid allocation is lock-free. When contention is
 * detected, it is set to 1 to ensure that all newly coming allocations are
 * serialized by @cid_lock until the allocation which detected contention
 * completes and sets @use_cid_lock back to 0. This guarantees forward progress
 * of a cid allocation.
 */
int use_cid_lock;

/*
 * mm_cid remote-clear implements a lock-free algorithm to clear per-mm/cpu cid
 * concurrently with respect to the execution of the source runqueue context
 * switch.
 *
 * There is one basic properties we want to guarantee here:
 *
 * (1) Remote-clear should _never_ mark a per-cpu cid UNSET when it is actively
 * used by a task. That would lead to concurrent allocation of the cid and
 * userspace corruption.
 *
 * Provide this guarantee by introducing a Dekker memory ordering to guarantee
 * that a pair of loads observe at least one of a pair of stores, which can be
 * shown as:
 *
 *      X = Y = 0
 *
 *      w[X]=1          w[Y]=1
 *      MB              MB
 *      r[Y]=y          r[X]=x
 *
 * Which guarantees that x==0 && y==0 is impossible. But rather than using
 * values 0 and 1, this algorithm cares about specific state transitions of the
 * runqueue current task (as updated by the scheduler context switch), and the
 * per-mm/cpu cid value.
 *
 * Let's introduce task (Y) which has task->mm == mm and task (N) which has
 * task->mm != mm for the rest of the discussion. There are two scheduler state
 * transitions on context switch we care about:
 *
 * (TSA) Store to rq->curr with transition from (N) to (Y)
 *
 * (TSB) Store to rq->curr with transition from (Y) to (N)
 *
 * On the remote-clear side, there is one transition we care about:
 *
 * (TMA) cmpxchg to *pcpu_cid to set the LAZY flag
 *
 * There is also a transition to UNSET state which can be performed from all
 * sides (scheduler, remote-clear). It is always performed with a cmpxchg which
 * guarantees that only a single thread will succeed:
 *
 * (TMB) cmpxchg to *pcpu_cid to mark UNSET
 *
 * Just to be clear, what we do _not_ want to happen is a transition to UNSET
 * when a thread is actively using the cid (property (1)).
 *
 * Let's looks at the relevant combinations of TSA/TSB, and TMA transitions.
 *
 * Scenario A) (TSA)+(TMA) (from next task perspective)
 *
 * CPU0                                      CPU1
 *
 * Context switch CS-1                       Remote-clear
 *   - store to rq->curr: (N)->(Y) (TSA)     - cmpxchg to *pcpu_id to LAZY (TMA)
 *                                             (implied barrier after cmpxchg)
 *   - switch_mm_cid()
 *     - memory barrier (see switch_mm_cid()
 *       comment explaining how this barrier
 *       is combined with other scheduler
 *       barriers)
 *     - mm_cid_get (next)
 *       - READ_ONCE(*pcpu_cid)              - rcu_dereference(src_rq->curr)
 *
 * This Dekker ensures that either task (Y) is observed by the
 * rcu_dereference() or the LAZY flag is observed by READ_ONCE(), or both are
 * observed.
 *
 * If task (Y) store is observed by rcu_dereference(), it means that there is
 * still an active task on the cpu. Remote-clear will therefore not transition
 * to UNSET, which fulfills property (1).
 *
 * If task (Y) is not observed, but the lazy flag is observed by READ_ONCE(),
 * it will move its state to UNSET, which clears the percpu cid perhaps
 * uselessly (which is not an issue for correctness). Because task (Y) is not
 * observed, CPU1 can move ahead to set the state to UNSET. Because moving
 * state to UNSET is done with a cmpxchg expecting that the old state has the
 * LAZY flag set, only one thread will successfully UNSET.
 *
 * If both states (LAZY flag and task (Y)) are observed, the thread on CPU0
 * will observe the LAZY flag and transition to UNSET (perhaps uselessly), and
 * CPU1 will observe task (Y) and do nothing more, which is fine.
 *
 * What we are effectively preventing with this Dekker is a scenario where
 * neither LAZY flag nor store (Y) are observed, which would fail property (1)
 * because this would UNSET a cid which is actively used.
 */

void sched_mm_cid_migrate_from(struct task_struct *t)
{
	t->migrate_from_cpu = task_cpu(t);
}

static
int __sched_mm_cid_migrate_from_fetch_cid(struct rq *src_rq,
					  struct task_struct *t,
					  struct mm_cid *src_pcpu_cid)
{
	struct mm_struct *mm = t->mm;
	struct task_struct *src_task;
	int src_cid, last_mm_cid;

	if (!mm)
		return -1;

	last_mm_cid = t->last_mm_cid;
	/*
	 * If the migrated task has no last cid, or if the current
	 * task on src rq uses the cid, it means the source cid does not need
	 * to be moved to the destination cpu.
	 */
	if (last_mm_cid == -1)
		return -1;
	src_cid = READ_ONCE(src_pcpu_cid->cid);
	if (!mm_cid_is_valid(src_cid) || last_mm_cid != src_cid)
		return -1;

	/*
	 * If we observe an active task using the mm on this rq, it means we
	 * are not the last task to be migrated from this cpu for this mm, so
	 * there is no need to move src_cid to the destination cpu.
	 */
	rcu_read_lock();
	src_task = rcu_dereference(src_rq->curr);
	if (READ_ONCE(src_task->mm_cid_active) && src_task->mm == mm) {
		rcu_read_unlock();
		t->last_mm_cid = -1;
		return -1;
	}
	rcu_read_unlock();

	return src_cid;
}

static
int __sched_mm_cid_migrate_from_try_steal_cid(struct rq *src_rq,
					      struct task_struct *t,
					      struct mm_cid *src_pcpu_cid,
					      int src_cid)
{
	struct task_struct *src_task;
	struct mm_struct *mm = t->mm;
	int lazy_cid;

	if (src_cid == -1)
		return -1;

	/*
	 * Attempt to clear the source cpu cid to move it to the destination
	 * cpu.
	 */
	lazy_cid = mm_cid_set_lazy_put(src_cid);
	if (!try_cmpxchg(&src_pcpu_cid->cid, &src_cid, lazy_cid))
		return -1;

	/*
	 * The implicit barrier after cmpxchg per-mm/cpu cid before loading
	 * rq->curr->mm matches the scheduler barrier in context_switch()
	 * between store to rq->curr and load of prev and next task's
	 * per-mm/cpu cid.
	 *
	 * The implicit barrier after cmpxchg per-mm/cpu cid before loading
	 * rq->curr->mm_cid_active matches the barrier in
	 * sched_mm_cid_exit_signals(), sched_mm_cid_before_execve(), and
	 * sched_mm_cid_after_execve() between store to t->mm_cid_active and
	 * load of per-mm/cpu cid.
	 */

	/*
	 * If we observe an active task using the mm on this rq after setting
	 * the lazy-put flag, this task will be responsible for transitioning
	 * from lazy-put flag set to MM_CID_UNSET.
	 */
	rcu_read_lock();
	src_task = rcu_dereference(src_rq->curr);
	if (READ_ONCE(src_task->mm_cid_active) && src_task->mm == mm) {
		rcu_read_unlock();
		/*
		 * We observed an active task for this mm, there is therefore
		 * no point in moving this cid to the destination cpu.
		 */
		t->last_mm_cid = -1;
		return -1;
	}
	rcu_read_unlock();

	/*
	 * The src_cid is unused, so it can be unset.
	 */
	if (!try_cmpxchg(&src_pcpu_cid->cid, &lazy_cid, MM_CID_UNSET))
		return -1;
	return src_cid;
}

/*
 * Migration to dst cpu. Called with dst_rq lock held.
 * Interrupts are disabled, which keeps the window of cid ownership without the
 * source rq lock held small.
 */
void sched_mm_cid_migrate_to(struct rq *dst_rq, struct task_struct *t)
{
	struct mm_cid *src_pcpu_cid, *dst_pcpu_cid;
	struct mm_struct *mm = t->mm;
	int src_cid, dst_cid, src_cpu;
	struct rq *src_rq;

	lockdep_assert_rq_held(dst_rq);

	if (!mm)
		return;
	src_cpu = t->migrate_from_cpu;
	if (src_cpu == -1) {
		t->last_mm_cid = -1;
		return;
	}
	/*
	 * Move the src cid if the dst cid is unset. This keeps id
	 * allocation closest to 0 in cases where few threads migrate around
	 * many cpus.
	 *
	 * If destination cid is already set, we may have to just clear
	 * the src cid to ensure compactness in frequent migrations
	 * scenarios.
	 *
	 * It is not useful to clear the src cid when the number of threads is
	 * greater or equal to the number of allowed cpus, because user-space
	 * can expect that the number of allowed cids can reach the number of
	 * allowed cpus.
	 */
	dst_pcpu_cid = per_cpu_ptr(mm->pcpu_cid, cpu_of(dst_rq));
	dst_cid = READ_ONCE(dst_pcpu_cid->cid);
	if (!mm_cid_is_unset(dst_cid) &&
	    atomic_read(&mm->mm_users) >= t->nr_cpus_allowed)
		return;
	src_pcpu_cid = per_cpu_ptr(mm->pcpu_cid, src_cpu);
	src_rq = cpu_rq(src_cpu);
	src_cid = __sched_mm_cid_migrate_from_fetch_cid(src_rq, t, src_pcpu_cid);
	if (src_cid == -1)
		return;
	src_cid = __sched_mm_cid_migrate_from_try_steal_cid(src_rq, t, src_pcpu_cid,
							    src_cid);
	if (src_cid == -1)
		return;
	if (!mm_cid_is_unset(dst_cid)) {
		__mm_cid_put(mm, src_cid);
		return;
	}
	/* Move src_cid to dst cpu. */
	mm_cid_snapshot_time(dst_rq, mm);
	WRITE_ONCE(dst_pcpu_cid->cid, src_cid);
}

static void sched_mm_cid_remote_clear(struct mm_struct *mm, struct mm_cid *pcpu_cid,
				      int cpu)
{
	struct rq *rq = cpu_rq(cpu);
	struct task_struct *t;
	unsigned long flags;
	int cid, lazy_cid;

	cid = READ_ONCE(pcpu_cid->cid);
	if (!mm_cid_is_valid(cid))
		return;

	/*
	 * Clear the cpu cid if it is set to keep cid allocation compact.  If
	 * there happens to be other tasks left on the source cpu using this
	 * mm, the next task using this mm will reallocate its cid on context
	 * switch.
	 */
	lazy_cid = mm_cid_set_lazy_put(cid);
	if (!try_cmpxchg(&pcpu_cid->cid, &cid, lazy_cid))
		return;

	/*
	 * The implicit barrier after cmpxchg per-mm/cpu cid before loading
	 * rq->curr->mm matches the scheduler barrier in context_switch()
	 * between store to rq->curr and load of prev and next task's
	 * per-mm/cpu cid.
	 *
	 * The implicit barrier after cmpxchg per-mm/cpu cid before loading
	 * rq->curr->mm_cid_active matches the barrier in
	 * sched_mm_cid_exit_signals(), sched_mm_cid_before_execve(), and
	 * sched_mm_cid_after_execve() between store to t->mm_cid_active and
	 * load of per-mm/cpu cid.
	 */

	/*
	 * If we observe an active task using the mm on this rq after setting
	 * the lazy-put flag, that task will be responsible for transitioning
	 * from lazy-put flag set to MM_CID_UNSET.
	 */
	rcu_read_lock();
	t = rcu_dereference(rq->curr);
	if (READ_ONCE(t->mm_cid_active) && t->mm == mm) {
		rcu_read_unlock();
		return;
	}
	rcu_read_unlock();

	/*
	 * The cid is unused, so it can be unset.
	 * Disable interrupts to keep the window of cid ownership without rq
	 * lock small.
	 */
	local_irq_save(flags);
	if (try_cmpxchg(&pcpu_cid->cid, &lazy_cid, MM_CID_UNSET))
		__mm_cid_put(mm, cid);
	local_irq_restore(flags);
}

static void sched_mm_cid_remote_clear_old(struct mm_struct *mm, int cpu)
{
	struct rq *rq = cpu_rq(cpu);
	struct mm_cid *pcpu_cid;
	struct task_struct *curr;
	u64 rq_clock;

	/*
	 * rq->clock load is racy on 32-bit but one spurious clear once in a
	 * while is irrelevant.
	 */
	rq_clock = READ_ONCE(rq->clock);
	pcpu_cid = per_cpu_ptr(mm->pcpu_cid, cpu);

	/*
	 * In order to take care of infrequently scheduled tasks, bump the time
	 * snapshot associated with this cid if an active task using the mm is
	 * observed on this rq.
	 */
	rcu_read_lock();
	curr = rcu_dereference(rq->curr);
	if (READ_ONCE(curr->mm_cid_active) && curr->mm == mm) {
		WRITE_ONCE(pcpu_cid->time, rq_clock);
		rcu_read_unlock();
		return;
	}
	rcu_read_unlock();

	if (rq_clock < pcpu_cid->time + SCHED_MM_CID_PERIOD_NS)
		return;
	sched_mm_cid_remote_clear(mm, pcpu_cid, cpu);
}

static void sched_mm_cid_remote_clear_weight(struct mm_struct *mm, int cpu,
					     int weight)
{
	struct mm_cid *pcpu_cid;
	int cid;

	pcpu_cid = per_cpu_ptr(mm->pcpu_cid, cpu);
	cid = READ_ONCE(pcpu_cid->cid);
	if (!mm_cid_is_valid(cid) || cid < weight)
		return;
	sched_mm_cid_remote_clear(mm, pcpu_cid, cpu);
}

static void task_mm_cid_work(struct callback_head *work)
{
	unsigned long now = jiffies, old_scan, next_scan;
	struct task_struct *t = current;
	struct cpumask *cidmask;
	struct mm_struct *mm;
	int weight, cpu;

	SCHED_WARN_ON(t != container_of(work, struct task_struct, cid_work));

	work->next = work;	/* Prevent double-add */
	if (t->flags & PF_EXITING)
		return;
	mm = t->mm;
	if (!mm)
		return;
	old_scan = READ_ONCE(mm->mm_cid_next_scan);
	next_scan = now + msecs_to_jiffies(MM_CID_SCAN_DELAY);
	if (!old_scan) {
		unsigned long res;

		res = cmpxchg(&mm->mm_cid_next_scan, old_scan, next_scan);
		if (res != old_scan)
			old_scan = res;
		else
			old_scan = next_scan;
	}
	if (time_before(now, old_scan))
		return;
	if (!try_cmpxchg(&mm->mm_cid_next_scan, &old_scan, next_scan))
		return;
	cidmask = mm_cidmask(mm);
	/* Clear cids that were not recently used. */
	for_each_possible_cpu(cpu)
		sched_mm_cid_remote_clear_old(mm, cpu);
	weight = cpumask_weight(cidmask);
	/*
	 * Clear cids that are greater or equal to the cidmask weight to
	 * recompact it.
	 */
	for_each_possible_cpu(cpu)
		sched_mm_cid_remote_clear_weight(mm, cpu, weight);
}

void init_sched_mm_cid(struct task_struct *t)
{
	struct mm_struct *mm = t->mm;
	int mm_users = 0;

	if (mm) {
		mm_users = atomic_read(&mm->mm_users);
		if (mm_users == 1)
			mm->mm_cid_next_scan = jiffies + msecs_to_jiffies(MM_CID_SCAN_DELAY);
	}
	t->cid_work.next = &t->cid_work;	/* Protect against double add */
	init_task_work(&t->cid_work, task_mm_cid_work);
}

void task_tick_mm_cid(struct rq *rq, struct task_struct *curr)
{
	struct callback_head *work = &curr->cid_work;
	unsigned long now = jiffies;

	if (!curr->mm || (curr->flags & (PF_EXITING | PF_KTHREAD)) ||
	    work->next != work)
		return;
	if (time_before(now, READ_ONCE(curr->mm->mm_cid_next_scan)))
		return;
	task_work_add(curr, work, TWA_RESUME);
}

void sched_mm_cid_exit_signals(struct task_struct *t)
{
	struct mm_struct *mm = t->mm;
	struct rq_flags rf;
	struct rq *rq;

	if (!mm)
		return;

	preempt_disable();
	rq = this_rq();
	rq_lock_irqsave(rq, &rf);
	preempt_enable_no_resched();	/* holding spinlock */
	WRITE_ONCE(t->mm_cid_active, 0);
	/*
	 * Store t->mm_cid_active before loading per-mm/cpu cid.
	 * Matches barrier in sched_mm_cid_remote_clear_old().
	 */
	smp_mb();
	mm_cid_put(mm);
	t->last_mm_cid = t->mm_cid = -1;
	rq_unlock_irqrestore(rq, &rf);
}

void sched_mm_cid_before_execve(struct task_struct *t)
{
	struct mm_struct *mm = t->mm;
	struct rq_flags rf;
	struct rq *rq;

	if (!mm)
		return;

	preempt_disable();
	rq = this_rq();
	rq_lock_irqsave(rq, &rf);
	preempt_enable_no_resched();	/* holding spinlock */
	WRITE_ONCE(t->mm_cid_active, 0);
	/*
	 * Store t->mm_cid_active before loading per-mm/cpu cid.
	 * Matches barrier in sched_mm_cid_remote_clear_old().
	 */
	smp_mb();
	mm_cid_put(mm);
	t->last_mm_cid = t->mm_cid = -1;
	rq_unlock_irqrestore(rq, &rf);
}

void sched_mm_cid_after_execve(struct task_struct *t)
{
	struct mm_struct *mm = t->mm;
	struct rq_flags rf;
	struct rq *rq;

	if (!mm)
		return;

	preempt_disable();
	rq = this_rq();
	rq_lock_irqsave(rq, &rf);
	preempt_enable_no_resched();	/* holding spinlock */
	WRITE_ONCE(t->mm_cid_active, 1);
	/*
	 * Store t->mm_cid_active before loading per-mm/cpu cid.
	 * Matches barrier in sched_mm_cid_remote_clear_old().
	 */
	smp_mb();
	t->last_mm_cid = t->mm_cid = mm_cid_get(rq, mm);
	rq_unlock_irqrestore(rq, &rf);
	rseq_set_notify_resume(t);
}

void sched_mm_cid_fork(struct task_struct *t)
{
	WARN_ON_ONCE(!t->mm || t->mm_cid != -1);
	t->mm_cid_active = 1;
}
#endif<|MERGE_RESOLUTION|>--- conflicted
+++ resolved
@@ -10527,12 +10527,7 @@
  */
 void sched_move_task(struct task_struct *tsk)
 {
-<<<<<<< HEAD
-=======
-	int queued, running, queue_flags =
-		DEQUEUE_SAVE | DEQUEUE_MOVE | DEQUEUE_NOCLOCK;
 	struct task_group *group;
->>>>>>> effcf624
 	struct rq_flags rf;
 	struct rq *rq;
 
@@ -10547,23 +10542,11 @@
 
 	update_rq_clock(rq);
 
-<<<<<<< HEAD
 	SCHED_CHANGE_BLOCK(rq, tsk,
 			   DEQUEUE_SAVE | DEQUEUE_MOVE | DEQUEUE_NOCLOCK) {
-		sched_change_group(tsk);
+		sched_change_group(tsk, group);
 		scx_move_task(tsk);
 	}
-=======
-	running = task_current(rq, tsk);
-	queued = task_on_rq_queued(tsk);
-
-	if (queued)
-		dequeue_task(rq, tsk, queue_flags);
-	if (running)
-		put_prev_task(rq, tsk);
-
-	sched_change_group(tsk, group);
->>>>>>> effcf624
 
 	/*
 	 * After changing group, the running task may have joined a throttled
