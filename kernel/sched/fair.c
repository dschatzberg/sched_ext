// SPDX-License-Identifier: GPL-2.0
/*
 * Completely Fair Scheduling (CFS) Class (SCHED_NORMAL/SCHED_BATCH)
 *
 *  Copyright (C) 2007 Red Hat, Inc., Ingo Molnar <mingo@redhat.com>
 *
 *  Interactivity improvements by Mike Galbraith
 *  (C) 2007 Mike Galbraith <efault@gmx.de>
 *
 *  Various enhancements by Dmitry Adamushko.
 *  (C) 2007 Dmitry Adamushko <dmitry.adamushko@gmail.com>
 *
 *  Group scheduling enhancements by Srivatsa Vaddagiri
 *  Copyright IBM Corporation, 2007
 *  Author: Srivatsa Vaddagiri <vatsa@linux.vnet.ibm.com>
 *
 *  Scaled math optimizations by Thomas Gleixner
 *  Copyright (C) 2007, Thomas Gleixner <tglx@linutronix.de>
 *
 *  Adaptive scheduling granularity, math enhancements by Peter Zijlstra
 *  Copyright (C) 2007 Red Hat, Inc., Peter Zijlstra
 */
#include "sched.h"

/*
 * Targeted preemption latency for CPU-bound tasks:
 *
 * NOTE: this latency value is not the same as the concept of
 * 'timeslice length' - timeslices in CFS are of variable length
 * and have no persistent notion like in traditional, time-slice
 * based scheduling concepts.
 *
 * (to see the precise effective timeslice length of your workload,
 *  run vmstat and monitor the context-switches (cs) field)
 *
 * (default: 6ms * (1 + ilog(ncpus)), units: nanoseconds)
 */
unsigned int sysctl_sched_latency			= 6000000ULL;
static unsigned int normalized_sysctl_sched_latency	= 6000000ULL;

/*
 * The initial- and re-scaling of tunables is configurable
 *
 * Options are:
 *
 *   SCHED_TUNABLESCALING_NONE - unscaled, always *1
 *   SCHED_TUNABLESCALING_LOG - scaled logarithmical, *1+ilog(ncpus)
 *   SCHED_TUNABLESCALING_LINEAR - scaled linear, *ncpus
 *
 * (default SCHED_TUNABLESCALING_LOG = *(1+ilog(ncpus))
 */
unsigned int sysctl_sched_tunable_scaling = SCHED_TUNABLESCALING_LOG;

/*
 * Minimal preemption granularity for CPU-bound tasks:
 *
 * (default: 0.75 msec * (1 + ilog(ncpus)), units: nanoseconds)
 */
unsigned int sysctl_sched_min_granularity			= 750000ULL;
static unsigned int normalized_sysctl_sched_min_granularity	= 750000ULL;

/*
 * Minimal preemption granularity for CPU-bound SCHED_IDLE tasks.
 * Applies only when SCHED_IDLE tasks compete with normal tasks.
 *
 * (default: 0.75 msec)
 */
unsigned int sysctl_sched_idle_min_granularity			= 750000ULL;

/*
 * This value is kept at sysctl_sched_latency/sysctl_sched_min_granularity
 */
static unsigned int sched_nr_latency = 8;

/*
 * After fork, child runs first. If set to 0 (default) then
 * parent will (try to) run first.
 */
unsigned int sysctl_sched_child_runs_first __read_mostly;

/*
 * SCHED_OTHER wake-up granularity.
 *
 * This option delays the preemption effects of decoupled workloads
 * and reduces their over-scheduling. Synchronous workloads will still
 * have immediate wakeup/sleep latencies.
 *
 * (default: 1 msec * (1 + ilog(ncpus)), units: nanoseconds)
 */
unsigned int sysctl_sched_wakeup_granularity			= 1000000UL;
static unsigned int normalized_sysctl_sched_wakeup_granularity	= 1000000UL;

const_debug unsigned int sysctl_sched_migration_cost	= 500000UL;

int sched_thermal_decay_shift;
static int __init setup_sched_thermal_decay_shift(char *str)
{
	int _shift = 0;

	if (kstrtoint(str, 0, &_shift))
		pr_warn("Unable to set scheduler thermal pressure decay shift parameter\n");

	sched_thermal_decay_shift = clamp(_shift, 0, 10);
	return 1;
}
__setup("sched_thermal_decay_shift=", setup_sched_thermal_decay_shift);

#ifdef CONFIG_SMP
/*
 * For asym packing, by default the lower numbered CPU has higher priority.
 */
int __weak arch_asym_cpu_priority(int cpu)
{
	return -cpu;
}

/*
 * The margin used when comparing utilization with CPU capacity.
 *
 * (default: ~20%)
 */
#define fits_capacity(cap, max)	((cap) * 1280 < (max) * 1024)

/*
 * The margin used when comparing CPU capacities.
 * is 'cap1' noticeably greater than 'cap2'
 *
 * (default: ~5%)
 */
#define capacity_greater(cap1, cap2) ((cap1) * 1024 > (cap2) * 1078)
#endif

#ifdef CONFIG_CFS_BANDWIDTH
/*
 * Amount of runtime to allocate from global (tg) to local (per-cfs_rq) pool
 * each time a cfs_rq requests quota.
 *
 * Note: in the case that the slice exceeds the runtime remaining (either due
 * to consumption or the quota being specified to be smaller than the slice)
 * we will always only issue the remaining available time.
 *
 * (default: 5 msec, units: microseconds)
 */
unsigned int sysctl_sched_cfs_bandwidth_slice		= 5000UL;
#endif

static inline void update_load_add(struct load_weight *lw, unsigned long inc)
{
	lw->weight += inc;
	lw->inv_weight = 0;
}

static inline void update_load_sub(struct load_weight *lw, unsigned long dec)
{
	lw->weight -= dec;
	lw->inv_weight = 0;
}

static inline void update_load_set(struct load_weight *lw, unsigned long w)
{
	lw->weight = w;
	lw->inv_weight = 0;
}

/*
 * Increase the granularity value when there are more CPUs,
 * because with more CPUs the 'effective latency' as visible
 * to users decreases. But the relationship is not linear,
 * so pick a second-best guess by going with the log2 of the
 * number of CPUs.
 *
 * This idea comes from the SD scheduler of Con Kolivas:
 */
static unsigned int get_update_sysctl_factor(void)
{
	unsigned int cpus = min_t(unsigned int, num_online_cpus(), 8);
	unsigned int factor;

	switch (sysctl_sched_tunable_scaling) {
	case SCHED_TUNABLESCALING_NONE:
		factor = 1;
		break;
	case SCHED_TUNABLESCALING_LINEAR:
		factor = cpus;
		break;
	case SCHED_TUNABLESCALING_LOG:
	default:
		factor = 1 + ilog2(cpus);
		break;
	}

	return factor;
}

static void update_sysctl(void)
{
	unsigned int factor = get_update_sysctl_factor();

#define SET_SYSCTL(name) \
	(sysctl_##name = (factor) * normalized_sysctl_##name)
	SET_SYSCTL(sched_min_granularity);
	SET_SYSCTL(sched_latency);
	SET_SYSCTL(sched_wakeup_granularity);
#undef SET_SYSCTL
}

void __init sched_init_granularity(void)
{
	update_sysctl();
}

#define WMULT_CONST	(~0U)
#define WMULT_SHIFT	32

static void __update_inv_weight(struct load_weight *lw)
{
	unsigned long w;

	if (likely(lw->inv_weight))
		return;

	w = scale_load_down(lw->weight);

	if (BITS_PER_LONG > 32 && unlikely(w >= WMULT_CONST))
		lw->inv_weight = 1;
	else if (unlikely(!w))
		lw->inv_weight = WMULT_CONST;
	else
		lw->inv_weight = WMULT_CONST / w;
}

/*
 * delta_exec * weight / lw.weight
 *   OR
 * (delta_exec * (weight * lw->inv_weight)) >> WMULT_SHIFT
 *
 * Either weight := NICE_0_LOAD and lw \e sched_prio_to_wmult[], in which case
 * we're guaranteed shift stays positive because inv_weight is guaranteed to
 * fit 32 bits, and NICE_0_LOAD gives another 10 bits; therefore shift >= 22.
 *
 * Or, weight =< lw.weight (because lw.weight is the runqueue weight), thus
 * weight/lw.weight <= 1, and therefore our shift will also be positive.
 */
static u64 __calc_delta(u64 delta_exec, unsigned long weight, struct load_weight *lw)
{
	u64 fact = scale_load_down(weight);
	u32 fact_hi = (u32)(fact >> 32);
	int shift = WMULT_SHIFT;
	int fs;

	__update_inv_weight(lw);

	if (unlikely(fact_hi)) {
		fs = fls(fact_hi);
		shift -= fs;
		fact >>= fs;
	}

	fact = mul_u32_u32(fact, lw->inv_weight);

	fact_hi = (u32)(fact >> 32);
	if (fact_hi) {
		fs = fls(fact_hi);
		shift -= fs;
		fact >>= fs;
	}

	return mul_u64_u32_shr(delta_exec, fact, shift);
}


const struct sched_class fair_sched_class;

/**************************************************************
 * CFS operations on generic schedulable entities:
 */

#ifdef CONFIG_FAIR_GROUP_SCHED

/* Walk up scheduling entities hierarchy */
#define for_each_sched_entity(se) \
		for (; se; se = se->parent)

static inline void cfs_rq_tg_path(struct cfs_rq *cfs_rq, char *path, int len)
{
	if (!path)
		return;

	if (cfs_rq && task_group_is_autogroup(cfs_rq->tg))
		autogroup_path(cfs_rq->tg, path, len);
	else if (cfs_rq && cfs_rq->tg->css.cgroup)
		cgroup_path(cfs_rq->tg->css.cgroup, path, len);
	else
		strlcpy(path, "(null)", len);
}

static inline bool list_add_leaf_cfs_rq(struct cfs_rq *cfs_rq)
{
	struct rq *rq = rq_of(cfs_rq);
	int cpu = cpu_of(rq);

	if (cfs_rq->on_list)
		return rq->tmp_alone_branch == &rq->leaf_cfs_rq_list;

	cfs_rq->on_list = 1;

	/*
	 * Ensure we either appear before our parent (if already
	 * enqueued) or force our parent to appear after us when it is
	 * enqueued. The fact that we always enqueue bottom-up
	 * reduces this to two cases and a special case for the root
	 * cfs_rq. Furthermore, it also means that we will always reset
	 * tmp_alone_branch either when the branch is connected
	 * to a tree or when we reach the top of the tree
	 */
	if (cfs_rq->tg->parent &&
	    cfs_rq->tg->parent->cfs_rq[cpu]->on_list) {
		/*
		 * If parent is already on the list, we add the child
		 * just before. Thanks to circular linked property of
		 * the list, this means to put the child at the tail
		 * of the list that starts by parent.
		 */
		list_add_tail_rcu(&cfs_rq->leaf_cfs_rq_list,
			&(cfs_rq->tg->parent->cfs_rq[cpu]->leaf_cfs_rq_list));
		/*
		 * The branch is now connected to its tree so we can
		 * reset tmp_alone_branch to the beginning of the
		 * list.
		 */
		rq->tmp_alone_branch = &rq->leaf_cfs_rq_list;
		return true;
	}

	if (!cfs_rq->tg->parent) {
		/*
		 * cfs rq without parent should be put
		 * at the tail of the list.
		 */
		list_add_tail_rcu(&cfs_rq->leaf_cfs_rq_list,
			&rq->leaf_cfs_rq_list);
		/*
		 * We have reach the top of a tree so we can reset
		 * tmp_alone_branch to the beginning of the list.
		 */
		rq->tmp_alone_branch = &rq->leaf_cfs_rq_list;
		return true;
	}

	/*
	 * The parent has not already been added so we want to
	 * make sure that it will be put after us.
	 * tmp_alone_branch points to the begin of the branch
	 * where we will add parent.
	 */
	list_add_rcu(&cfs_rq->leaf_cfs_rq_list, rq->tmp_alone_branch);
	/*
	 * update tmp_alone_branch to points to the new begin
	 * of the branch
	 */
	rq->tmp_alone_branch = &cfs_rq->leaf_cfs_rq_list;
	return false;
}

static inline void list_del_leaf_cfs_rq(struct cfs_rq *cfs_rq)
{
	if (cfs_rq->on_list) {
		struct rq *rq = rq_of(cfs_rq);

		/*
		 * With cfs_rq being unthrottled/throttled during an enqueue,
		 * it can happen the tmp_alone_branch points the a leaf that
		 * we finally want to del. In this case, tmp_alone_branch moves
		 * to the prev element but it will point to rq->leaf_cfs_rq_list
		 * at the end of the enqueue.
		 */
		if (rq->tmp_alone_branch == &cfs_rq->leaf_cfs_rq_list)
			rq->tmp_alone_branch = cfs_rq->leaf_cfs_rq_list.prev;

		list_del_rcu(&cfs_rq->leaf_cfs_rq_list);
		cfs_rq->on_list = 0;
	}
}

static inline void assert_list_leaf_cfs_rq(struct rq *rq)
{
	SCHED_WARN_ON(rq->tmp_alone_branch != &rq->leaf_cfs_rq_list);
}

/* Iterate thr' all leaf cfs_rq's on a runqueue */
#define for_each_leaf_cfs_rq_safe(rq, cfs_rq, pos)			\
	list_for_each_entry_safe(cfs_rq, pos, &rq->leaf_cfs_rq_list,	\
				 leaf_cfs_rq_list)

/* Do the two (enqueued) entities belong to the same group ? */
static inline struct cfs_rq *
is_same_group(struct sched_entity *se, struct sched_entity *pse)
{
	if (se->cfs_rq == pse->cfs_rq)
		return se->cfs_rq;

	return NULL;
}

static inline struct sched_entity *parent_entity(struct sched_entity *se)
{
	return se->parent;
}

static void
find_matching_se(struct sched_entity **se, struct sched_entity **pse)
{
	int se_depth, pse_depth;

	/*
	 * preemption test can be made between sibling entities who are in the
	 * same cfs_rq i.e who have a common parent. Walk up the hierarchy of
	 * both tasks until we find their ancestors who are siblings of common
	 * parent.
	 */

	/* First walk up until both entities are at same depth */
	se_depth = (*se)->depth;
	pse_depth = (*pse)->depth;

	while (se_depth > pse_depth) {
		se_depth--;
		*se = parent_entity(*se);
	}

	while (pse_depth > se_depth) {
		pse_depth--;
		*pse = parent_entity(*pse);
	}

	while (!is_same_group(*se, *pse)) {
		*se = parent_entity(*se);
		*pse = parent_entity(*pse);
	}
}

static int tg_is_idle(struct task_group *tg)
{
	return tg->idle > 0;
}

static int cfs_rq_is_idle(struct cfs_rq *cfs_rq)
{
	return cfs_rq->idle > 0;
}

static int se_is_idle(struct sched_entity *se)
{
	if (entity_is_task(se))
		return task_has_idle_policy(task_of(se));
	return cfs_rq_is_idle(group_cfs_rq(se));
}

#else	/* !CONFIG_FAIR_GROUP_SCHED */

#define for_each_sched_entity(se) \
		for (; se; se = NULL)

static inline void cfs_rq_tg_path(struct cfs_rq *cfs_rq, char *path, int len)
{
	if (path)
		strlcpy(path, "(null)", len);
}

static inline bool list_add_leaf_cfs_rq(struct cfs_rq *cfs_rq)
{
	return true;
}

static inline void list_del_leaf_cfs_rq(struct cfs_rq *cfs_rq)
{
}

static inline void assert_list_leaf_cfs_rq(struct rq *rq)
{
}

#define for_each_leaf_cfs_rq_safe(rq, cfs_rq, pos)	\
		for (cfs_rq = &rq->cfs, pos = NULL; cfs_rq; cfs_rq = pos)

static inline struct sched_entity *parent_entity(struct sched_entity *se)
{
	return NULL;
}

static inline void
find_matching_se(struct sched_entity **se, struct sched_entity **pse)
{
}

static inline int tg_is_idle(struct task_group *tg)
{
	return 0;
}

static int cfs_rq_is_idle(struct cfs_rq *cfs_rq)
{
	return 0;
}

static int se_is_idle(struct sched_entity *se)
{
	return 0;
}

#endif	/* CONFIG_FAIR_GROUP_SCHED */

static __always_inline
void account_cfs_rq_runtime(struct cfs_rq *cfs_rq, u64 delta_exec);

/**************************************************************
 * Scheduling class tree data structure manipulation methods:
 */

static inline u64 max_vruntime(u64 max_vruntime, u64 vruntime)
{
	s64 delta = (s64)(vruntime - max_vruntime);
	if (delta > 0)
		max_vruntime = vruntime;

	return max_vruntime;
}

static inline u64 min_vruntime(u64 min_vruntime, u64 vruntime)
{
	s64 delta = (s64)(vruntime - min_vruntime);
	if (delta < 0)
		min_vruntime = vruntime;

	return min_vruntime;
}

static inline bool entity_before(struct sched_entity *a,
				struct sched_entity *b)
{
	return (s64)(a->vruntime - b->vruntime) < 0;
}

#define __node_2_se(node) \
	rb_entry((node), struct sched_entity, run_node)

static void update_min_vruntime(struct cfs_rq *cfs_rq)
{
	struct sched_entity *curr = cfs_rq->curr;
	struct rb_node *leftmost = rb_first_cached(&cfs_rq->tasks_timeline);

	u64 vruntime = cfs_rq->min_vruntime;

	if (curr) {
		if (curr->on_rq)
			vruntime = curr->vruntime;
		else
			curr = NULL;
	}

	if (leftmost) { /* non-empty tree */
		struct sched_entity *se = __node_2_se(leftmost);

		if (!curr)
			vruntime = se->vruntime;
		else
			vruntime = min_vruntime(vruntime, se->vruntime);
	}

	/* ensure we never gain time by being placed backwards. */
	cfs_rq->min_vruntime = max_vruntime(cfs_rq->min_vruntime, vruntime);
#ifndef CONFIG_64BIT
	smp_wmb();
	cfs_rq->min_vruntime_copy = cfs_rq->min_vruntime;
#endif
}

static inline bool __entity_less(struct rb_node *a, const struct rb_node *b)
{
	return entity_before(__node_2_se(a), __node_2_se(b));
}

/*
 * Enqueue an entity into the rb-tree:
 */
static void __enqueue_entity(struct cfs_rq *cfs_rq, struct sched_entity *se)
{
	rb_add_cached(&se->run_node, &cfs_rq->tasks_timeline, __entity_less);
}

static void __dequeue_entity(struct cfs_rq *cfs_rq, struct sched_entity *se)
{
	rb_erase_cached(&se->run_node, &cfs_rq->tasks_timeline);
}

struct sched_entity *__pick_first_entity(struct cfs_rq *cfs_rq)
{
	struct rb_node *left = rb_first_cached(&cfs_rq->tasks_timeline);

	if (!left)
		return NULL;

	return __node_2_se(left);
}

static struct sched_entity *__pick_next_entity(struct sched_entity *se)
{
	struct rb_node *next = rb_next(&se->run_node);

	if (!next)
		return NULL;

	return __node_2_se(next);
}

#ifdef CONFIG_SCHED_DEBUG
struct sched_entity *__pick_last_entity(struct cfs_rq *cfs_rq)
{
	struct rb_node *last = rb_last(&cfs_rq->tasks_timeline.rb_root);

	if (!last)
		return NULL;

	return __node_2_se(last);
}

/**************************************************************
 * Scheduling class statistics methods:
 */

int sched_update_scaling(void)
{
	unsigned int factor = get_update_sysctl_factor();

	sched_nr_latency = DIV_ROUND_UP(sysctl_sched_latency,
					sysctl_sched_min_granularity);

#define WRT_SYSCTL(name) \
	(normalized_sysctl_##name = sysctl_##name / (factor))
	WRT_SYSCTL(sched_min_granularity);
	WRT_SYSCTL(sched_latency);
	WRT_SYSCTL(sched_wakeup_granularity);
#undef WRT_SYSCTL

	return 0;
}
#endif

/*
 * delta /= w
 */
static inline u64 calc_delta_fair(u64 delta, struct sched_entity *se)
{
	if (unlikely(se->load.weight != NICE_0_LOAD))
		delta = __calc_delta(delta, NICE_0_LOAD, &se->load);

	return delta;
}

/*
 * The idea is to set a period in which each task runs once.
 *
 * When there are too many tasks (sched_nr_latency) we have to stretch
 * this period because otherwise the slices get too small.
 *
 * p = (nr <= nl) ? l : l*nr/nl
 */
static u64 __sched_period(unsigned long nr_running)
{
	if (unlikely(nr_running > sched_nr_latency))
		return nr_running * sysctl_sched_min_granularity;
	else
		return sysctl_sched_latency;
}

static bool sched_idle_cfs_rq(struct cfs_rq *cfs_rq);

/*
 * We calculate the wall-time slice from the period by taking a part
 * proportional to the weight.
 *
 * s = p*P[w/rw]
 */
static u64 sched_slice(struct cfs_rq *cfs_rq, struct sched_entity *se)
{
	unsigned int nr_running = cfs_rq->nr_running;
	struct sched_entity *init_se = se;
	unsigned int min_gran;
	u64 slice;

	if (sched_feat(ALT_PERIOD))
		nr_running = rq_of(cfs_rq)->cfs.h_nr_running;

	slice = __sched_period(nr_running + !se->on_rq);

	for_each_sched_entity(se) {
		struct load_weight *load;
		struct load_weight lw;
		struct cfs_rq *qcfs_rq;

		qcfs_rq = cfs_rq_of(se);
		load = &qcfs_rq->load;

		if (unlikely(!se->on_rq)) {
			lw = qcfs_rq->load;

			update_load_add(&lw, se->load.weight);
			load = &lw;
		}
		slice = __calc_delta(slice, se->load.weight, load);
	}

	if (sched_feat(BASE_SLICE)) {
		if (se_is_idle(init_se) && !sched_idle_cfs_rq(cfs_rq))
			min_gran = sysctl_sched_idle_min_granularity;
		else
			min_gran = sysctl_sched_min_granularity;

		slice = max_t(u64, slice, min_gran);
	}

	return slice;
}

/*
 * We calculate the vruntime slice of a to-be-inserted task.
 *
 * vs = s/w
 */
static u64 sched_vslice(struct cfs_rq *cfs_rq, struct sched_entity *se)
{
	return calc_delta_fair(sched_slice(cfs_rq, se), se);
}

#include "pelt.h"
#ifdef CONFIG_SMP

static int select_idle_sibling(struct task_struct *p, int prev_cpu, int cpu);
static unsigned long task_h_load(struct task_struct *p);
static unsigned long capacity_of(int cpu);

/* Give new sched_entity start runnable values to heavy its load in infant time */
void init_entity_runnable_average(struct sched_entity *se)
{
	struct sched_avg *sa = &se->avg;

	memset(sa, 0, sizeof(*sa));

	/*
	 * Tasks are initialized with full load to be seen as heavy tasks until
	 * they get a chance to stabilize to their real load level.
	 * Group entities are initialized with zero load to reflect the fact that
	 * nothing has been attached to the task group yet.
	 */
	if (entity_is_task(se))
		sa->load_avg = scale_load_down(se->load.weight);

	/* when this task enqueue'ed, it will contribute to its cfs_rq's load_avg */
}

static void attach_entity_cfs_rq(struct sched_entity *se);

/*
 * With new tasks being created, their initial util_avgs are extrapolated
 * based on the cfs_rq's current util_avg:
 *
 *   util_avg = cfs_rq->util_avg / (cfs_rq->load_avg + 1) * se.load.weight
 *
 * However, in many cases, the above util_avg does not give a desired
 * value. Moreover, the sum of the util_avgs may be divergent, such
 * as when the series is a harmonic series.
 *
 * To solve this problem, we also cap the util_avg of successive tasks to
 * only 1/2 of the left utilization budget:
 *
 *   util_avg_cap = (cpu_scale - cfs_rq->avg.util_avg) / 2^n
 *
 * where n denotes the nth task and cpu_scale the CPU capacity.
 *
 * For example, for a CPU with 1024 of capacity, a simplest series from
 * the beginning would be like:
 *
 *  task  util_avg: 512, 256, 128,  64,  32,   16,    8, ...
 * cfs_rq util_avg: 512, 768, 896, 960, 992, 1008, 1016, ...
 *
 * Finally, that extrapolated util_avg is clamped to the cap (util_avg_cap)
 * if util_avg > util_avg_cap.
 */
void post_init_entity_util_avg(struct task_struct *p)
{
	struct sched_entity *se = &p->se;
	struct cfs_rq *cfs_rq = cfs_rq_of(se);
	struct sched_avg *sa = &se->avg;
	long cpu_scale = arch_scale_cpu_capacity(cpu_of(rq_of(cfs_rq)));
	long cap = (long)(cpu_scale - cfs_rq->avg.util_avg) / 2;

	if (cap > 0) {
		if (cfs_rq->avg.util_avg != 0) {
			sa->util_avg  = cfs_rq->avg.util_avg * se->load.weight;
			sa->util_avg /= (cfs_rq->avg.load_avg + 1);

			if (sa->util_avg > cap)
				sa->util_avg = cap;
		} else {
			sa->util_avg = cap;
		}
	}

	sa->runnable_avg = sa->util_avg;

	if (p->sched_class != &fair_sched_class) {
		/*
		 * For !fair tasks do:
		 *
		update_cfs_rq_load_avg(now, cfs_rq);
		attach_entity_load_avg(cfs_rq, se);
		switched_from_fair(rq, p);
		 *
		 * such that the next switched_to_fair() has the
		 * expected state.
		 */
		se->avg.last_update_time = cfs_rq_clock_pelt(cfs_rq);
		return;
	}

	attach_entity_cfs_rq(se);
}

#else /* !CONFIG_SMP */
void init_entity_runnable_average(struct sched_entity *se)
{
}
void post_init_entity_util_avg(struct task_struct *p)
{
}
static void update_tg_load_avg(struct cfs_rq *cfs_rq)
{
}
#endif /* CONFIG_SMP */

/*
 * Update the current task's runtime statistics.
 */
static void update_curr(struct cfs_rq *cfs_rq)
{
	struct sched_entity *curr = cfs_rq->curr;
	u64 now = rq_clock_task(rq_of(cfs_rq));
	u64 delta_exec;

	if (unlikely(!curr))
		return;

	delta_exec = now - curr->exec_start;
	if (unlikely((s64)delta_exec <= 0))
		return;

	curr->exec_start = now;

	if (schedstat_enabled()) {
		struct sched_statistics *stats;

		stats = __schedstats_from_se(curr);
		__schedstat_set(stats->exec_max,
				max(delta_exec, stats->exec_max));
	}

	curr->sum_exec_runtime += delta_exec;
	schedstat_add(cfs_rq->exec_clock, delta_exec);

	curr->vruntime += calc_delta_fair(delta_exec, curr);
	update_min_vruntime(cfs_rq);

	if (entity_is_task(curr)) {
		struct task_struct *curtask = task_of(curr);

		trace_sched_stat_runtime(curtask, delta_exec, curr->vruntime);
		cgroup_account_cputime(curtask, delta_exec);
		account_group_exec_runtime(curtask, delta_exec);
	}

	account_cfs_rq_runtime(cfs_rq, delta_exec);
}

static void update_curr_fair(struct rq *rq)
{
	update_curr(cfs_rq_of(&rq->curr->se));
}

static inline void
update_stats_wait_start_fair(struct cfs_rq *cfs_rq, struct sched_entity *se)
{
	struct sched_statistics *stats;
	struct task_struct *p = NULL;

	if (!schedstat_enabled())
		return;

	stats = __schedstats_from_se(se);

	if (entity_is_task(se))
		p = task_of(se);

	__update_stats_wait_start(rq_of(cfs_rq), p, stats);
}

static inline void
update_stats_wait_end_fair(struct cfs_rq *cfs_rq, struct sched_entity *se)
{
	struct sched_statistics *stats;
	struct task_struct *p = NULL;

	if (!schedstat_enabled())
		return;

	stats = __schedstats_from_se(se);

	/*
	 * When the sched_schedstat changes from 0 to 1, some sched se
	 * maybe already in the runqueue, the se->statistics.wait_start
	 * will be 0.So it will let the delta wrong. We need to avoid this
	 * scenario.
	 */
	if (unlikely(!schedstat_val(stats->wait_start)))
		return;

	if (entity_is_task(se))
		p = task_of(se);

	__update_stats_wait_end(rq_of(cfs_rq), p, stats);
}

static inline void
update_stats_enqueue_sleeper_fair(struct cfs_rq *cfs_rq, struct sched_entity *se)
{
	struct sched_statistics *stats;
	struct task_struct *tsk = NULL;

	if (!schedstat_enabled())
		return;

	stats = __schedstats_from_se(se);

	if (entity_is_task(se))
		tsk = task_of(se);

	__update_stats_enqueue_sleeper(rq_of(cfs_rq), tsk, stats);
}

/*
 * Task is being enqueued - update stats:
 */
static inline void
update_stats_enqueue_fair(struct cfs_rq *cfs_rq, struct sched_entity *se, int flags)
{
	if (!schedstat_enabled())
		return;

	/*
	 * Are we enqueueing a waiting task? (for current tasks
	 * a dequeue/enqueue event is a NOP)
	 */
	if (se != cfs_rq->curr)
		update_stats_wait_start_fair(cfs_rq, se);

	if (flags & ENQUEUE_WAKEUP)
		update_stats_enqueue_sleeper_fair(cfs_rq, se);
}

static inline void
update_stats_dequeue_fair(struct cfs_rq *cfs_rq, struct sched_entity *se, int flags)
{

	if (!schedstat_enabled())
		return;

	/*
	 * Mark the end of the wait period if dequeueing a
	 * waiting task:
	 */
	if (se != cfs_rq->curr)
		update_stats_wait_end_fair(cfs_rq, se);

	if ((flags & DEQUEUE_SLEEP) && entity_is_task(se)) {
		struct task_struct *tsk = task_of(se);
		unsigned int state;

		/* XXX racy against TTWU */
		state = READ_ONCE(tsk->__state);
		if (state & TASK_INTERRUPTIBLE)
<<<<<<< HEAD
			__schedstat_set(se->statistics.sleep_start,
				      rq_clock(rq_of(cfs_rq)));
		if (state & TASK_UNINTERRUPTIBLE)
			__schedstat_set(se->statistics.block_start,
=======
			__schedstat_set(tsk->stats.sleep_start,
				      rq_clock(rq_of(cfs_rq)));
		if (state & TASK_UNINTERRUPTIBLE)
			__schedstat_set(tsk->stats.block_start,
>>>>>>> df0cc57e
				      rq_clock(rq_of(cfs_rq)));
	}
}

/*
 * We are picking a new current task - update its stats:
 */
static inline void
update_stats_curr_start(struct cfs_rq *cfs_rq, struct sched_entity *se)
{
	/*
	 * We are starting a new run period:
	 */
	se->exec_start = rq_clock_task(rq_of(cfs_rq));
}

/**************************************************
 * Scheduling class queueing methods:
 */

#ifdef CONFIG_NUMA_BALANCING
/*
 * Approximate time to scan a full NUMA task in ms. The task scan period is
 * calculated based on the tasks virtual memory size and
 * numa_balancing_scan_size.
 */
unsigned int sysctl_numa_balancing_scan_period_min = 1000;
unsigned int sysctl_numa_balancing_scan_period_max = 60000;

/* Portion of address space to scan in MB */
unsigned int sysctl_numa_balancing_scan_size = 256;

/* Scan @scan_size MB every @scan_period after an initial @scan_delay in ms */
unsigned int sysctl_numa_balancing_scan_delay = 1000;

struct numa_group {
	refcount_t refcount;

	spinlock_t lock; /* nr_tasks, tasks */
	int nr_tasks;
	pid_t gid;
	int active_nodes;

	struct rcu_head rcu;
	unsigned long total_faults;
	unsigned long max_faults_cpu;
	/*
	 * faults[] array is split into two regions: faults_mem and faults_cpu.
	 *
	 * Faults_cpu is used to decide whether memory should move
	 * towards the CPU. As a consequence, these stats are weighted
	 * more by CPU use than by memory faults.
	 */
	unsigned long faults[];
};

/*
 * For functions that can be called in multiple contexts that permit reading
 * ->numa_group (see struct task_struct for locking rules).
 */
static struct numa_group *deref_task_numa_group(struct task_struct *p)
{
	return rcu_dereference_check(p->numa_group, p == current ||
		(lockdep_is_held(__rq_lockp(task_rq(p))) && !READ_ONCE(p->on_cpu)));
}

static struct numa_group *deref_curr_numa_group(struct task_struct *p)
{
	return rcu_dereference_protected(p->numa_group, p == current);
}

static inline unsigned long group_faults_priv(struct numa_group *ng);
static inline unsigned long group_faults_shared(struct numa_group *ng);

static unsigned int task_nr_scan_windows(struct task_struct *p)
{
	unsigned long rss = 0;
	unsigned long nr_scan_pages;

	/*
	 * Calculations based on RSS as non-present and empty pages are skipped
	 * by the PTE scanner and NUMA hinting faults should be trapped based
	 * on resident pages
	 */
	nr_scan_pages = sysctl_numa_balancing_scan_size << (20 - PAGE_SHIFT);
	rss = get_mm_rss(p->mm);
	if (!rss)
		rss = nr_scan_pages;

	rss = round_up(rss, nr_scan_pages);
	return rss / nr_scan_pages;
}

/* For sanity's sake, never scan more PTEs than MAX_SCAN_WINDOW MB/sec. */
#define MAX_SCAN_WINDOW 2560

static unsigned int task_scan_min(struct task_struct *p)
{
	unsigned int scan_size = READ_ONCE(sysctl_numa_balancing_scan_size);
	unsigned int scan, floor;
	unsigned int windows = 1;

	if (scan_size < MAX_SCAN_WINDOW)
		windows = MAX_SCAN_WINDOW / scan_size;
	floor = 1000 / windows;

	scan = sysctl_numa_balancing_scan_period_min / task_nr_scan_windows(p);
	return max_t(unsigned int, floor, scan);
}

static unsigned int task_scan_start(struct task_struct *p)
{
	unsigned long smin = task_scan_min(p);
	unsigned long period = smin;
	struct numa_group *ng;

	/* Scale the maximum scan period with the amount of shared memory. */
	rcu_read_lock();
	ng = rcu_dereference(p->numa_group);
	if (ng) {
		unsigned long shared = group_faults_shared(ng);
		unsigned long private = group_faults_priv(ng);

		period *= refcount_read(&ng->refcount);
		period *= shared + 1;
		period /= private + shared + 1;
	}
	rcu_read_unlock();

	return max(smin, period);
}

static unsigned int task_scan_max(struct task_struct *p)
{
	unsigned long smin = task_scan_min(p);
	unsigned long smax;
	struct numa_group *ng;

	/* Watch for min being lower than max due to floor calculations */
	smax = sysctl_numa_balancing_scan_period_max / task_nr_scan_windows(p);

	/* Scale the maximum scan period with the amount of shared memory. */
	ng = deref_curr_numa_group(p);
	if (ng) {
		unsigned long shared = group_faults_shared(ng);
		unsigned long private = group_faults_priv(ng);
		unsigned long period = smax;

		period *= refcount_read(&ng->refcount);
		period *= shared + 1;
		period /= private + shared + 1;

		smax = max(smax, period);
	}

	return max(smin, smax);
}

static void account_numa_enqueue(struct rq *rq, struct task_struct *p)
{
	rq->nr_numa_running += (p->numa_preferred_nid != NUMA_NO_NODE);
	rq->nr_preferred_running += (p->numa_preferred_nid == task_node(p));
}

static void account_numa_dequeue(struct rq *rq, struct task_struct *p)
{
	rq->nr_numa_running -= (p->numa_preferred_nid != NUMA_NO_NODE);
	rq->nr_preferred_running -= (p->numa_preferred_nid == task_node(p));
}

/* Shared or private faults. */
#define NR_NUMA_HINT_FAULT_TYPES 2

/* Memory and CPU locality */
#define NR_NUMA_HINT_FAULT_STATS (NR_NUMA_HINT_FAULT_TYPES * 2)

/* Averaged statistics, and temporary buffers. */
#define NR_NUMA_HINT_FAULT_BUCKETS (NR_NUMA_HINT_FAULT_STATS * 2)

pid_t task_numa_group_id(struct task_struct *p)
{
	struct numa_group *ng;
	pid_t gid = 0;

	rcu_read_lock();
	ng = rcu_dereference(p->numa_group);
	if (ng)
		gid = ng->gid;
	rcu_read_unlock();

	return gid;
}

/*
 * The averaged statistics, shared & private, memory & CPU,
 * occupy the first half of the array. The second half of the
 * array is for current counters, which are averaged into the
 * first set by task_numa_placement.
 */
static inline int task_faults_idx(enum numa_faults_stats s, int nid, int priv)
{
	return NR_NUMA_HINT_FAULT_TYPES * (s * nr_node_ids + nid) + priv;
}

static inline unsigned long task_faults(struct task_struct *p, int nid)
{
	if (!p->numa_faults)
		return 0;

	return p->numa_faults[task_faults_idx(NUMA_MEM, nid, 0)] +
		p->numa_faults[task_faults_idx(NUMA_MEM, nid, 1)];
}

static inline unsigned long group_faults(struct task_struct *p, int nid)
{
	struct numa_group *ng = deref_task_numa_group(p);

	if (!ng)
		return 0;

	return ng->faults[task_faults_idx(NUMA_MEM, nid, 0)] +
		ng->faults[task_faults_idx(NUMA_MEM, nid, 1)];
}

static inline unsigned long group_faults_cpu(struct numa_group *group, int nid)
{
	return group->faults[task_faults_idx(NUMA_CPU, nid, 0)] +
		group->faults[task_faults_idx(NUMA_CPU, nid, 1)];
}

static inline unsigned long group_faults_priv(struct numa_group *ng)
{
	unsigned long faults = 0;
	int node;

	for_each_online_node(node) {
		faults += ng->faults[task_faults_idx(NUMA_MEM, node, 1)];
	}

	return faults;
}

static inline unsigned long group_faults_shared(struct numa_group *ng)
{
	unsigned long faults = 0;
	int node;

	for_each_online_node(node) {
		faults += ng->faults[task_faults_idx(NUMA_MEM, node, 0)];
	}

	return faults;
}

/*
 * A node triggering more than 1/3 as many NUMA faults as the maximum is
 * considered part of a numa group's pseudo-interleaving set. Migrations
 * between these nodes are slowed down, to allow things to settle down.
 */
#define ACTIVE_NODE_FRACTION 3

static bool numa_is_active_node(int nid, struct numa_group *ng)
{
	return group_faults_cpu(ng, nid) * ACTIVE_NODE_FRACTION > ng->max_faults_cpu;
}

/* Handle placement on systems where not all nodes are directly connected. */
static unsigned long score_nearby_nodes(struct task_struct *p, int nid,
					int maxdist, bool task)
{
	unsigned long score = 0;
	int node;

	/*
	 * All nodes are directly connected, and the same distance
	 * from each other. No need for fancy placement algorithms.
	 */
	if (sched_numa_topology_type == NUMA_DIRECT)
		return 0;

	/*
	 * This code is called for each node, introducing N^2 complexity,
	 * which should be ok given the number of nodes rarely exceeds 8.
	 */
	for_each_online_node(node) {
		unsigned long faults;
		int dist = node_distance(nid, node);

		/*
		 * The furthest away nodes in the system are not interesting
		 * for placement; nid was already counted.
		 */
		if (dist == sched_max_numa_distance || node == nid)
			continue;

		/*
		 * On systems with a backplane NUMA topology, compare groups
		 * of nodes, and move tasks towards the group with the most
		 * memory accesses. When comparing two nodes at distance
		 * "hoplimit", only nodes closer by than "hoplimit" are part
		 * of each group. Skip other nodes.
		 */
		if (sched_numa_topology_type == NUMA_BACKPLANE &&
					dist >= maxdist)
			continue;

		/* Add up the faults from nearby nodes. */
		if (task)
			faults = task_faults(p, node);
		else
			faults = group_faults(p, node);

		/*
		 * On systems with a glueless mesh NUMA topology, there are
		 * no fixed "groups of nodes". Instead, nodes that are not
		 * directly connected bounce traffic through intermediate
		 * nodes; a numa_group can occupy any set of nodes.
		 * The further away a node is, the less the faults count.
		 * This seems to result in good task placement.
		 */
		if (sched_numa_topology_type == NUMA_GLUELESS_MESH) {
			faults *= (sched_max_numa_distance - dist);
			faults /= (sched_max_numa_distance - LOCAL_DISTANCE);
		}

		score += faults;
	}

	return score;
}

/*
 * These return the fraction of accesses done by a particular task, or
 * task group, on a particular numa node.  The group weight is given a
 * larger multiplier, in order to group tasks together that are almost
 * evenly spread out between numa nodes.
 */
static inline unsigned long task_weight(struct task_struct *p, int nid,
					int dist)
{
	unsigned long faults, total_faults;

	if (!p->numa_faults)
		return 0;

	total_faults = p->total_numa_faults;

	if (!total_faults)
		return 0;

	faults = task_faults(p, nid);
	faults += score_nearby_nodes(p, nid, dist, true);

	return 1000 * faults / total_faults;
}

static inline unsigned long group_weight(struct task_struct *p, int nid,
					 int dist)
{
	struct numa_group *ng = deref_task_numa_group(p);
	unsigned long faults, total_faults;

	if (!ng)
		return 0;

	total_faults = ng->total_faults;

	if (!total_faults)
		return 0;

	faults = group_faults(p, nid);
	faults += score_nearby_nodes(p, nid, dist, false);

	return 1000 * faults / total_faults;
}

bool should_numa_migrate_memory(struct task_struct *p, struct page * page,
				int src_nid, int dst_cpu)
{
	struct numa_group *ng = deref_curr_numa_group(p);
	int dst_nid = cpu_to_node(dst_cpu);
	int last_cpupid, this_cpupid;

	this_cpupid = cpu_pid_to_cpupid(dst_cpu, current->pid);
	last_cpupid = page_cpupid_xchg_last(page, this_cpupid);

	/*
	 * Allow first faults or private faults to migrate immediately early in
	 * the lifetime of a task. The magic number 4 is based on waiting for
	 * two full passes of the "multi-stage node selection" test that is
	 * executed below.
	 */
	if ((p->numa_preferred_nid == NUMA_NO_NODE || p->numa_scan_seq <= 4) &&
	    (cpupid_pid_unset(last_cpupid) || cpupid_match_pid(p, last_cpupid)))
		return true;

	/*
	 * Multi-stage node selection is used in conjunction with a periodic
	 * migration fault to build a temporal task<->page relation. By using
	 * a two-stage filter we remove short/unlikely relations.
	 *
	 * Using P(p) ~ n_p / n_t as per frequentist probability, we can equate
	 * a task's usage of a particular page (n_p) per total usage of this
	 * page (n_t) (in a given time-span) to a probability.
	 *
	 * Our periodic faults will sample this probability and getting the
	 * same result twice in a row, given these samples are fully
	 * independent, is then given by P(n)^2, provided our sample period
	 * is sufficiently short compared to the usage pattern.
	 *
	 * This quadric squishes small probabilities, making it less likely we
	 * act on an unlikely task<->page relation.
	 */
	if (!cpupid_pid_unset(last_cpupid) &&
				cpupid_to_nid(last_cpupid) != dst_nid)
		return false;

	/* Always allow migrate on private faults */
	if (cpupid_match_pid(p, last_cpupid))
		return true;

	/* A shared fault, but p->numa_group has not been set up yet. */
	if (!ng)
		return true;

	/*
	 * Destination node is much more heavily used than the source
	 * node? Allow migration.
	 */
	if (group_faults_cpu(ng, dst_nid) > group_faults_cpu(ng, src_nid) *
					ACTIVE_NODE_FRACTION)
		return true;

	/*
	 * Distribute memory according to CPU & memory use on each node,
	 * with 3/4 hysteresis to avoid unnecessary memory migrations:
	 *
	 * faults_cpu(dst)   3   faults_cpu(src)
	 * --------------- * - > ---------------
	 * faults_mem(dst)   4   faults_mem(src)
	 */
	return group_faults_cpu(ng, dst_nid) * group_faults(p, src_nid) * 3 >
	       group_faults_cpu(ng, src_nid) * group_faults(p, dst_nid) * 4;
}

/*
 * 'numa_type' describes the node at the moment of load balancing.
 */
enum numa_type {
	/* The node has spare capacity that can be used to run more tasks.  */
	node_has_spare = 0,
	/*
	 * The node is fully used and the tasks don't compete for more CPU
	 * cycles. Nevertheless, some tasks might wait before running.
	 */
	node_fully_busy,
	/*
	 * The node is overloaded and can't provide expected CPU cycles to all
	 * tasks.
	 */
	node_overloaded
};

/* Cached statistics for all CPUs within a node */
struct numa_stats {
	unsigned long load;
	unsigned long runnable;
	unsigned long util;
	/* Total compute capacity of CPUs on a node */
	unsigned long compute_capacity;
	unsigned int nr_running;
	unsigned int weight;
	enum numa_type node_type;
	int idle_cpu;
};

static inline bool is_core_idle(int cpu)
{
#ifdef CONFIG_SCHED_SMT
	int sibling;

	for_each_cpu(sibling, cpu_smt_mask(cpu)) {
		if (cpu == sibling)
			continue;

		if (!idle_cpu(sibling))
			return false;
	}
#endif

	return true;
}

struct task_numa_env {
	struct task_struct *p;

	int src_cpu, src_nid;
	int dst_cpu, dst_nid;

	struct numa_stats src_stats, dst_stats;

	int imbalance_pct;
	int dist;

	struct task_struct *best_task;
	long best_imp;
	int best_cpu;
};

static unsigned long cpu_load(struct rq *rq);
static unsigned long cpu_runnable(struct rq *rq);
static unsigned long cpu_util(int cpu);
static inline long adjust_numa_imbalance(int imbalance,
					int dst_running, int dst_weight);

static inline enum
numa_type numa_classify(unsigned int imbalance_pct,
			 struct numa_stats *ns)
{
	if ((ns->nr_running > ns->weight) &&
	    (((ns->compute_capacity * 100) < (ns->util * imbalance_pct)) ||
	     ((ns->compute_capacity * imbalance_pct) < (ns->runnable * 100))))
		return node_overloaded;

	if ((ns->nr_running < ns->weight) ||
	    (((ns->compute_capacity * 100) > (ns->util * imbalance_pct)) &&
	     ((ns->compute_capacity * imbalance_pct) > (ns->runnable * 100))))
		return node_has_spare;

	return node_fully_busy;
}

#ifdef CONFIG_SCHED_SMT
/* Forward declarations of select_idle_sibling helpers */
static inline bool test_idle_cores(int cpu, bool def);
static inline int numa_idle_core(int idle_core, int cpu)
{
	if (!static_branch_likely(&sched_smt_present) ||
	    idle_core >= 0 || !test_idle_cores(cpu, false))
		return idle_core;

	/*
	 * Prefer cores instead of packing HT siblings
	 * and triggering future load balancing.
	 */
	if (is_core_idle(cpu))
		idle_core = cpu;

	return idle_core;
}
#else
static inline int numa_idle_core(int idle_core, int cpu)
{
	return idle_core;
}
#endif

/*
 * Gather all necessary information to make NUMA balancing placement
 * decisions that are compatible with standard load balancer. This
 * borrows code and logic from update_sg_lb_stats but sharing a
 * common implementation is impractical.
 */
static void update_numa_stats(struct task_numa_env *env,
			      struct numa_stats *ns, int nid,
			      bool find_idle)
{
	int cpu, idle_core = -1;

	memset(ns, 0, sizeof(*ns));
	ns->idle_cpu = -1;

	rcu_read_lock();
	for_each_cpu(cpu, cpumask_of_node(nid)) {
		struct rq *rq = cpu_rq(cpu);

		ns->load += cpu_load(rq);
		ns->runnable += cpu_runnable(rq);
		ns->util += cpu_util(cpu);
		ns->nr_running += rq->cfs.h_nr_running;
		ns->compute_capacity += capacity_of(cpu);

		if (find_idle && !rq->nr_running && idle_cpu(cpu)) {
			if (READ_ONCE(rq->numa_migrate_on) ||
			    !cpumask_test_cpu(cpu, env->p->cpus_ptr))
				continue;

			if (ns->idle_cpu == -1)
				ns->idle_cpu = cpu;

			idle_core = numa_idle_core(idle_core, cpu);
		}
	}
	rcu_read_unlock();

	ns->weight = cpumask_weight(cpumask_of_node(nid));

	ns->node_type = numa_classify(env->imbalance_pct, ns);

	if (idle_core >= 0)
		ns->idle_cpu = idle_core;
}

static void task_numa_assign(struct task_numa_env *env,
			     struct task_struct *p, long imp)
{
	struct rq *rq = cpu_rq(env->dst_cpu);

	/* Check if run-queue part of active NUMA balance. */
	if (env->best_cpu != env->dst_cpu && xchg(&rq->numa_migrate_on, 1)) {
		int cpu;
		int start = env->dst_cpu;

		/* Find alternative idle CPU. */
		for_each_cpu_wrap(cpu, cpumask_of_node(env->dst_nid), start) {
			if (cpu == env->best_cpu || !idle_cpu(cpu) ||
			    !cpumask_test_cpu(cpu, env->p->cpus_ptr)) {
				continue;
			}

			env->dst_cpu = cpu;
			rq = cpu_rq(env->dst_cpu);
			if (!xchg(&rq->numa_migrate_on, 1))
				goto assign;
		}

		/* Failed to find an alternative idle CPU */
		return;
	}

assign:
	/*
	 * Clear previous best_cpu/rq numa-migrate flag, since task now
	 * found a better CPU to move/swap.
	 */
	if (env->best_cpu != -1 && env->best_cpu != env->dst_cpu) {
		rq = cpu_rq(env->best_cpu);
		WRITE_ONCE(rq->numa_migrate_on, 0);
	}

	if (env->best_task)
		put_task_struct(env->best_task);
	if (p)
		get_task_struct(p);

	env->best_task = p;
	env->best_imp = imp;
	env->best_cpu = env->dst_cpu;
}

static bool load_too_imbalanced(long src_load, long dst_load,
				struct task_numa_env *env)
{
	long imb, old_imb;
	long orig_src_load, orig_dst_load;
	long src_capacity, dst_capacity;

	/*
	 * The load is corrected for the CPU capacity available on each node.
	 *
	 * src_load        dst_load
	 * ------------ vs ---------
	 * src_capacity    dst_capacity
	 */
	src_capacity = env->src_stats.compute_capacity;
	dst_capacity = env->dst_stats.compute_capacity;

	imb = abs(dst_load * src_capacity - src_load * dst_capacity);

	orig_src_load = env->src_stats.load;
	orig_dst_load = env->dst_stats.load;

	old_imb = abs(orig_dst_load * src_capacity - orig_src_load * dst_capacity);

	/* Would this change make things worse? */
	return (imb > old_imb);
}

/*
 * Maximum NUMA importance can be 1998 (2*999);
 * SMALLIMP @ 30 would be close to 1998/64.
 * Used to deter task migration.
 */
#define SMALLIMP	30

/*
 * This checks if the overall compute and NUMA accesses of the system would
 * be improved if the source tasks was migrated to the target dst_cpu taking
 * into account that it might be best if task running on the dst_cpu should
 * be exchanged with the source task
 */
static bool task_numa_compare(struct task_numa_env *env,
			      long taskimp, long groupimp, bool maymove)
{
	struct numa_group *cur_ng, *p_ng = deref_curr_numa_group(env->p);
	struct rq *dst_rq = cpu_rq(env->dst_cpu);
	long imp = p_ng ? groupimp : taskimp;
	struct task_struct *cur;
	long src_load, dst_load;
	int dist = env->dist;
	long moveimp = imp;
	long load;
	bool stopsearch = false;

	if (READ_ONCE(dst_rq->numa_migrate_on))
		return false;

	rcu_read_lock();
	cur = rcu_dereference(dst_rq->curr);
	if (cur && ((cur->flags & PF_EXITING) || is_idle_task(cur)))
		cur = NULL;

	/*
	 * Because we have preemption enabled we can get migrated around and
	 * end try selecting ourselves (current == env->p) as a swap candidate.
	 */
	if (cur == env->p) {
		stopsearch = true;
		goto unlock;
	}

	if (!cur) {
		if (maymove && moveimp >= env->best_imp)
			goto assign;
		else
			goto unlock;
	}

	/* Skip this swap candidate if cannot move to the source cpu. */
	if (!cpumask_test_cpu(env->src_cpu, cur->cpus_ptr))
		goto unlock;

	/*
	 * Skip this swap candidate if it is not moving to its preferred
	 * node and the best task is.
	 */
	if (env->best_task &&
	    env->best_task->numa_preferred_nid == env->src_nid &&
	    cur->numa_preferred_nid != env->src_nid) {
		goto unlock;
	}

	/*
	 * "imp" is the fault differential for the source task between the
	 * source and destination node. Calculate the total differential for
	 * the source task and potential destination task. The more negative
	 * the value is, the more remote accesses that would be expected to
	 * be incurred if the tasks were swapped.
	 *
	 * If dst and source tasks are in the same NUMA group, or not
	 * in any group then look only at task weights.
	 */
	cur_ng = rcu_dereference(cur->numa_group);
	if (cur_ng == p_ng) {
		imp = taskimp + task_weight(cur, env->src_nid, dist) -
		      task_weight(cur, env->dst_nid, dist);
		/*
		 * Add some hysteresis to prevent swapping the
		 * tasks within a group over tiny differences.
		 */
		if (cur_ng)
			imp -= imp / 16;
	} else {
		/*
		 * Compare the group weights. If a task is all by itself
		 * (not part of a group), use the task weight instead.
		 */
		if (cur_ng && p_ng)
			imp += group_weight(cur, env->src_nid, dist) -
			       group_weight(cur, env->dst_nid, dist);
		else
			imp += task_weight(cur, env->src_nid, dist) -
			       task_weight(cur, env->dst_nid, dist);
	}

	/* Discourage picking a task already on its preferred node */
	if (cur->numa_preferred_nid == env->dst_nid)
		imp -= imp / 16;

	/*
	 * Encourage picking a task that moves to its preferred node.
	 * This potentially makes imp larger than it's maximum of
	 * 1998 (see SMALLIMP and task_weight for why) but in this
	 * case, it does not matter.
	 */
	if (cur->numa_preferred_nid == env->src_nid)
		imp += imp / 8;

	if (maymove && moveimp > imp && moveimp > env->best_imp) {
		imp = moveimp;
		cur = NULL;
		goto assign;
	}

	/*
	 * Prefer swapping with a task moving to its preferred node over a
	 * task that is not.
	 */
	if (env->best_task && cur->numa_preferred_nid == env->src_nid &&
	    env->best_task->numa_preferred_nid != env->src_nid) {
		goto assign;
	}

	/*
	 * If the NUMA importance is less than SMALLIMP,
	 * task migration might only result in ping pong
	 * of tasks and also hurt performance due to cache
	 * misses.
	 */
	if (imp < SMALLIMP || imp <= env->best_imp + SMALLIMP / 2)
		goto unlock;

	/*
	 * In the overloaded case, try and keep the load balanced.
	 */
	load = task_h_load(env->p) - task_h_load(cur);
	if (!load)
		goto assign;

	dst_load = env->dst_stats.load + load;
	src_load = env->src_stats.load - load;

	if (load_too_imbalanced(src_load, dst_load, env))
		goto unlock;

assign:
	/* Evaluate an idle CPU for a task numa move. */
	if (!cur) {
		int cpu = env->dst_stats.idle_cpu;

		/* Nothing cached so current CPU went idle since the search. */
		if (cpu < 0)
			cpu = env->dst_cpu;

		/*
		 * If the CPU is no longer truly idle and the previous best CPU
		 * is, keep using it.
		 */
		if (!idle_cpu(cpu) && env->best_cpu >= 0 &&
		    idle_cpu(env->best_cpu)) {
			cpu = env->best_cpu;
		}

		env->dst_cpu = cpu;
	}

	task_numa_assign(env, cur, imp);

	/*
	 * If a move to idle is allowed because there is capacity or load
	 * balance improves then stop the search. While a better swap
	 * candidate may exist, a search is not free.
	 */
	if (maymove && !cur && env->best_cpu >= 0 && idle_cpu(env->best_cpu))
		stopsearch = true;

	/*
	 * If a swap candidate must be identified and the current best task
	 * moves its preferred node then stop the search.
	 */
	if (!maymove && env->best_task &&
	    env->best_task->numa_preferred_nid == env->src_nid) {
		stopsearch = true;
	}
unlock:
	rcu_read_unlock();

	return stopsearch;
}

static void task_numa_find_cpu(struct task_numa_env *env,
				long taskimp, long groupimp)
{
	bool maymove = false;
	int cpu;

	/*
	 * If dst node has spare capacity, then check if there is an
	 * imbalance that would be overruled by the load balancer.
	 */
	if (env->dst_stats.node_type == node_has_spare) {
		unsigned int imbalance;
		int src_running, dst_running;

		/*
		 * Would movement cause an imbalance? Note that if src has
		 * more running tasks that the imbalance is ignored as the
		 * move improves the imbalance from the perspective of the
		 * CPU load balancer.
		 * */
		src_running = env->src_stats.nr_running - 1;
		dst_running = env->dst_stats.nr_running + 1;
		imbalance = max(0, dst_running - src_running);
		imbalance = adjust_numa_imbalance(imbalance, dst_running,
							env->dst_stats.weight);

		/* Use idle CPU if there is no imbalance */
		if (!imbalance) {
			maymove = true;
			if (env->dst_stats.idle_cpu >= 0) {
				env->dst_cpu = env->dst_stats.idle_cpu;
				task_numa_assign(env, NULL, 0);
				return;
			}
		}
	} else {
		long src_load, dst_load, load;
		/*
		 * If the improvement from just moving env->p direction is better
		 * than swapping tasks around, check if a move is possible.
		 */
		load = task_h_load(env->p);
		dst_load = env->dst_stats.load + load;
		src_load = env->src_stats.load - load;
		maymove = !load_too_imbalanced(src_load, dst_load, env);
	}

	for_each_cpu(cpu, cpumask_of_node(env->dst_nid)) {
		/* Skip this CPU if the source task cannot migrate */
		if (!cpumask_test_cpu(cpu, env->p->cpus_ptr))
			continue;

		env->dst_cpu = cpu;
		if (task_numa_compare(env, taskimp, groupimp, maymove))
			break;
	}
}

static int task_numa_migrate(struct task_struct *p)
{
	struct task_numa_env env = {
		.p = p,

		.src_cpu = task_cpu(p),
		.src_nid = task_node(p),

		.imbalance_pct = 112,

		.best_task = NULL,
		.best_imp = 0,
		.best_cpu = -1,
	};
	unsigned long taskweight, groupweight;
	struct sched_domain *sd;
	long taskimp, groupimp;
	struct numa_group *ng;
	struct rq *best_rq;
	int nid, ret, dist;

	/*
	 * Pick the lowest SD_NUMA domain, as that would have the smallest
	 * imbalance and would be the first to start moving tasks about.
	 *
	 * And we want to avoid any moving of tasks about, as that would create
	 * random movement of tasks -- counter the numa conditions we're trying
	 * to satisfy here.
	 */
	rcu_read_lock();
	sd = rcu_dereference(per_cpu(sd_numa, env.src_cpu));
	if (sd)
		env.imbalance_pct = 100 + (sd->imbalance_pct - 100) / 2;
	rcu_read_unlock();

	/*
	 * Cpusets can break the scheduler domain tree into smaller
	 * balance domains, some of which do not cross NUMA boundaries.
	 * Tasks that are "trapped" in such domains cannot be migrated
	 * elsewhere, so there is no point in (re)trying.
	 */
	if (unlikely(!sd)) {
		sched_setnuma(p, task_node(p));
		return -EINVAL;
	}

	env.dst_nid = p->numa_preferred_nid;
	dist = env.dist = node_distance(env.src_nid, env.dst_nid);
	taskweight = task_weight(p, env.src_nid, dist);
	groupweight = group_weight(p, env.src_nid, dist);
	update_numa_stats(&env, &env.src_stats, env.src_nid, false);
	taskimp = task_weight(p, env.dst_nid, dist) - taskweight;
	groupimp = group_weight(p, env.dst_nid, dist) - groupweight;
	update_numa_stats(&env, &env.dst_stats, env.dst_nid, true);

	/* Try to find a spot on the preferred nid. */
	task_numa_find_cpu(&env, taskimp, groupimp);

	/*
	 * Look at other nodes in these cases:
	 * - there is no space available on the preferred_nid
	 * - the task is part of a numa_group that is interleaved across
	 *   multiple NUMA nodes; in order to better consolidate the group,
	 *   we need to check other locations.
	 */
	ng = deref_curr_numa_group(p);
	if (env.best_cpu == -1 || (ng && ng->active_nodes > 1)) {
		for_each_online_node(nid) {
			if (nid == env.src_nid || nid == p->numa_preferred_nid)
				continue;

			dist = node_distance(env.src_nid, env.dst_nid);
			if (sched_numa_topology_type == NUMA_BACKPLANE &&
						dist != env.dist) {
				taskweight = task_weight(p, env.src_nid, dist);
				groupweight = group_weight(p, env.src_nid, dist);
			}

			/* Only consider nodes where both task and groups benefit */
			taskimp = task_weight(p, nid, dist) - taskweight;
			groupimp = group_weight(p, nid, dist) - groupweight;
			if (taskimp < 0 && groupimp < 0)
				continue;

			env.dist = dist;
			env.dst_nid = nid;
			update_numa_stats(&env, &env.dst_stats, env.dst_nid, true);
			task_numa_find_cpu(&env, taskimp, groupimp);
		}
	}

	/*
	 * If the task is part of a workload that spans multiple NUMA nodes,
	 * and is migrating into one of the workload's active nodes, remember
	 * this node as the task's preferred numa node, so the workload can
	 * settle down.
	 * A task that migrated to a second choice node will be better off
	 * trying for a better one later. Do not set the preferred node here.
	 */
	if (ng) {
		if (env.best_cpu == -1)
			nid = env.src_nid;
		else
			nid = cpu_to_node(env.best_cpu);

		if (nid != p->numa_preferred_nid)
			sched_setnuma(p, nid);
	}

	/* No better CPU than the current one was found. */
	if (env.best_cpu == -1) {
		trace_sched_stick_numa(p, env.src_cpu, NULL, -1);
		return -EAGAIN;
	}

	best_rq = cpu_rq(env.best_cpu);
	if (env.best_task == NULL) {
		ret = migrate_task_to(p, env.best_cpu);
		WRITE_ONCE(best_rq->numa_migrate_on, 0);
		if (ret != 0)
			trace_sched_stick_numa(p, env.src_cpu, NULL, env.best_cpu);
		return ret;
	}

	ret = migrate_swap(p, env.best_task, env.best_cpu, env.src_cpu);
	WRITE_ONCE(best_rq->numa_migrate_on, 0);

	if (ret != 0)
		trace_sched_stick_numa(p, env.src_cpu, env.best_task, env.best_cpu);
	put_task_struct(env.best_task);
	return ret;
}

/* Attempt to migrate a task to a CPU on the preferred node. */
static void numa_migrate_preferred(struct task_struct *p)
{
	unsigned long interval = HZ;

	/* This task has no NUMA fault statistics yet */
	if (unlikely(p->numa_preferred_nid == NUMA_NO_NODE || !p->numa_faults))
		return;

	/* Periodically retry migrating the task to the preferred node */
	interval = min(interval, msecs_to_jiffies(p->numa_scan_period) / 16);
	p->numa_migrate_retry = jiffies + interval;

	/* Success if task is already running on preferred CPU */
	if (task_node(p) == p->numa_preferred_nid)
		return;

	/* Otherwise, try migrate to a CPU on the preferred node */
	task_numa_migrate(p);
}

/*
 * Find out how many nodes the workload is actively running on. Do this by
 * tracking the nodes from which NUMA hinting faults are triggered. This can
 * be different from the set of nodes where the workload's memory is currently
 * located.
 */
static void numa_group_count_active_nodes(struct numa_group *numa_group)
{
	unsigned long faults, max_faults = 0;
	int nid, active_nodes = 0;

	for_each_online_node(nid) {
		faults = group_faults_cpu(numa_group, nid);
		if (faults > max_faults)
			max_faults = faults;
	}

	for_each_online_node(nid) {
		faults = group_faults_cpu(numa_group, nid);
		if (faults * ACTIVE_NODE_FRACTION > max_faults)
			active_nodes++;
	}

	numa_group->max_faults_cpu = max_faults;
	numa_group->active_nodes = active_nodes;
}

/*
 * When adapting the scan rate, the period is divided into NUMA_PERIOD_SLOTS
 * increments. The more local the fault statistics are, the higher the scan
 * period will be for the next scan window. If local/(local+remote) ratio is
 * below NUMA_PERIOD_THRESHOLD (where range of ratio is 1..NUMA_PERIOD_SLOTS)
 * the scan period will decrease. Aim for 70% local accesses.
 */
#define NUMA_PERIOD_SLOTS 10
#define NUMA_PERIOD_THRESHOLD 7

/*
 * Increase the scan period (slow down scanning) if the majority of
 * our memory is already on our local node, or if the majority of
 * the page accesses are shared with other processes.
 * Otherwise, decrease the scan period.
 */
static void update_task_scan_period(struct task_struct *p,
			unsigned long shared, unsigned long private)
{
	unsigned int period_slot;
	int lr_ratio, ps_ratio;
	int diff;

	unsigned long remote = p->numa_faults_locality[0];
	unsigned long local = p->numa_faults_locality[1];

	/*
	 * If there were no record hinting faults then either the task is
	 * completely idle or all activity is in areas that are not of interest
	 * to automatic numa balancing. Related to that, if there were failed
	 * migration then it implies we are migrating too quickly or the local
	 * node is overloaded. In either case, scan slower
	 */
	if (local + shared == 0 || p->numa_faults_locality[2]) {
		p->numa_scan_period = min(p->numa_scan_period_max,
			p->numa_scan_period << 1);

		p->mm->numa_next_scan = jiffies +
			msecs_to_jiffies(p->numa_scan_period);

		return;
	}

	/*
	 * Prepare to scale scan period relative to the current period.
	 *	 == NUMA_PERIOD_THRESHOLD scan period stays the same
	 *       <  NUMA_PERIOD_THRESHOLD scan period decreases (scan faster)
	 *	 >= NUMA_PERIOD_THRESHOLD scan period increases (scan slower)
	 */
	period_slot = DIV_ROUND_UP(p->numa_scan_period, NUMA_PERIOD_SLOTS);
	lr_ratio = (local * NUMA_PERIOD_SLOTS) / (local + remote);
	ps_ratio = (private * NUMA_PERIOD_SLOTS) / (private + shared);

	if (ps_ratio >= NUMA_PERIOD_THRESHOLD) {
		/*
		 * Most memory accesses are local. There is no need to
		 * do fast NUMA scanning, since memory is already local.
		 */
		int slot = ps_ratio - NUMA_PERIOD_THRESHOLD;
		if (!slot)
			slot = 1;
		diff = slot * period_slot;
	} else if (lr_ratio >= NUMA_PERIOD_THRESHOLD) {
		/*
		 * Most memory accesses are shared with other tasks.
		 * There is no point in continuing fast NUMA scanning,
		 * since other tasks may just move the memory elsewhere.
		 */
		int slot = lr_ratio - NUMA_PERIOD_THRESHOLD;
		if (!slot)
			slot = 1;
		diff = slot * period_slot;
	} else {
		/*
		 * Private memory faults exceed (SLOTS-THRESHOLD)/SLOTS,
		 * yet they are not on the local NUMA node. Speed up
		 * NUMA scanning to get the memory moved over.
		 */
		int ratio = max(lr_ratio, ps_ratio);
		diff = -(NUMA_PERIOD_THRESHOLD - ratio) * period_slot;
	}

	p->numa_scan_period = clamp(p->numa_scan_period + diff,
			task_scan_min(p), task_scan_max(p));
	memset(p->numa_faults_locality, 0, sizeof(p->numa_faults_locality));
}

/*
 * Get the fraction of time the task has been running since the last
 * NUMA placement cycle. The scheduler keeps similar statistics, but
 * decays those on a 32ms period, which is orders of magnitude off
 * from the dozens-of-seconds NUMA balancing period. Use the scheduler
 * stats only if the task is so new there are no NUMA statistics yet.
 */
static u64 numa_get_avg_runtime(struct task_struct *p, u64 *period)
{
	u64 runtime, delta, now;
	/* Use the start of this time slice to avoid calculations. */
	now = p->se.exec_start;
	runtime = p->se.sum_exec_runtime;

	if (p->last_task_numa_placement) {
		delta = runtime - p->last_sum_exec_runtime;
		*period = now - p->last_task_numa_placement;

		/* Avoid time going backwards, prevent potential divide error: */
		if (unlikely((s64)*period < 0))
			*period = 0;
	} else {
		delta = p->se.avg.load_sum;
		*period = LOAD_AVG_MAX;
	}

	p->last_sum_exec_runtime = runtime;
	p->last_task_numa_placement = now;

	return delta;
}

/*
 * Determine the preferred nid for a task in a numa_group. This needs to
 * be done in a way that produces consistent results with group_weight,
 * otherwise workloads might not converge.
 */
static int preferred_group_nid(struct task_struct *p, int nid)
{
	nodemask_t nodes;
	int dist;

	/* Direct connections between all NUMA nodes. */
	if (sched_numa_topology_type == NUMA_DIRECT)
		return nid;

	/*
	 * On a system with glueless mesh NUMA topology, group_weight
	 * scores nodes according to the number of NUMA hinting faults on
	 * both the node itself, and on nearby nodes.
	 */
	if (sched_numa_topology_type == NUMA_GLUELESS_MESH) {
		unsigned long score, max_score = 0;
		int node, max_node = nid;

		dist = sched_max_numa_distance;

		for_each_online_node(node) {
			score = group_weight(p, node, dist);
			if (score > max_score) {
				max_score = score;
				max_node = node;
			}
		}
		return max_node;
	}

	/*
	 * Finding the preferred nid in a system with NUMA backplane
	 * interconnect topology is more involved. The goal is to locate
	 * tasks from numa_groups near each other in the system, and
	 * untangle workloads from different sides of the system. This requires
	 * searching down the hierarchy of node groups, recursively searching
	 * inside the highest scoring group of nodes. The nodemask tricks
	 * keep the complexity of the search down.
	 */
	nodes = node_online_map;
	for (dist = sched_max_numa_distance; dist > LOCAL_DISTANCE; dist--) {
		unsigned long max_faults = 0;
		nodemask_t max_group = NODE_MASK_NONE;
		int a, b;

		/* Are there nodes at this distance from each other? */
		if (!find_numa_distance(dist))
			continue;

		for_each_node_mask(a, nodes) {
			unsigned long faults = 0;
			nodemask_t this_group;
			nodes_clear(this_group);

			/* Sum group's NUMA faults; includes a==b case. */
			for_each_node_mask(b, nodes) {
				if (node_distance(a, b) < dist) {
					faults += group_faults(p, b);
					node_set(b, this_group);
					node_clear(b, nodes);
				}
			}

			/* Remember the top group. */
			if (faults > max_faults) {
				max_faults = faults;
				max_group = this_group;
				/*
				 * subtle: at the smallest distance there is
				 * just one node left in each "group", the
				 * winner is the preferred nid.
				 */
				nid = a;
			}
		}
		/* Next round, evaluate the nodes within max_group. */
		if (!max_faults)
			break;
		nodes = max_group;
	}
	return nid;
}

static void task_numa_placement(struct task_struct *p)
{
	int seq, nid, max_nid = NUMA_NO_NODE;
	unsigned long max_faults = 0;
	unsigned long fault_types[2] = { 0, 0 };
	unsigned long total_faults;
	u64 runtime, period;
	spinlock_t *group_lock = NULL;
	struct numa_group *ng;

	/*
	 * The p->mm->numa_scan_seq field gets updated without
	 * exclusive access. Use READ_ONCE() here to ensure
	 * that the field is read in a single access:
	 */
	seq = READ_ONCE(p->mm->numa_scan_seq);
	if (p->numa_scan_seq == seq)
		return;
	p->numa_scan_seq = seq;
	p->numa_scan_period_max = task_scan_max(p);

	total_faults = p->numa_faults_locality[0] +
		       p->numa_faults_locality[1];
	runtime = numa_get_avg_runtime(p, &period);

	/* If the task is part of a group prevent parallel updates to group stats */
	ng = deref_curr_numa_group(p);
	if (ng) {
		group_lock = &ng->lock;
		spin_lock_irq(group_lock);
	}

	/* Find the node with the highest number of faults */
	for_each_online_node(nid) {
		/* Keep track of the offsets in numa_faults array */
		int mem_idx, membuf_idx, cpu_idx, cpubuf_idx;
		unsigned long faults = 0, group_faults = 0;
		int priv;

		for (priv = 0; priv < NR_NUMA_HINT_FAULT_TYPES; priv++) {
			long diff, f_diff, f_weight;

			mem_idx = task_faults_idx(NUMA_MEM, nid, priv);
			membuf_idx = task_faults_idx(NUMA_MEMBUF, nid, priv);
			cpu_idx = task_faults_idx(NUMA_CPU, nid, priv);
			cpubuf_idx = task_faults_idx(NUMA_CPUBUF, nid, priv);

			/* Decay existing window, copy faults since last scan */
			diff = p->numa_faults[membuf_idx] - p->numa_faults[mem_idx] / 2;
			fault_types[priv] += p->numa_faults[membuf_idx];
			p->numa_faults[membuf_idx] = 0;

			/*
			 * Normalize the faults_from, so all tasks in a group
			 * count according to CPU use, instead of by the raw
			 * number of faults. Tasks with little runtime have
			 * little over-all impact on throughput, and thus their
			 * faults are less important.
			 */
			f_weight = div64_u64(runtime << 16, period + 1);
			f_weight = (f_weight * p->numa_faults[cpubuf_idx]) /
				   (total_faults + 1);
			f_diff = f_weight - p->numa_faults[cpu_idx] / 2;
			p->numa_faults[cpubuf_idx] = 0;

			p->numa_faults[mem_idx] += diff;
			p->numa_faults[cpu_idx] += f_diff;
			faults += p->numa_faults[mem_idx];
			p->total_numa_faults += diff;
			if (ng) {
				/*
				 * safe because we can only change our own group
				 *
				 * mem_idx represents the offset for a given
				 * nid and priv in a specific region because it
				 * is at the beginning of the numa_faults array.
				 */
				ng->faults[mem_idx] += diff;
				ng->faults[cpu_idx] += f_diff;
				ng->total_faults += diff;
				group_faults += ng->faults[mem_idx];
			}
		}

		if (!ng) {
			if (faults > max_faults) {
				max_faults = faults;
				max_nid = nid;
			}
		} else if (group_faults > max_faults) {
			max_faults = group_faults;
			max_nid = nid;
		}
	}

	if (ng) {
		numa_group_count_active_nodes(ng);
		spin_unlock_irq(group_lock);
		max_nid = preferred_group_nid(p, max_nid);
	}

	if (max_faults) {
		/* Set the new preferred node */
		if (max_nid != p->numa_preferred_nid)
			sched_setnuma(p, max_nid);
	}

	update_task_scan_period(p, fault_types[0], fault_types[1]);
}

static inline int get_numa_group(struct numa_group *grp)
{
	return refcount_inc_not_zero(&grp->refcount);
}

static inline void put_numa_group(struct numa_group *grp)
{
	if (refcount_dec_and_test(&grp->refcount))
		kfree_rcu(grp, rcu);
}

static void task_numa_group(struct task_struct *p, int cpupid, int flags,
			int *priv)
{
	struct numa_group *grp, *my_grp;
	struct task_struct *tsk;
	bool join = false;
	int cpu = cpupid_to_cpu(cpupid);
	int i;

	if (unlikely(!deref_curr_numa_group(p))) {
		unsigned int size = sizeof(struct numa_group) +
				    NR_NUMA_HINT_FAULT_STATS *
				    nr_node_ids * sizeof(unsigned long);

		grp = kzalloc(size, GFP_KERNEL | __GFP_NOWARN);
		if (!grp)
			return;

		refcount_set(&grp->refcount, 1);
		grp->active_nodes = 1;
		grp->max_faults_cpu = 0;
		spin_lock_init(&grp->lock);
		grp->gid = p->pid;

		for (i = 0; i < NR_NUMA_HINT_FAULT_STATS * nr_node_ids; i++)
			grp->faults[i] = p->numa_faults[i];

		grp->total_faults = p->total_numa_faults;

		grp->nr_tasks++;
		rcu_assign_pointer(p->numa_group, grp);
	}

	rcu_read_lock();
	tsk = READ_ONCE(cpu_rq(cpu)->curr);

	if (!cpupid_match_pid(tsk, cpupid))
		goto no_join;

	grp = rcu_dereference(tsk->numa_group);
	if (!grp)
		goto no_join;

	my_grp = deref_curr_numa_group(p);
	if (grp == my_grp)
		goto no_join;

	/*
	 * Only join the other group if its bigger; if we're the bigger group,
	 * the other task will join us.
	 */
	if (my_grp->nr_tasks > grp->nr_tasks)
		goto no_join;

	/*
	 * Tie-break on the grp address.
	 */
	if (my_grp->nr_tasks == grp->nr_tasks && my_grp > grp)
		goto no_join;

	/* Always join threads in the same process. */
	if (tsk->mm == current->mm)
		join = true;

	/* Simple filter to avoid false positives due to PID collisions */
	if (flags & TNF_SHARED)
		join = true;

	/* Update priv based on whether false sharing was detected */
	*priv = !join;

	if (join && !get_numa_group(grp))
		goto no_join;

	rcu_read_unlock();

	if (!join)
		return;

	BUG_ON(irqs_disabled());
	double_lock_irq(&my_grp->lock, &grp->lock);

	for (i = 0; i < NR_NUMA_HINT_FAULT_STATS * nr_node_ids; i++) {
		my_grp->faults[i] -= p->numa_faults[i];
		grp->faults[i] += p->numa_faults[i];
	}
	my_grp->total_faults -= p->total_numa_faults;
	grp->total_faults += p->total_numa_faults;

	my_grp->nr_tasks--;
	grp->nr_tasks++;

	spin_unlock(&my_grp->lock);
	spin_unlock_irq(&grp->lock);

	rcu_assign_pointer(p->numa_group, grp);

	put_numa_group(my_grp);
	return;

no_join:
	rcu_read_unlock();
	return;
}

/*
 * Get rid of NUMA statistics associated with a task (either current or dead).
 * If @final is set, the task is dead and has reached refcount zero, so we can
 * safely free all relevant data structures. Otherwise, there might be
 * concurrent reads from places like load balancing and procfs, and we should
 * reset the data back to default state without freeing ->numa_faults.
 */
void task_numa_free(struct task_struct *p, bool final)
{
	/* safe: p either is current or is being freed by current */
	struct numa_group *grp = rcu_dereference_raw(p->numa_group);
	unsigned long *numa_faults = p->numa_faults;
	unsigned long flags;
	int i;

	if (!numa_faults)
		return;

	if (grp) {
		spin_lock_irqsave(&grp->lock, flags);
		for (i = 0; i < NR_NUMA_HINT_FAULT_STATS * nr_node_ids; i++)
			grp->faults[i] -= p->numa_faults[i];
		grp->total_faults -= p->total_numa_faults;

		grp->nr_tasks--;
		spin_unlock_irqrestore(&grp->lock, flags);
		RCU_INIT_POINTER(p->numa_group, NULL);
		put_numa_group(grp);
	}

	if (final) {
		p->numa_faults = NULL;
		kfree(numa_faults);
	} else {
		p->total_numa_faults = 0;
		for (i = 0; i < NR_NUMA_HINT_FAULT_STATS * nr_node_ids; i++)
			numa_faults[i] = 0;
	}
}

/*
 * Got a PROT_NONE fault for a page on @node.
 */
void task_numa_fault(int last_cpupid, int mem_node, int pages, int flags)
{
	struct task_struct *p = current;
	bool migrated = flags & TNF_MIGRATED;
	int cpu_node = task_node(current);
	int local = !!(flags & TNF_FAULT_LOCAL);
	struct numa_group *ng;
	int priv;

	if (!static_branch_likely(&sched_numa_balancing))
		return;

	/* for example, ksmd faulting in a user's mm */
	if (!p->mm)
		return;

	/* Allocate buffer to track faults on a per-node basis */
	if (unlikely(!p->numa_faults)) {
		int size = sizeof(*p->numa_faults) *
			   NR_NUMA_HINT_FAULT_BUCKETS * nr_node_ids;

		p->numa_faults = kzalloc(size, GFP_KERNEL|__GFP_NOWARN);
		if (!p->numa_faults)
			return;

		p->total_numa_faults = 0;
		memset(p->numa_faults_locality, 0, sizeof(p->numa_faults_locality));
	}

	/*
	 * First accesses are treated as private, otherwise consider accesses
	 * to be private if the accessing pid has not changed
	 */
	if (unlikely(last_cpupid == (-1 & LAST_CPUPID_MASK))) {
		priv = 1;
	} else {
		priv = cpupid_match_pid(p, last_cpupid);
		if (!priv && !(flags & TNF_NO_GROUP))
			task_numa_group(p, last_cpupid, flags, &priv);
	}

	/*
	 * If a workload spans multiple NUMA nodes, a shared fault that
	 * occurs wholly within the set of nodes that the workload is
	 * actively using should be counted as local. This allows the
	 * scan rate to slow down when a workload has settled down.
	 */
	ng = deref_curr_numa_group(p);
	if (!priv && !local && ng && ng->active_nodes > 1 &&
				numa_is_active_node(cpu_node, ng) &&
				numa_is_active_node(mem_node, ng))
		local = 1;

	/*
	 * Retry to migrate task to preferred node periodically, in case it
	 * previously failed, or the scheduler moved us.
	 */
	if (time_after(jiffies, p->numa_migrate_retry)) {
		task_numa_placement(p);
		numa_migrate_preferred(p);
	}

	if (migrated)
		p->numa_pages_migrated += pages;
	if (flags & TNF_MIGRATE_FAIL)
		p->numa_faults_locality[2] += pages;

	p->numa_faults[task_faults_idx(NUMA_MEMBUF, mem_node, priv)] += pages;
	p->numa_faults[task_faults_idx(NUMA_CPUBUF, cpu_node, priv)] += pages;
	p->numa_faults_locality[local] += pages;
}

static void reset_ptenuma_scan(struct task_struct *p)
{
	/*
	 * We only did a read acquisition of the mmap sem, so
	 * p->mm->numa_scan_seq is written to without exclusive access
	 * and the update is not guaranteed to be atomic. That's not
	 * much of an issue though, since this is just used for
	 * statistical sampling. Use READ_ONCE/WRITE_ONCE, which are not
	 * expensive, to avoid any form of compiler optimizations:
	 */
	WRITE_ONCE(p->mm->numa_scan_seq, READ_ONCE(p->mm->numa_scan_seq) + 1);
	p->mm->numa_scan_offset = 0;
}

/*
 * The expensive part of numa migration is done from task_work context.
 * Triggered from task_tick_numa().
 */
static void task_numa_work(struct callback_head *work)
{
	unsigned long migrate, next_scan, now = jiffies;
	struct task_struct *p = current;
	struct mm_struct *mm = p->mm;
	u64 runtime = p->se.sum_exec_runtime;
	struct vm_area_struct *vma;
	unsigned long start, end;
	unsigned long nr_pte_updates = 0;
	long pages, virtpages;

	SCHED_WARN_ON(p != container_of(work, struct task_struct, numa_work));

	work->next = work;
	/*
	 * Who cares about NUMA placement when they're dying.
	 *
	 * NOTE: make sure not to dereference p->mm before this check,
	 * exit_task_work() happens _after_ exit_mm() so we could be called
	 * without p->mm even though we still had it when we enqueued this
	 * work.
	 */
	if (p->flags & PF_EXITING)
		return;

	if (!mm->numa_next_scan) {
		mm->numa_next_scan = now +
			msecs_to_jiffies(sysctl_numa_balancing_scan_delay);
	}

	/*
	 * Enforce maximal scan/migration frequency..
	 */
	migrate = mm->numa_next_scan;
	if (time_before(now, migrate))
		return;

	if (p->numa_scan_period == 0) {
		p->numa_scan_period_max = task_scan_max(p);
		p->numa_scan_period = task_scan_start(p);
	}

	next_scan = now + msecs_to_jiffies(p->numa_scan_period);
	if (cmpxchg(&mm->numa_next_scan, migrate, next_scan) != migrate)
		return;

	/*
	 * Delay this task enough that another task of this mm will likely win
	 * the next time around.
	 */
	p->node_stamp += 2 * TICK_NSEC;

	start = mm->numa_scan_offset;
	pages = sysctl_numa_balancing_scan_size;
	pages <<= 20 - PAGE_SHIFT; /* MB in pages */
	virtpages = pages * 8;	   /* Scan up to this much virtual space */
	if (!pages)
		return;


	if (!mmap_read_trylock(mm))
		return;
	vma = find_vma(mm, start);
	if (!vma) {
		reset_ptenuma_scan(p);
		start = 0;
		vma = mm->mmap;
	}
	for (; vma; vma = vma->vm_next) {
		if (!vma_migratable(vma) || !vma_policy_mof(vma) ||
			is_vm_hugetlb_page(vma) || (vma->vm_flags & VM_MIXEDMAP)) {
			continue;
		}

		/*
		 * Shared library pages mapped by multiple processes are not
		 * migrated as it is expected they are cache replicated. Avoid
		 * hinting faults in read-only file-backed mappings or the vdso
		 * as migrating the pages will be of marginal benefit.
		 */
		if (!vma->vm_mm ||
		    (vma->vm_file && (vma->vm_flags & (VM_READ|VM_WRITE)) == (VM_READ)))
			continue;

		/*
		 * Skip inaccessible VMAs to avoid any confusion between
		 * PROT_NONE and NUMA hinting ptes
		 */
		if (!vma_is_accessible(vma))
			continue;

		do {
			start = max(start, vma->vm_start);
			end = ALIGN(start + (pages << PAGE_SHIFT), HPAGE_SIZE);
			end = min(end, vma->vm_end);
			nr_pte_updates = change_prot_numa(vma, start, end);

			/*
			 * Try to scan sysctl_numa_balancing_size worth of
			 * hpages that have at least one present PTE that
			 * is not already pte-numa. If the VMA contains
			 * areas that are unused or already full of prot_numa
			 * PTEs, scan up to virtpages, to skip through those
			 * areas faster.
			 */
			if (nr_pte_updates)
				pages -= (end - start) >> PAGE_SHIFT;
			virtpages -= (end - start) >> PAGE_SHIFT;

			start = end;
			if (pages <= 0 || virtpages <= 0)
				goto out;

			cond_resched();
		} while (end != vma->vm_end);
	}

out:
	/*
	 * It is possible to reach the end of the VMA list but the last few
	 * VMAs are not guaranteed to the vma_migratable. If they are not, we
	 * would find the !migratable VMA on the next scan but not reset the
	 * scanner to the start so check it now.
	 */
	if (vma)
		mm->numa_scan_offset = start;
	else
		reset_ptenuma_scan(p);
	mmap_read_unlock(mm);

	/*
	 * Make sure tasks use at least 32x as much time to run other code
	 * than they used here, to limit NUMA PTE scanning overhead to 3% max.
	 * Usually update_task_scan_period slows down scanning enough; on an
	 * overloaded system we need to limit overhead on a per task basis.
	 */
	if (unlikely(p->se.sum_exec_runtime != runtime)) {
		u64 diff = p->se.sum_exec_runtime - runtime;
		p->node_stamp += 32 * diff;
	}
}

void init_numa_balancing(unsigned long clone_flags, struct task_struct *p)
{
	int mm_users = 0;
	struct mm_struct *mm = p->mm;

	if (mm) {
		mm_users = atomic_read(&mm->mm_users);
		if (mm_users == 1) {
			mm->numa_next_scan = jiffies + msecs_to_jiffies(sysctl_numa_balancing_scan_delay);
			mm->numa_scan_seq = 0;
		}
	}
	p->node_stamp			= 0;
	p->numa_scan_seq		= mm ? mm->numa_scan_seq : 0;
	p->numa_scan_period		= sysctl_numa_balancing_scan_delay;
	/* Protect against double add, see task_tick_numa and task_numa_work */
	p->numa_work.next		= &p->numa_work;
	p->numa_faults			= NULL;
	RCU_INIT_POINTER(p->numa_group, NULL);
	p->last_task_numa_placement	= 0;
	p->last_sum_exec_runtime	= 0;

	init_task_work(&p->numa_work, task_numa_work);

	/* New address space, reset the preferred nid */
	if (!(clone_flags & CLONE_VM)) {
		p->numa_preferred_nid = NUMA_NO_NODE;
		return;
	}

	/*
	 * New thread, keep existing numa_preferred_nid which should be copied
	 * already by arch_dup_task_struct but stagger when scans start.
	 */
	if (mm) {
		unsigned int delay;

		delay = min_t(unsigned int, task_scan_max(current),
			current->numa_scan_period * mm_users * NSEC_PER_MSEC);
		delay += 2 * TICK_NSEC;
		p->node_stamp = delay;
	}
}

/*
 * Drive the periodic memory faults..
 */
static void task_tick_numa(struct rq *rq, struct task_struct *curr)
{
	struct callback_head *work = &curr->numa_work;
	u64 period, now;

	/*
	 * We don't care about NUMA placement if we don't have memory.
	 */
	if ((curr->flags & (PF_EXITING | PF_KTHREAD)) || work->next != work)
		return;

	/*
	 * Using runtime rather than walltime has the dual advantage that
	 * we (mostly) drive the selection from busy threads and that the
	 * task needs to have done some actual work before we bother with
	 * NUMA placement.
	 */
	now = curr->se.sum_exec_runtime;
	period = (u64)curr->numa_scan_period * NSEC_PER_MSEC;

	if (now > curr->node_stamp + period) {
		if (!curr->node_stamp)
			curr->numa_scan_period = task_scan_start(curr);
		curr->node_stamp += period;

		if (!time_before(jiffies, curr->mm->numa_next_scan))
			task_work_add(curr, work, TWA_RESUME);
	}
}

static void update_scan_period(struct task_struct *p, int new_cpu)
{
	int src_nid = cpu_to_node(task_cpu(p));
	int dst_nid = cpu_to_node(new_cpu);

	if (!static_branch_likely(&sched_numa_balancing))
		return;

	if (!p->mm || !p->numa_faults || (p->flags & PF_EXITING))
		return;

	if (src_nid == dst_nid)
		return;

	/*
	 * Allow resets if faults have been trapped before one scan
	 * has completed. This is most likely due to a new task that
	 * is pulled cross-node due to wakeups or load balancing.
	 */
	if (p->numa_scan_seq) {
		/*
		 * Avoid scan adjustments if moving to the preferred
		 * node or if the task was not previously running on
		 * the preferred node.
		 */
		if (dst_nid == p->numa_preferred_nid ||
		    (p->numa_preferred_nid != NUMA_NO_NODE &&
			src_nid != p->numa_preferred_nid))
			return;
	}

	p->numa_scan_period = task_scan_start(p);
}

#else
static void task_tick_numa(struct rq *rq, struct task_struct *curr)
{
}

static inline void account_numa_enqueue(struct rq *rq, struct task_struct *p)
{
}

static inline void account_numa_dequeue(struct rq *rq, struct task_struct *p)
{
}

static inline void update_scan_period(struct task_struct *p, int new_cpu)
{
}

#endif /* CONFIG_NUMA_BALANCING */

static void
account_entity_enqueue(struct cfs_rq *cfs_rq, struct sched_entity *se)
{
	update_load_add(&cfs_rq->load, se->load.weight);
#ifdef CONFIG_SMP
	if (entity_is_task(se)) {
		struct rq *rq = rq_of(cfs_rq);

		account_numa_enqueue(rq, task_of(se));
		list_add(&se->group_node, &rq->cfs_tasks);
	}
#endif
	cfs_rq->nr_running++;
	if (se_is_idle(se))
		cfs_rq->idle_nr_running++;
}

static void
account_entity_dequeue(struct cfs_rq *cfs_rq, struct sched_entity *se)
{
	update_load_sub(&cfs_rq->load, se->load.weight);
#ifdef CONFIG_SMP
	if (entity_is_task(se)) {
		account_numa_dequeue(rq_of(cfs_rq), task_of(se));
		list_del_init(&se->group_node);
	}
#endif
	cfs_rq->nr_running--;
	if (se_is_idle(se))
		cfs_rq->idle_nr_running--;
}

/*
 * Signed add and clamp on underflow.
 *
 * Explicitly do a load-store to ensure the intermediate value never hits
 * memory. This allows lockless observations without ever seeing the negative
 * values.
 */
#define add_positive(_ptr, _val) do {                           \
	typeof(_ptr) ptr = (_ptr);                              \
	typeof(_val) val = (_val);                              \
	typeof(*ptr) res, var = READ_ONCE(*ptr);                \
								\
	res = var + val;                                        \
								\
	if (val < 0 && res > var)                               \
		res = 0;                                        \
								\
	WRITE_ONCE(*ptr, res);                                  \
} while (0)

/*
 * Unsigned subtract and clamp on underflow.
 *
 * Explicitly do a load-store to ensure the intermediate value never hits
 * memory. This allows lockless observations without ever seeing the negative
 * values.
 */
#define sub_positive(_ptr, _val) do {				\
	typeof(_ptr) ptr = (_ptr);				\
	typeof(*ptr) val = (_val);				\
	typeof(*ptr) res, var = READ_ONCE(*ptr);		\
	res = var - val;					\
	if (res > var)						\
		res = 0;					\
	WRITE_ONCE(*ptr, res);					\
} while (0)

/*
 * Remove and clamp on negative, from a local variable.
 *
 * A variant of sub_positive(), which does not use explicit load-store
 * and is thus optimized for local variable updates.
 */
#define lsub_positive(_ptr, _val) do {				\
	typeof(_ptr) ptr = (_ptr);				\
	*ptr -= min_t(typeof(*ptr), *ptr, _val);		\
} while (0)

#ifdef CONFIG_SMP
static inline void
enqueue_load_avg(struct cfs_rq *cfs_rq, struct sched_entity *se)
{
	cfs_rq->avg.load_avg += se->avg.load_avg;
	cfs_rq->avg.load_sum += se_weight(se) * se->avg.load_sum;
}

static inline void
dequeue_load_avg(struct cfs_rq *cfs_rq, struct sched_entity *se)
{
	u32 divider = get_pelt_divider(&se->avg);
	sub_positive(&cfs_rq->avg.load_avg, se->avg.load_avg);
	cfs_rq->avg.load_sum = cfs_rq->avg.load_avg * divider;
}
#else
static inline void
enqueue_load_avg(struct cfs_rq *cfs_rq, struct sched_entity *se) { }
static inline void
dequeue_load_avg(struct cfs_rq *cfs_rq, struct sched_entity *se) { }
#endif

static void reweight_entity(struct cfs_rq *cfs_rq, struct sched_entity *se,
			    unsigned long weight)
{
	if (se->on_rq) {
		/* commit outstanding execution time */
		if (cfs_rq->curr == se)
			update_curr(cfs_rq);
		update_load_sub(&cfs_rq->load, se->load.weight);
	}
	dequeue_load_avg(cfs_rq, se);

	update_load_set(&se->load, weight);

#ifdef CONFIG_SMP
	do {
		u32 divider = get_pelt_divider(&se->avg);

		se->avg.load_avg = div_u64(se_weight(se) * se->avg.load_sum, divider);
	} while (0);
#endif

	enqueue_load_avg(cfs_rq, se);
	if (se->on_rq)
		update_load_add(&cfs_rq->load, se->load.weight);

}

void reweight_task(struct task_struct *p, int prio)
{
	struct sched_entity *se = &p->se;
	struct cfs_rq *cfs_rq = cfs_rq_of(se);
	struct load_weight *load = &se->load;
	unsigned long weight = scale_load(sched_prio_to_weight[prio]);

	reweight_entity(cfs_rq, se, weight);
	load->inv_weight = sched_prio_to_wmult[prio];
}

#ifdef CONFIG_FAIR_GROUP_SCHED
#ifdef CONFIG_SMP
/*
 * All this does is approximate the hierarchical proportion which includes that
 * global sum we all love to hate.
 *
 * That is, the weight of a group entity, is the proportional share of the
 * group weight based on the group runqueue weights. That is:
 *
 *                     tg->weight * grq->load.weight
 *   ge->load.weight = -----------------------------               (1)
 *                       \Sum grq->load.weight
 *
 * Now, because computing that sum is prohibitively expensive to compute (been
 * there, done that) we approximate it with this average stuff. The average
 * moves slower and therefore the approximation is cheaper and more stable.
 *
 * So instead of the above, we substitute:
 *
 *   grq->load.weight -> grq->avg.load_avg                         (2)
 *
 * which yields the following:
 *
 *                     tg->weight * grq->avg.load_avg
 *   ge->load.weight = ------------------------------              (3)
 *                             tg->load_avg
 *
 * Where: tg->load_avg ~= \Sum grq->avg.load_avg
 *
 * That is shares_avg, and it is right (given the approximation (2)).
 *
 * The problem with it is that because the average is slow -- it was designed
 * to be exactly that of course -- this leads to transients in boundary
 * conditions. In specific, the case where the group was idle and we start the
 * one task. It takes time for our CPU's grq->avg.load_avg to build up,
 * yielding bad latency etc..
 *
 * Now, in that special case (1) reduces to:
 *
 *                     tg->weight * grq->load.weight
 *   ge->load.weight = ----------------------------- = tg->weight   (4)
 *                         grp->load.weight
 *
 * That is, the sum collapses because all other CPUs are idle; the UP scenario.
 *
 * So what we do is modify our approximation (3) to approach (4) in the (near)
 * UP case, like:
 *
 *   ge->load.weight =
 *
 *              tg->weight * grq->load.weight
 *     ---------------------------------------------------         (5)
 *     tg->load_avg - grq->avg.load_avg + grq->load.weight
 *
 * But because grq->load.weight can drop to 0, resulting in a divide by zero,
 * we need to use grq->avg.load_avg as its lower bound, which then gives:
 *
 *
 *                     tg->weight * grq->load.weight
 *   ge->load.weight = -----------------------------		   (6)
 *                             tg_load_avg'
 *
 * Where:
 *
 *   tg_load_avg' = tg->load_avg - grq->avg.load_avg +
 *                  max(grq->load.weight, grq->avg.load_avg)
 *
 * And that is shares_weight and is icky. In the (near) UP case it approaches
 * (4) while in the normal case it approaches (3). It consistently
 * overestimates the ge->load.weight and therefore:
 *
 *   \Sum ge->load.weight >= tg->weight
 *
 * hence icky!
 */
static long calc_group_shares(struct cfs_rq *cfs_rq)
{
	long tg_weight, tg_shares, load, shares;
	struct task_group *tg = cfs_rq->tg;

	tg_shares = READ_ONCE(tg->shares);

	load = max(scale_load_down(cfs_rq->load.weight), cfs_rq->avg.load_avg);

	tg_weight = atomic_long_read(&tg->load_avg);

	/* Ensure tg_weight >= load */
	tg_weight -= cfs_rq->tg_load_avg_contrib;
	tg_weight += load;

	shares = (tg_shares * load);
	if (tg_weight)
		shares /= tg_weight;

	/*
	 * MIN_SHARES has to be unscaled here to support per-CPU partitioning
	 * of a group with small tg->shares value. It is a floor value which is
	 * assigned as a minimum load.weight to the sched_entity representing
	 * the group on a CPU.
	 *
	 * E.g. on 64-bit for a group with tg->shares of scale_load(15)=15*1024
	 * on an 8-core system with 8 tasks each runnable on one CPU shares has
	 * to be 15*1024*1/8=1920 instead of scale_load(MIN_SHARES)=2*1024. In
	 * case no task is runnable on a CPU MIN_SHARES=2 should be returned
	 * instead of 0.
	 */
	return clamp_t(long, shares, MIN_SHARES, tg_shares);
}
#endif /* CONFIG_SMP */

static inline int throttled_hierarchy(struct cfs_rq *cfs_rq);

/*
 * Recomputes the group entity based on the current state of its group
 * runqueue.
 */
static void update_cfs_group(struct sched_entity *se)
{
	struct cfs_rq *gcfs_rq = group_cfs_rq(se);
	long shares;

	if (!gcfs_rq)
		return;

	if (throttled_hierarchy(gcfs_rq))
		return;

#ifndef CONFIG_SMP
	shares = READ_ONCE(gcfs_rq->tg->shares);

	if (likely(se->load.weight == shares))
		return;
#else
	shares   = calc_group_shares(gcfs_rq);
#endif

	reweight_entity(cfs_rq_of(se), se, shares);
}

#else /* CONFIG_FAIR_GROUP_SCHED */
static inline void update_cfs_group(struct sched_entity *se)
{
}
#endif /* CONFIG_FAIR_GROUP_SCHED */

static inline void cfs_rq_util_change(struct cfs_rq *cfs_rq, int flags)
{
	struct rq *rq = rq_of(cfs_rq);

	if (&rq->cfs == cfs_rq) {
		/*
		 * There are a few boundary cases this might miss but it should
		 * get called often enough that that should (hopefully) not be
		 * a real problem.
		 *
		 * It will not get called when we go idle, because the idle
		 * thread is a different class (!fair), nor will the utilization
		 * number include things like RT tasks.
		 *
		 * As is, the util number is not freq-invariant (we'd have to
		 * implement arch_scale_freq_capacity() for that).
		 *
		 * See cpu_util().
		 */
		cpufreq_update_util(rq, flags);
	}
}

#ifdef CONFIG_SMP
#ifdef CONFIG_FAIR_GROUP_SCHED
/*
 * Because list_add_leaf_cfs_rq always places a child cfs_rq on the list
 * immediately before a parent cfs_rq, and cfs_rqs are removed from the list
 * bottom-up, we only have to test whether the cfs_rq before us on the list
 * is our child.
 * If cfs_rq is not on the list, test whether a child needs its to be added to
 * connect a branch to the tree  * (see list_add_leaf_cfs_rq() for details).
 */
static inline bool child_cfs_rq_on_list(struct cfs_rq *cfs_rq)
{
	struct cfs_rq *prev_cfs_rq;
	struct list_head *prev;

	if (cfs_rq->on_list) {
		prev = cfs_rq->leaf_cfs_rq_list.prev;
	} else {
		struct rq *rq = rq_of(cfs_rq);

		prev = rq->tmp_alone_branch;
	}

	prev_cfs_rq = container_of(prev, struct cfs_rq, leaf_cfs_rq_list);

	return (prev_cfs_rq->tg->parent == cfs_rq->tg);
}

static inline bool cfs_rq_is_decayed(struct cfs_rq *cfs_rq)
{
	if (cfs_rq->load.weight)
		return false;

	if (cfs_rq->avg.load_sum)
		return false;

	if (cfs_rq->avg.util_sum)
		return false;

	if (cfs_rq->avg.runnable_sum)
		return false;

	if (child_cfs_rq_on_list(cfs_rq))
		return false;

	/*
	 * _avg must be null when _sum are null because _avg = _sum / divider
	 * Make sure that rounding and/or propagation of PELT values never
	 * break this.
	 */
	SCHED_WARN_ON(cfs_rq->avg.load_avg ||
		      cfs_rq->avg.util_avg ||
		      cfs_rq->avg.runnable_avg);

	return true;
}

/**
 * update_tg_load_avg - update the tg's load avg
 * @cfs_rq: the cfs_rq whose avg changed
 *
 * This function 'ensures': tg->load_avg := \Sum tg->cfs_rq[]->avg.load.
 * However, because tg->load_avg is a global value there are performance
 * considerations.
 *
 * In order to avoid having to look at the other cfs_rq's, we use a
 * differential update where we store the last value we propagated. This in
 * turn allows skipping updates if the differential is 'small'.
 *
 * Updating tg's load_avg is necessary before update_cfs_share().
 */
static inline void update_tg_load_avg(struct cfs_rq *cfs_rq)
{
	long delta = cfs_rq->avg.load_avg - cfs_rq->tg_load_avg_contrib;

	/*
	 * No need to update load_avg for root_task_group as it is not used.
	 */
	if (cfs_rq->tg == &root_task_group)
		return;

	if (abs(delta) > cfs_rq->tg_load_avg_contrib / 64) {
		atomic_long_add(delta, &cfs_rq->tg->load_avg);
		cfs_rq->tg_load_avg_contrib = cfs_rq->avg.load_avg;
	}
}

/*
 * Called within set_task_rq() right before setting a task's CPU. The
 * caller only guarantees p->pi_lock is held; no other assumptions,
 * including the state of rq->lock, should be made.
 */
void set_task_rq_fair(struct sched_entity *se,
		      struct cfs_rq *prev, struct cfs_rq *next)
{
	u64 p_last_update_time;
	u64 n_last_update_time;

	if (!sched_feat(ATTACH_AGE_LOAD))
		return;

	/*
	 * We are supposed to update the task to "current" time, then its up to
	 * date and ready to go to new CPU/cfs_rq. But we have difficulty in
	 * getting what current time is, so simply throw away the out-of-date
	 * time. This will result in the wakee task is less decayed, but giving
	 * the wakee more load sounds not bad.
	 */
	if (!(se->avg.last_update_time && prev))
		return;

#ifndef CONFIG_64BIT
	{
		u64 p_last_update_time_copy;
		u64 n_last_update_time_copy;

		do {
			p_last_update_time_copy = prev->load_last_update_time_copy;
			n_last_update_time_copy = next->load_last_update_time_copy;

			smp_rmb();

			p_last_update_time = prev->avg.last_update_time;
			n_last_update_time = next->avg.last_update_time;

		} while (p_last_update_time != p_last_update_time_copy ||
			 n_last_update_time != n_last_update_time_copy);
	}
#else
	p_last_update_time = prev->avg.last_update_time;
	n_last_update_time = next->avg.last_update_time;
#endif
	__update_load_avg_blocked_se(p_last_update_time, se);
	se->avg.last_update_time = n_last_update_time;
}


/*
 * When on migration a sched_entity joins/leaves the PELT hierarchy, we need to
 * propagate its contribution. The key to this propagation is the invariant
 * that for each group:
 *
 *   ge->avg == grq->avg						(1)
 *
 * _IFF_ we look at the pure running and runnable sums. Because they
 * represent the very same entity, just at different points in the hierarchy.
 *
 * Per the above update_tg_cfs_util() and update_tg_cfs_runnable() are trivial
 * and simply copies the running/runnable sum over (but still wrong, because
 * the group entity and group rq do not have their PELT windows aligned).
 *
 * However, update_tg_cfs_load() is more complex. So we have:
 *
 *   ge->avg.load_avg = ge->load.weight * ge->avg.runnable_avg		(2)
 *
 * And since, like util, the runnable part should be directly transferable,
 * the following would _appear_ to be the straight forward approach:
 *
 *   grq->avg.load_avg = grq->load.weight * grq->avg.runnable_avg	(3)
 *
 * And per (1) we have:
 *
 *   ge->avg.runnable_avg == grq->avg.runnable_avg
 *
 * Which gives:
 *
 *                      ge->load.weight * grq->avg.load_avg
 *   ge->avg.load_avg = -----------------------------------		(4)
 *                               grq->load.weight
 *
 * Except that is wrong!
 *
 * Because while for entities historical weight is not important and we
 * really only care about our future and therefore can consider a pure
 * runnable sum, runqueues can NOT do this.
 *
 * We specifically want runqueues to have a load_avg that includes
 * historical weights. Those represent the blocked load, the load we expect
 * to (shortly) return to us. This only works by keeping the weights as
 * integral part of the sum. We therefore cannot decompose as per (3).
 *
 * Another reason this doesn't work is that runnable isn't a 0-sum entity.
 * Imagine a rq with 2 tasks that each are runnable 2/3 of the time. Then the
 * rq itself is runnable anywhere between 2/3 and 1 depending on how the
 * runnable section of these tasks overlap (or not). If they were to perfectly
 * align the rq as a whole would be runnable 2/3 of the time. If however we
 * always have at least 1 runnable task, the rq as a whole is always runnable.
 *
 * So we'll have to approximate.. :/
 *
 * Given the constraint:
 *
 *   ge->avg.running_sum <= ge->avg.runnable_sum <= LOAD_AVG_MAX
 *
 * We can construct a rule that adds runnable to a rq by assuming minimal
 * overlap.
 *
 * On removal, we'll assume each task is equally runnable; which yields:
 *
 *   grq->avg.runnable_sum = grq->avg.load_sum / grq->load.weight
 *
 * XXX: only do this for the part of runnable > running ?
 *
 */

static inline void
update_tg_cfs_util(struct cfs_rq *cfs_rq, struct sched_entity *se, struct cfs_rq *gcfs_rq)
{
	long delta = gcfs_rq->avg.util_avg - se->avg.util_avg;
	u32 divider;

	/* Nothing to update */
	if (!delta)
		return;

	/*
	 * cfs_rq->avg.period_contrib can be used for both cfs_rq and se.
	 * See ___update_load_avg() for details.
	 */
	divider = get_pelt_divider(&cfs_rq->avg);

	/* Set new sched_entity's utilization */
	se->avg.util_avg = gcfs_rq->avg.util_avg;
	se->avg.util_sum = se->avg.util_avg * divider;

	/* Update parent cfs_rq utilization */
	add_positive(&cfs_rq->avg.util_avg, delta);
	cfs_rq->avg.util_sum = cfs_rq->avg.util_avg * divider;
}

static inline void
update_tg_cfs_runnable(struct cfs_rq *cfs_rq, struct sched_entity *se, struct cfs_rq *gcfs_rq)
{
	long delta = gcfs_rq->avg.runnable_avg - se->avg.runnable_avg;
	u32 divider;

	/* Nothing to update */
	if (!delta)
		return;

	/*
	 * cfs_rq->avg.period_contrib can be used for both cfs_rq and se.
	 * See ___update_load_avg() for details.
	 */
	divider = get_pelt_divider(&cfs_rq->avg);

	/* Set new sched_entity's runnable */
	se->avg.runnable_avg = gcfs_rq->avg.runnable_avg;
	se->avg.runnable_sum = se->avg.runnable_avg * divider;

	/* Update parent cfs_rq runnable */
	add_positive(&cfs_rq->avg.runnable_avg, delta);
	cfs_rq->avg.runnable_sum = cfs_rq->avg.runnable_avg * divider;
}

static inline void
update_tg_cfs_load(struct cfs_rq *cfs_rq, struct sched_entity *se, struct cfs_rq *gcfs_rq)
{
	long delta, running_sum, runnable_sum = gcfs_rq->prop_runnable_sum;
	unsigned long load_avg;
	u64 load_sum = 0;
	u32 divider;

	if (!runnable_sum)
		return;

	gcfs_rq->prop_runnable_sum = 0;

	/*
	 * cfs_rq->avg.period_contrib can be used for both cfs_rq and se.
	 * See ___update_load_avg() for details.
	 */
	divider = get_pelt_divider(&cfs_rq->avg);

	if (runnable_sum >= 0) {
		/*
		 * Add runnable; clip at LOAD_AVG_MAX. Reflects that until
		 * the CPU is saturated running == runnable.
		 */
		runnable_sum += se->avg.load_sum;
		runnable_sum = min_t(long, runnable_sum, divider);
	} else {
		/*
		 * Estimate the new unweighted runnable_sum of the gcfs_rq by
		 * assuming all tasks are equally runnable.
		 */
		if (scale_load_down(gcfs_rq->load.weight)) {
			load_sum = div_s64(gcfs_rq->avg.load_sum,
				scale_load_down(gcfs_rq->load.weight));
		}

		/* But make sure to not inflate se's runnable */
		runnable_sum = min(se->avg.load_sum, load_sum);
	}

	/*
	 * runnable_sum can't be lower than running_sum
	 * Rescale running sum to be in the same range as runnable sum
	 * running_sum is in [0 : LOAD_AVG_MAX <<  SCHED_CAPACITY_SHIFT]
	 * runnable_sum is in [0 : LOAD_AVG_MAX]
	 */
	running_sum = se->avg.util_sum >> SCHED_CAPACITY_SHIFT;
	runnable_sum = max(runnable_sum, running_sum);

	load_sum = (s64)se_weight(se) * runnable_sum;
	load_avg = div_s64(load_sum, divider);

	se->avg.load_sum = runnable_sum;

	delta = load_avg - se->avg.load_avg;
	if (!delta)
		return;

	se->avg.load_avg = load_avg;

	add_positive(&cfs_rq->avg.load_avg, delta);
	cfs_rq->avg.load_sum = cfs_rq->avg.load_avg * divider;
}

static inline void add_tg_cfs_propagate(struct cfs_rq *cfs_rq, long runnable_sum)
{
	cfs_rq->propagate = 1;
	cfs_rq->prop_runnable_sum += runnable_sum;
}

/* Update task and its cfs_rq load average */
static inline int propagate_entity_load_avg(struct sched_entity *se)
{
	struct cfs_rq *cfs_rq, *gcfs_rq;

	if (entity_is_task(se))
		return 0;

	gcfs_rq = group_cfs_rq(se);
	if (!gcfs_rq->propagate)
		return 0;

	gcfs_rq->propagate = 0;

	cfs_rq = cfs_rq_of(se);

	add_tg_cfs_propagate(cfs_rq, gcfs_rq->prop_runnable_sum);

	update_tg_cfs_util(cfs_rq, se, gcfs_rq);
	update_tg_cfs_runnable(cfs_rq, se, gcfs_rq);
	update_tg_cfs_load(cfs_rq, se, gcfs_rq);

	trace_pelt_cfs_tp(cfs_rq);
	trace_pelt_se_tp(se);

	return 1;
}

/*
 * Check if we need to update the load and the utilization of a blocked
 * group_entity:
 */
static inline bool skip_blocked_update(struct sched_entity *se)
{
	struct cfs_rq *gcfs_rq = group_cfs_rq(se);

	/*
	 * If sched_entity still have not zero load or utilization, we have to
	 * decay it:
	 */
	if (se->avg.load_avg || se->avg.util_avg)
		return false;

	/*
	 * If there is a pending propagation, we have to update the load and
	 * the utilization of the sched_entity:
	 */
	if (gcfs_rq->propagate)
		return false;

	/*
	 * Otherwise, the load and the utilization of the sched_entity is
	 * already zero and there is no pending propagation, so it will be a
	 * waste of time to try to decay it:
	 */
	return true;
}

#else /* CONFIG_FAIR_GROUP_SCHED */

static inline void update_tg_load_avg(struct cfs_rq *cfs_rq) {}

static inline int propagate_entity_load_avg(struct sched_entity *se)
{
	return 0;
}

static inline void add_tg_cfs_propagate(struct cfs_rq *cfs_rq, long runnable_sum) {}

#endif /* CONFIG_FAIR_GROUP_SCHED */

/**
 * update_cfs_rq_load_avg - update the cfs_rq's load/util averages
 * @now: current time, as per cfs_rq_clock_pelt()
 * @cfs_rq: cfs_rq to update
 *
 * The cfs_rq avg is the direct sum of all its entities (blocked and runnable)
 * avg. The immediate corollary is that all (fair) tasks must be attached, see
 * post_init_entity_util_avg().
 *
 * cfs_rq->avg is used for task_h_load() and update_cfs_share() for example.
 *
 * Returns true if the load decayed or we removed load.
 *
 * Since both these conditions indicate a changed cfs_rq->avg.load we should
 * call update_tg_load_avg() when this function returns true.
 */
static inline int
update_cfs_rq_load_avg(u64 now, struct cfs_rq *cfs_rq)
{
	unsigned long removed_load = 0, removed_util = 0, removed_runnable = 0;
	struct sched_avg *sa = &cfs_rq->avg;
	int decayed = 0;

	if (cfs_rq->removed.nr) {
		unsigned long r;
		u32 divider = get_pelt_divider(&cfs_rq->avg);

		raw_spin_lock(&cfs_rq->removed.lock);
		swap(cfs_rq->removed.util_avg, removed_util);
		swap(cfs_rq->removed.load_avg, removed_load);
		swap(cfs_rq->removed.runnable_avg, removed_runnable);
		cfs_rq->removed.nr = 0;
		raw_spin_unlock(&cfs_rq->removed.lock);

		r = removed_load;
		sub_positive(&sa->load_avg, r);
		sa->load_sum = sa->load_avg * divider;

		r = removed_util;
		sub_positive(&sa->util_avg, r);
		sa->util_sum = sa->util_avg * divider;

		r = removed_runnable;
		sub_positive(&sa->runnable_avg, r);
		sa->runnable_sum = sa->runnable_avg * divider;

		/*
		 * removed_runnable is the unweighted version of removed_load so we
		 * can use it to estimate removed_load_sum.
		 */
		add_tg_cfs_propagate(cfs_rq,
			-(long)(removed_runnable * divider) >> SCHED_CAPACITY_SHIFT);

		decayed = 1;
	}

	decayed |= __update_load_avg_cfs_rq(now, cfs_rq);

#ifndef CONFIG_64BIT
	smp_wmb();
	cfs_rq->load_last_update_time_copy = sa->last_update_time;
#endif

	return decayed;
}

/**
 * attach_entity_load_avg - attach this entity to its cfs_rq load avg
 * @cfs_rq: cfs_rq to attach to
 * @se: sched_entity to attach
 *
 * Must call update_cfs_rq_load_avg() before this, since we rely on
 * cfs_rq->avg.last_update_time being current.
 */
static void attach_entity_load_avg(struct cfs_rq *cfs_rq, struct sched_entity *se)
{
	/*
	 * cfs_rq->avg.period_contrib can be used for both cfs_rq and se.
	 * See ___update_load_avg() for details.
	 */
	u32 divider = get_pelt_divider(&cfs_rq->avg);

	/*
	 * When we attach the @se to the @cfs_rq, we must align the decay
	 * window because without that, really weird and wonderful things can
	 * happen.
	 *
	 * XXX illustrate
	 */
	se->avg.last_update_time = cfs_rq->avg.last_update_time;
	se->avg.period_contrib = cfs_rq->avg.period_contrib;

	/*
	 * Hell(o) Nasty stuff.. we need to recompute _sum based on the new
	 * period_contrib. This isn't strictly correct, but since we're
	 * entirely outside of the PELT hierarchy, nobody cares if we truncate
	 * _sum a little.
	 */
	se->avg.util_sum = se->avg.util_avg * divider;

	se->avg.runnable_sum = se->avg.runnable_avg * divider;

	se->avg.load_sum = divider;
	if (se_weight(se)) {
		se->avg.load_sum =
			div_u64(se->avg.load_avg * se->avg.load_sum, se_weight(se));
	}

	enqueue_load_avg(cfs_rq, se);
	cfs_rq->avg.util_avg += se->avg.util_avg;
	cfs_rq->avg.util_sum += se->avg.util_sum;
	cfs_rq->avg.runnable_avg += se->avg.runnable_avg;
	cfs_rq->avg.runnable_sum += se->avg.runnable_sum;

	add_tg_cfs_propagate(cfs_rq, se->avg.load_sum);

	cfs_rq_util_change(cfs_rq, 0);

	trace_pelt_cfs_tp(cfs_rq);
}

/**
 * detach_entity_load_avg - detach this entity from its cfs_rq load avg
 * @cfs_rq: cfs_rq to detach from
 * @se: sched_entity to detach
 *
 * Must call update_cfs_rq_load_avg() before this, since we rely on
 * cfs_rq->avg.last_update_time being current.
 */
static void detach_entity_load_avg(struct cfs_rq *cfs_rq, struct sched_entity *se)
{
	/*
	 * cfs_rq->avg.period_contrib can be used for both cfs_rq and se.
	 * See ___update_load_avg() for details.
	 */
	u32 divider = get_pelt_divider(&cfs_rq->avg);

	dequeue_load_avg(cfs_rq, se);
	sub_positive(&cfs_rq->avg.util_avg, se->avg.util_avg);
	cfs_rq->avg.util_sum = cfs_rq->avg.util_avg * divider;
	sub_positive(&cfs_rq->avg.runnable_avg, se->avg.runnable_avg);
	cfs_rq->avg.runnable_sum = cfs_rq->avg.runnable_avg * divider;

	add_tg_cfs_propagate(cfs_rq, -se->avg.load_sum);

	cfs_rq_util_change(cfs_rq, 0);

	trace_pelt_cfs_tp(cfs_rq);
}

/*
 * Optional action to be done while updating the load average
 */
#define UPDATE_TG	0x1
#define SKIP_AGE_LOAD	0x2
#define DO_ATTACH	0x4

/* Update task and its cfs_rq load average */
static inline void update_load_avg(struct cfs_rq *cfs_rq, struct sched_entity *se, int flags)
{
	u64 now = cfs_rq_clock_pelt(cfs_rq);
	int decayed;

	/*
	 * Track task load average for carrying it to new CPU after migrated, and
	 * track group sched_entity load average for task_h_load calc in migration
	 */
	if (se->avg.last_update_time && !(flags & SKIP_AGE_LOAD))
		__update_load_avg_se(now, cfs_rq, se);

	decayed  = update_cfs_rq_load_avg(now, cfs_rq);
	decayed |= propagate_entity_load_avg(se);

	if (!se->avg.last_update_time && (flags & DO_ATTACH)) {

		/*
		 * DO_ATTACH means we're here from enqueue_entity().
		 * !last_update_time means we've passed through
		 * migrate_task_rq_fair() indicating we migrated.
		 *
		 * IOW we're enqueueing a task on a new CPU.
		 */
		attach_entity_load_avg(cfs_rq, se);
		update_tg_load_avg(cfs_rq);

	} else if (decayed) {
		cfs_rq_util_change(cfs_rq, 0);

		if (flags & UPDATE_TG)
			update_tg_load_avg(cfs_rq);
	}
}

#ifndef CONFIG_64BIT
static inline u64 cfs_rq_last_update_time(struct cfs_rq *cfs_rq)
{
	u64 last_update_time_copy;
	u64 last_update_time;

	do {
		last_update_time_copy = cfs_rq->load_last_update_time_copy;
		smp_rmb();
		last_update_time = cfs_rq->avg.last_update_time;
	} while (last_update_time != last_update_time_copy);

	return last_update_time;
}
#else
static inline u64 cfs_rq_last_update_time(struct cfs_rq *cfs_rq)
{
	return cfs_rq->avg.last_update_time;
}
#endif

/*
 * Synchronize entity load avg of dequeued entity without locking
 * the previous rq.
 */
static void sync_entity_load_avg(struct sched_entity *se)
{
	struct cfs_rq *cfs_rq = cfs_rq_of(se);
	u64 last_update_time;

	last_update_time = cfs_rq_last_update_time(cfs_rq);
	__update_load_avg_blocked_se(last_update_time, se);
}

/*
 * Task first catches up with cfs_rq, and then subtract
 * itself from the cfs_rq (task must be off the queue now).
 */
static void remove_entity_load_avg(struct sched_entity *se)
{
	struct cfs_rq *cfs_rq = cfs_rq_of(se);
	unsigned long flags;

	/*
	 * tasks cannot exit without having gone through wake_up_new_task() ->
	 * post_init_entity_util_avg() which will have added things to the
	 * cfs_rq, so we can remove unconditionally.
	 */

	sync_entity_load_avg(se);

	raw_spin_lock_irqsave(&cfs_rq->removed.lock, flags);
	++cfs_rq->removed.nr;
	cfs_rq->removed.util_avg	+= se->avg.util_avg;
	cfs_rq->removed.load_avg	+= se->avg.load_avg;
	cfs_rq->removed.runnable_avg	+= se->avg.runnable_avg;
	raw_spin_unlock_irqrestore(&cfs_rq->removed.lock, flags);
}

static inline unsigned long cfs_rq_runnable_avg(struct cfs_rq *cfs_rq)
{
	return cfs_rq->avg.runnable_avg;
}

static inline unsigned long cfs_rq_load_avg(struct cfs_rq *cfs_rq)
{
	return cfs_rq->avg.load_avg;
}

static int newidle_balance(struct rq *this_rq, struct rq_flags *rf);

static inline unsigned long task_util(struct task_struct *p)
{
	return READ_ONCE(p->se.avg.util_avg);
}

static inline unsigned long _task_util_est(struct task_struct *p)
{
	struct util_est ue = READ_ONCE(p->se.avg.util_est);

	return max(ue.ewma, (ue.enqueued & ~UTIL_AVG_UNCHANGED));
}

static inline unsigned long task_util_est(struct task_struct *p)
{
	return max(task_util(p), _task_util_est(p));
}

#ifdef CONFIG_UCLAMP_TASK
static inline unsigned long uclamp_task_util(struct task_struct *p)
{
	return clamp(task_util_est(p),
		     uclamp_eff_value(p, UCLAMP_MIN),
		     uclamp_eff_value(p, UCLAMP_MAX));
}
#else
static inline unsigned long uclamp_task_util(struct task_struct *p)
{
	return task_util_est(p);
}
#endif

static inline void util_est_enqueue(struct cfs_rq *cfs_rq,
				    struct task_struct *p)
{
	unsigned int enqueued;

	if (!sched_feat(UTIL_EST))
		return;

	/* Update root cfs_rq's estimated utilization */
	enqueued  = cfs_rq->avg.util_est.enqueued;
	enqueued += _task_util_est(p);
	WRITE_ONCE(cfs_rq->avg.util_est.enqueued, enqueued);

	trace_sched_util_est_cfs_tp(cfs_rq);
}

static inline void util_est_dequeue(struct cfs_rq *cfs_rq,
				    struct task_struct *p)
{
	unsigned int enqueued;

	if (!sched_feat(UTIL_EST))
		return;

	/* Update root cfs_rq's estimated utilization */
	enqueued  = cfs_rq->avg.util_est.enqueued;
	enqueued -= min_t(unsigned int, enqueued, _task_util_est(p));
	WRITE_ONCE(cfs_rq->avg.util_est.enqueued, enqueued);

	trace_sched_util_est_cfs_tp(cfs_rq);
}

#define UTIL_EST_MARGIN (SCHED_CAPACITY_SCALE / 100)

/*
 * Check if a (signed) value is within a specified (unsigned) margin,
 * based on the observation that:
 *
 *     abs(x) < y := (unsigned)(x + y - 1) < (2 * y - 1)
 *
 * NOTE: this only works when value + margin < INT_MAX.
 */
static inline bool within_margin(int value, int margin)
{
	return ((unsigned int)(value + margin - 1) < (2 * margin - 1));
}

static inline void util_est_update(struct cfs_rq *cfs_rq,
				   struct task_struct *p,
				   bool task_sleep)
{
	long last_ewma_diff, last_enqueued_diff;
	struct util_est ue;

	if (!sched_feat(UTIL_EST))
		return;

	/*
	 * Skip update of task's estimated utilization when the task has not
	 * yet completed an activation, e.g. being migrated.
	 */
	if (!task_sleep)
		return;

	/*
	 * If the PELT values haven't changed since enqueue time,
	 * skip the util_est update.
	 */
	ue = p->se.avg.util_est;
	if (ue.enqueued & UTIL_AVG_UNCHANGED)
		return;

	last_enqueued_diff = ue.enqueued;

	/*
	 * Reset EWMA on utilization increases, the moving average is used only
	 * to smooth utilization decreases.
	 */
	ue.enqueued = task_util(p);
	if (sched_feat(UTIL_EST_FASTUP)) {
		if (ue.ewma < ue.enqueued) {
			ue.ewma = ue.enqueued;
			goto done;
		}
	}

	/*
	 * Skip update of task's estimated utilization when its members are
	 * already ~1% close to its last activation value.
	 */
	last_ewma_diff = ue.enqueued - ue.ewma;
	last_enqueued_diff -= ue.enqueued;
	if (within_margin(last_ewma_diff, UTIL_EST_MARGIN)) {
		if (!within_margin(last_enqueued_diff, UTIL_EST_MARGIN))
			goto done;

		return;
	}

	/*
	 * To avoid overestimation of actual task utilization, skip updates if
	 * we cannot grant there is idle time in this CPU.
	 */
	if (task_util(p) > capacity_orig_of(cpu_of(rq_of(cfs_rq))))
		return;

	/*
	 * Update Task's estimated utilization
	 *
	 * When *p completes an activation we can consolidate another sample
	 * of the task size. This is done by storing the current PELT value
	 * as ue.enqueued and by using this value to update the Exponential
	 * Weighted Moving Average (EWMA):
	 *
	 *  ewma(t) = w *  task_util(p) + (1-w) * ewma(t-1)
	 *          = w *  task_util(p) +         ewma(t-1)  - w * ewma(t-1)
	 *          = w * (task_util(p) -         ewma(t-1)) +     ewma(t-1)
	 *          = w * (      last_ewma_diff            ) +     ewma(t-1)
	 *          = w * (last_ewma_diff  +  ewma(t-1) / w)
	 *
	 * Where 'w' is the weight of new samples, which is configured to be
	 * 0.25, thus making w=1/4 ( >>= UTIL_EST_WEIGHT_SHIFT)
	 */
	ue.ewma <<= UTIL_EST_WEIGHT_SHIFT;
	ue.ewma  += last_ewma_diff;
	ue.ewma >>= UTIL_EST_WEIGHT_SHIFT;
done:
	ue.enqueued |= UTIL_AVG_UNCHANGED;
	WRITE_ONCE(p->se.avg.util_est, ue);

	trace_sched_util_est_se_tp(&p->se);
}

static inline int task_fits_capacity(struct task_struct *p, long capacity)
{
	return fits_capacity(uclamp_task_util(p), capacity);
}

static inline void update_misfit_status(struct task_struct *p, struct rq *rq)
{
	if (!static_branch_unlikely(&sched_asym_cpucapacity))
		return;

	if (!p || p->nr_cpus_allowed == 1) {
		rq->misfit_task_load = 0;
		return;
	}

	if (task_fits_capacity(p, capacity_of(cpu_of(rq)))) {
		rq->misfit_task_load = 0;
		return;
	}

	/*
	 * Make sure that misfit_task_load will not be null even if
	 * task_h_load() returns 0.
	 */
	rq->misfit_task_load = max_t(unsigned long, task_h_load(p), 1);
}

#else /* CONFIG_SMP */

static inline bool cfs_rq_is_decayed(struct cfs_rq *cfs_rq)
{
	return true;
}

#define UPDATE_TG	0x0
#define SKIP_AGE_LOAD	0x0
#define DO_ATTACH	0x0

static inline void update_load_avg(struct cfs_rq *cfs_rq, struct sched_entity *se, int not_used1)
{
	cfs_rq_util_change(cfs_rq, 0);
}

static inline void remove_entity_load_avg(struct sched_entity *se) {}

static inline void
attach_entity_load_avg(struct cfs_rq *cfs_rq, struct sched_entity *se) {}
static inline void
detach_entity_load_avg(struct cfs_rq *cfs_rq, struct sched_entity *se) {}

static inline int newidle_balance(struct rq *rq, struct rq_flags *rf)
{
	return 0;
}

static inline void
util_est_enqueue(struct cfs_rq *cfs_rq, struct task_struct *p) {}

static inline void
util_est_dequeue(struct cfs_rq *cfs_rq, struct task_struct *p) {}

static inline void
util_est_update(struct cfs_rq *cfs_rq, struct task_struct *p,
		bool task_sleep) {}
static inline void update_misfit_status(struct task_struct *p, struct rq *rq) {}

#endif /* CONFIG_SMP */

static void check_spread(struct cfs_rq *cfs_rq, struct sched_entity *se)
{
#ifdef CONFIG_SCHED_DEBUG
	s64 d = se->vruntime - cfs_rq->min_vruntime;

	if (d < 0)
		d = -d;

	if (d > 3*sysctl_sched_latency)
		schedstat_inc(cfs_rq->nr_spread_over);
#endif
}

static void
place_entity(struct cfs_rq *cfs_rq, struct sched_entity *se, int initial)
{
	u64 vruntime = cfs_rq->min_vruntime;

	/*
	 * The 'current' period is already promised to the current tasks,
	 * however the extra weight of the new task will slow them down a
	 * little, place the new task so that it fits in the slot that
	 * stays open at the end.
	 */
	if (initial && sched_feat(START_DEBIT))
		vruntime += sched_vslice(cfs_rq, se);

	/* sleeps up to a single latency don't count. */
	if (!initial) {
		unsigned long thresh;

		if (se_is_idle(se))
			thresh = sysctl_sched_min_granularity;
		else
			thresh = sysctl_sched_latency;

		/*
		 * Halve their sleep time's effect, to allow
		 * for a gentler effect of sleepers:
		 */
		if (sched_feat(GENTLE_FAIR_SLEEPERS))
			thresh >>= 1;

		vruntime -= thresh;
	}

	/* ensure we never gain time by being placed backwards. */
	se->vruntime = max_vruntime(se->vruntime, vruntime);
}

static void check_enqueue_throttle(struct cfs_rq *cfs_rq);

static inline bool cfs_bandwidth_used(void);

/*
 * MIGRATION
 *
 *	dequeue
 *	  update_curr()
 *	    update_min_vruntime()
 *	  vruntime -= min_vruntime
 *
 *	enqueue
 *	  update_curr()
 *	    update_min_vruntime()
 *	  vruntime += min_vruntime
 *
 * this way the vruntime transition between RQs is done when both
 * min_vruntime are up-to-date.
 *
 * WAKEUP (remote)
 *
 *	->migrate_task_rq_fair() (p->state == TASK_WAKING)
 *	  vruntime -= min_vruntime
 *
 *	enqueue
 *	  update_curr()
 *	    update_min_vruntime()
 *	  vruntime += min_vruntime
 *
 * this way we don't have the most up-to-date min_vruntime on the originating
 * CPU and an up-to-date min_vruntime on the destination CPU.
 */

static void
enqueue_entity(struct cfs_rq *cfs_rq, struct sched_entity *se, int flags)
{
	bool renorm = !(flags & ENQUEUE_WAKEUP) || (flags & ENQUEUE_MIGRATED);
	bool curr = cfs_rq->curr == se;

	/*
	 * If we're the current task, we must renormalise before calling
	 * update_curr().
	 */
	if (renorm && curr)
		se->vruntime += cfs_rq->min_vruntime;

	update_curr(cfs_rq);

	/*
	 * Otherwise, renormalise after, such that we're placed at the current
	 * moment in time, instead of some random moment in the past. Being
	 * placed in the past could significantly boost this task to the
	 * fairness detriment of existing tasks.
	 */
	if (renorm && !curr)
		se->vruntime += cfs_rq->min_vruntime;

	/*
	 * When enqueuing a sched_entity, we must:
	 *   - Update loads to have both entity and cfs_rq synced with now.
	 *   - Add its load to cfs_rq->runnable_avg
	 *   - For group_entity, update its weight to reflect the new share of
	 *     its group cfs_rq
	 *   - Add its new weight to cfs_rq->load.weight
	 */
	update_load_avg(cfs_rq, se, UPDATE_TG | DO_ATTACH);
	se_update_runnable(se);
	update_cfs_group(se);
	account_entity_enqueue(cfs_rq, se);

	if (flags & ENQUEUE_WAKEUP)
		place_entity(cfs_rq, se, 0);

	check_schedstat_required();
	update_stats_enqueue_fair(cfs_rq, se, flags);
	check_spread(cfs_rq, se);
	if (!curr)
		__enqueue_entity(cfs_rq, se);
	se->on_rq = 1;

	/*
	 * When bandwidth control is enabled, cfs might have been removed
	 * because of a parent been throttled but cfs->nr_running > 1. Try to
	 * add it unconditionally.
	 */
	if (cfs_rq->nr_running == 1 || cfs_bandwidth_used())
		list_add_leaf_cfs_rq(cfs_rq);

	if (cfs_rq->nr_running == 1)
		check_enqueue_throttle(cfs_rq);
}

static void __clear_buddies_last(struct sched_entity *se)
{
	for_each_sched_entity(se) {
		struct cfs_rq *cfs_rq = cfs_rq_of(se);
		if (cfs_rq->last != se)
			break;

		cfs_rq->last = NULL;
	}
}

static void __clear_buddies_next(struct sched_entity *se)
{
	for_each_sched_entity(se) {
		struct cfs_rq *cfs_rq = cfs_rq_of(se);
		if (cfs_rq->next != se)
			break;

		cfs_rq->next = NULL;
	}
}

static void __clear_buddies_skip(struct sched_entity *se)
{
	for_each_sched_entity(se) {
		struct cfs_rq *cfs_rq = cfs_rq_of(se);
		if (cfs_rq->skip != se)
			break;

		cfs_rq->skip = NULL;
	}
}

static void clear_buddies(struct cfs_rq *cfs_rq, struct sched_entity *se)
{
	if (cfs_rq->last == se)
		__clear_buddies_last(se);

	if (cfs_rq->next == se)
		__clear_buddies_next(se);

	if (cfs_rq->skip == se)
		__clear_buddies_skip(se);
}

static __always_inline void return_cfs_rq_runtime(struct cfs_rq *cfs_rq);

static void
dequeue_entity(struct cfs_rq *cfs_rq, struct sched_entity *se, int flags)
{
	/*
	 * Update run-time statistics of the 'current'.
	 */
	update_curr(cfs_rq);

	/*
	 * When dequeuing a sched_entity, we must:
	 *   - Update loads to have both entity and cfs_rq synced with now.
	 *   - Subtract its load from the cfs_rq->runnable_avg.
	 *   - Subtract its previous weight from cfs_rq->load.weight.
	 *   - For group entity, update its weight to reflect the new share
	 *     of its group cfs_rq.
	 */
	update_load_avg(cfs_rq, se, UPDATE_TG);
	se_update_runnable(se);

	update_stats_dequeue_fair(cfs_rq, se, flags);

	clear_buddies(cfs_rq, se);

	if (se != cfs_rq->curr)
		__dequeue_entity(cfs_rq, se);
	se->on_rq = 0;
	account_entity_dequeue(cfs_rq, se);

	/*
	 * Normalize after update_curr(); which will also have moved
	 * min_vruntime if @se is the one holding it back. But before doing
	 * update_min_vruntime() again, which will discount @se's position and
	 * can move min_vruntime forward still more.
	 */
	if (!(flags & DEQUEUE_SLEEP))
		se->vruntime -= cfs_rq->min_vruntime;

	/* return excess runtime on last dequeue */
	return_cfs_rq_runtime(cfs_rq);

	update_cfs_group(se);

	/*
	 * Now advance min_vruntime if @se was the entity holding it back,
	 * except when: DEQUEUE_SAVE && !DEQUEUE_MOVE, in this case we'll be
	 * put back on, and if we advance min_vruntime, we'll be placed back
	 * further than we started -- ie. we'll be penalized.
	 */
	if ((flags & (DEQUEUE_SAVE | DEQUEUE_MOVE)) != DEQUEUE_SAVE)
		update_min_vruntime(cfs_rq);
}

/*
 * Preempt the current task with a newly woken task if needed:
 */
static void
check_preempt_tick(struct cfs_rq *cfs_rq, struct sched_entity *curr)
{
	unsigned long ideal_runtime, delta_exec;
	struct sched_entity *se;
	s64 delta;

	ideal_runtime = sched_slice(cfs_rq, curr);
	delta_exec = curr->sum_exec_runtime - curr->prev_sum_exec_runtime;
	if (delta_exec > ideal_runtime) {
		resched_curr(rq_of(cfs_rq));
		/*
		 * The current task ran long enough, ensure it doesn't get
		 * re-elected due to buddy favours.
		 */
		clear_buddies(cfs_rq, curr);
		return;
	}

	/*
	 * Ensure that a task that missed wakeup preemption by a
	 * narrow margin doesn't have to wait for a full slice.
	 * This also mitigates buddy induced latencies under load.
	 */
	if (delta_exec < sysctl_sched_min_granularity)
		return;

	se = __pick_first_entity(cfs_rq);
	delta = curr->vruntime - se->vruntime;

	if (delta < 0)
		return;

	if (delta > ideal_runtime)
		resched_curr(rq_of(cfs_rq));
}

static void
set_next_entity(struct cfs_rq *cfs_rq, struct sched_entity *se)
{
	clear_buddies(cfs_rq, se);

	/* 'current' is not kept within the tree. */
	if (se->on_rq) {
		/*
		 * Any task has to be enqueued before it get to execute on
		 * a CPU. So account for the time it spent waiting on the
		 * runqueue.
		 */
		update_stats_wait_end_fair(cfs_rq, se);
		__dequeue_entity(cfs_rq, se);
		update_load_avg(cfs_rq, se, UPDATE_TG);
	}

	update_stats_curr_start(cfs_rq, se);
	cfs_rq->curr = se;

	/*
	 * Track our maximum slice length, if the CPU's load is at
	 * least twice that of our own weight (i.e. dont track it
	 * when there are only lesser-weight tasks around):
	 */
	if (schedstat_enabled() &&
	    rq_of(cfs_rq)->cfs.load.weight >= 2*se->load.weight) {
		struct sched_statistics *stats;

		stats = __schedstats_from_se(se);
		__schedstat_set(stats->slice_max,
				max((u64)stats->slice_max,
				    se->sum_exec_runtime - se->prev_sum_exec_runtime));
	}

	se->prev_sum_exec_runtime = se->sum_exec_runtime;
}

static int
wakeup_preempt_entity(struct sched_entity *curr, struct sched_entity *se);

/*
 * Pick the next process, keeping these things in mind, in this order:
 * 1) keep things fair between processes/task groups
 * 2) pick the "next" process, since someone really wants that to run
 * 3) pick the "last" process, for cache locality
 * 4) do not run the "skip" process, if something else is available
 */
static struct sched_entity *
pick_next_entity(struct cfs_rq *cfs_rq, struct sched_entity *curr)
{
	struct sched_entity *left = __pick_first_entity(cfs_rq);
	struct sched_entity *se;

	/*
	 * If curr is set we have to see if its left of the leftmost entity
	 * still in the tree, provided there was anything in the tree at all.
	 */
	if (!left || (curr && entity_before(curr, left)))
		left = curr;

	se = left; /* ideally we run the leftmost entity */

	/*
	 * Avoid running the skip buddy, if running something else can
	 * be done without getting too unfair.
	 */
	if (cfs_rq->skip && cfs_rq->skip == se) {
		struct sched_entity *second;

		if (se == curr) {
			second = __pick_first_entity(cfs_rq);
		} else {
			second = __pick_next_entity(se);
			if (!second || (curr && entity_before(curr, second)))
				second = curr;
		}

		if (second && wakeup_preempt_entity(second, left) < 1)
			se = second;
	}

	if (cfs_rq->next && wakeup_preempt_entity(cfs_rq->next, left) < 1) {
		/*
		 * Someone really wants this to run. If it's not unfair, run it.
		 */
		se = cfs_rq->next;
	} else if (cfs_rq->last && wakeup_preempt_entity(cfs_rq->last, left) < 1) {
		/*
		 * Prefer last buddy, try to return the CPU to a preempted task.
		 */
		se = cfs_rq->last;
	}

	return se;
}

static bool check_cfs_rq_runtime(struct cfs_rq *cfs_rq);

static void put_prev_entity(struct cfs_rq *cfs_rq, struct sched_entity *prev)
{
	/*
	 * If still on the runqueue then deactivate_task()
	 * was not called and update_curr() has to be done:
	 */
	if (prev->on_rq)
		update_curr(cfs_rq);

	/* throttle cfs_rqs exceeding runtime */
	check_cfs_rq_runtime(cfs_rq);

	check_spread(cfs_rq, prev);

	if (prev->on_rq) {
		update_stats_wait_start_fair(cfs_rq, prev);
		/* Put 'current' back into the tree. */
		__enqueue_entity(cfs_rq, prev);
		/* in !on_rq case, update occurred at dequeue */
		update_load_avg(cfs_rq, prev, 0);
	}
	cfs_rq->curr = NULL;
}

static void
entity_tick(struct cfs_rq *cfs_rq, struct sched_entity *curr, int queued)
{
	/*
	 * Update run-time statistics of the 'current'.
	 */
	update_curr(cfs_rq);

	/*
	 * Ensure that runnable average is periodically updated.
	 */
	update_load_avg(cfs_rq, curr, UPDATE_TG);
	update_cfs_group(curr);

#ifdef CONFIG_SCHED_HRTICK
	/*
	 * queued ticks are scheduled to match the slice, so don't bother
	 * validating it and just reschedule.
	 */
	if (queued) {
		resched_curr(rq_of(cfs_rq));
		return;
	}
	/*
	 * don't let the period tick interfere with the hrtick preemption
	 */
	if (!sched_feat(DOUBLE_TICK) &&
			hrtimer_active(&rq_of(cfs_rq)->hrtick_timer))
		return;
#endif

	if (cfs_rq->nr_running > 1)
		check_preempt_tick(cfs_rq, curr);
}


/**************************************************
 * CFS bandwidth control machinery
 */

#ifdef CONFIG_CFS_BANDWIDTH

#ifdef CONFIG_JUMP_LABEL
static struct static_key __cfs_bandwidth_used;

static inline bool cfs_bandwidth_used(void)
{
	return static_key_false(&__cfs_bandwidth_used);
}

void cfs_bandwidth_usage_inc(void)
{
	static_key_slow_inc_cpuslocked(&__cfs_bandwidth_used);
}

void cfs_bandwidth_usage_dec(void)
{
	static_key_slow_dec_cpuslocked(&__cfs_bandwidth_used);
}
#else /* CONFIG_JUMP_LABEL */
static bool cfs_bandwidth_used(void)
{
	return true;
}

void cfs_bandwidth_usage_inc(void) {}
void cfs_bandwidth_usage_dec(void) {}
#endif /* CONFIG_JUMP_LABEL */

/*
 * default period for cfs group bandwidth.
 * default: 0.1s, units: nanoseconds
 */
static inline u64 default_cfs_period(void)
{
	return 100000000ULL;
}

static inline u64 sched_cfs_bandwidth_slice(void)
{
	return (u64)sysctl_sched_cfs_bandwidth_slice * NSEC_PER_USEC;
}

/*
 * Replenish runtime according to assigned quota. We use sched_clock_cpu
 * directly instead of rq->clock to avoid adding additional synchronization
 * around rq->lock.
 *
 * requires cfs_b->lock
 */
void __refill_cfs_bandwidth_runtime(struct cfs_bandwidth *cfs_b)
{
<<<<<<< HEAD
=======
	s64 runtime;

>>>>>>> df0cc57e
	if (unlikely(cfs_b->quota == RUNTIME_INF))
		return;

	cfs_b->runtime += cfs_b->quota;
<<<<<<< HEAD
	cfs_b->runtime = min(cfs_b->runtime, cfs_b->quota + cfs_b->burst);
=======
	runtime = cfs_b->runtime_snap - cfs_b->runtime;
	if (runtime > 0) {
		cfs_b->burst_time += runtime;
		cfs_b->nr_burst++;
	}

	cfs_b->runtime = min(cfs_b->runtime, cfs_b->quota + cfs_b->burst);
	cfs_b->runtime_snap = cfs_b->runtime;
>>>>>>> df0cc57e
}

static inline struct cfs_bandwidth *tg_cfs_bandwidth(struct task_group *tg)
{
	return &tg->cfs_bandwidth;
}

/* returns 0 on failure to allocate runtime */
static int __assign_cfs_rq_runtime(struct cfs_bandwidth *cfs_b,
				   struct cfs_rq *cfs_rq, u64 target_runtime)
{
	u64 min_amount, amount = 0;

	lockdep_assert_held(&cfs_b->lock);

	/* note: this is a positive sum as runtime_remaining <= 0 */
	min_amount = target_runtime - cfs_rq->runtime_remaining;

	if (cfs_b->quota == RUNTIME_INF)
		amount = min_amount;
	else {
		start_cfs_bandwidth(cfs_b);

		if (cfs_b->runtime > 0) {
			amount = min(cfs_b->runtime, min_amount);
			cfs_b->runtime -= amount;
			cfs_b->idle = 0;
		}
	}

	cfs_rq->runtime_remaining += amount;

	return cfs_rq->runtime_remaining > 0;
}

/* returns 0 on failure to allocate runtime */
static int assign_cfs_rq_runtime(struct cfs_rq *cfs_rq)
{
	struct cfs_bandwidth *cfs_b = tg_cfs_bandwidth(cfs_rq->tg);
	int ret;

	raw_spin_lock(&cfs_b->lock);
	ret = __assign_cfs_rq_runtime(cfs_b, cfs_rq, sched_cfs_bandwidth_slice());
	raw_spin_unlock(&cfs_b->lock);

	return ret;
}

static void __account_cfs_rq_runtime(struct cfs_rq *cfs_rq, u64 delta_exec)
{
	/* dock delta_exec before expiring quota (as it could span periods) */
	cfs_rq->runtime_remaining -= delta_exec;

	if (likely(cfs_rq->runtime_remaining > 0))
		return;

	if (cfs_rq->throttled)
		return;
	/*
	 * if we're unable to extend our runtime we resched so that the active
	 * hierarchy can be throttled
	 */
	if (!assign_cfs_rq_runtime(cfs_rq) && likely(cfs_rq->curr))
		resched_curr(rq_of(cfs_rq));
}

static __always_inline
void account_cfs_rq_runtime(struct cfs_rq *cfs_rq, u64 delta_exec)
{
	if (!cfs_bandwidth_used() || !cfs_rq->runtime_enabled)
		return;

	__account_cfs_rq_runtime(cfs_rq, delta_exec);
}

static inline int cfs_rq_throttled(struct cfs_rq *cfs_rq)
{
	return cfs_bandwidth_used() && cfs_rq->throttled;
}

/* check whether cfs_rq, or any parent, is throttled */
static inline int throttled_hierarchy(struct cfs_rq *cfs_rq)
{
	return cfs_bandwidth_used() && cfs_rq->throttle_count;
}

/*
 * Ensure that neither of the group entities corresponding to src_cpu or
 * dest_cpu are members of a throttled hierarchy when performing group
 * load-balance operations.
 */
static inline int throttled_lb_pair(struct task_group *tg,
				    int src_cpu, int dest_cpu)
{
	struct cfs_rq *src_cfs_rq, *dest_cfs_rq;

	src_cfs_rq = tg->cfs_rq[src_cpu];
	dest_cfs_rq = tg->cfs_rq[dest_cpu];

	return throttled_hierarchy(src_cfs_rq) ||
	       throttled_hierarchy(dest_cfs_rq);
}

static int tg_unthrottle_up(struct task_group *tg, void *data)
{
	struct rq *rq = data;
	struct cfs_rq *cfs_rq = tg->cfs_rq[cpu_of(rq)];

	cfs_rq->throttle_count--;
	if (!cfs_rq->throttle_count) {
		cfs_rq->throttled_clock_task_time += rq_clock_task(rq) -
					     cfs_rq->throttled_clock_task;

		/* Add cfs_rq with load or one or more already running entities to the list */
		if (!cfs_rq_is_decayed(cfs_rq) || cfs_rq->nr_running)
			list_add_leaf_cfs_rq(cfs_rq);
	}

	return 0;
}

static int tg_throttle_down(struct task_group *tg, void *data)
{
	struct rq *rq = data;
	struct cfs_rq *cfs_rq = tg->cfs_rq[cpu_of(rq)];

	/* group is entering throttled state, stop time */
	if (!cfs_rq->throttle_count) {
		cfs_rq->throttled_clock_task = rq_clock_task(rq);
		list_del_leaf_cfs_rq(cfs_rq);
	}
	cfs_rq->throttle_count++;

	return 0;
}

static bool throttle_cfs_rq(struct cfs_rq *cfs_rq)
{
	struct rq *rq = rq_of(cfs_rq);
	struct cfs_bandwidth *cfs_b = tg_cfs_bandwidth(cfs_rq->tg);
	struct sched_entity *se;
	long task_delta, idle_task_delta, dequeue = 1;

	raw_spin_lock(&cfs_b->lock);
	/* This will start the period timer if necessary */
	if (__assign_cfs_rq_runtime(cfs_b, cfs_rq, 1)) {
		/*
		 * We have raced with bandwidth becoming available, and if we
		 * actually throttled the timer might not unthrottle us for an
		 * entire period. We additionally needed to make sure that any
		 * subsequent check_cfs_rq_runtime calls agree not to throttle
		 * us, as we may commit to do cfs put_prev+pick_next, so we ask
		 * for 1ns of runtime rather than just check cfs_b.
		 */
		dequeue = 0;
	} else {
		list_add_tail_rcu(&cfs_rq->throttled_list,
				  &cfs_b->throttled_cfs_rq);
	}
	raw_spin_unlock(&cfs_b->lock);

	if (!dequeue)
		return false;  /* Throttle no longer required. */

	se = cfs_rq->tg->se[cpu_of(rq_of(cfs_rq))];

	/* freeze hierarchy runnable averages while throttled */
	rcu_read_lock();
	walk_tg_tree_from(cfs_rq->tg, tg_throttle_down, tg_nop, (void *)rq);
	rcu_read_unlock();

	task_delta = cfs_rq->h_nr_running;
	idle_task_delta = cfs_rq->idle_h_nr_running;
	for_each_sched_entity(se) {
		struct cfs_rq *qcfs_rq = cfs_rq_of(se);
		/* throttled entity or throttle-on-deactivate */
		if (!se->on_rq)
			goto done;

		dequeue_entity(qcfs_rq, se, DEQUEUE_SLEEP);

		if (cfs_rq_is_idle(group_cfs_rq(se)))
			idle_task_delta = cfs_rq->h_nr_running;

		qcfs_rq->h_nr_running -= task_delta;
		qcfs_rq->idle_h_nr_running -= idle_task_delta;

		if (qcfs_rq->load.weight) {
			/* Avoid re-evaluating load for this entity: */
			se = parent_entity(se);
			break;
		}
	}

	for_each_sched_entity(se) {
		struct cfs_rq *qcfs_rq = cfs_rq_of(se);
		/* throttled entity or throttle-on-deactivate */
		if (!se->on_rq)
			goto done;

		update_load_avg(qcfs_rq, se, 0);
		se_update_runnable(se);

		if (cfs_rq_is_idle(group_cfs_rq(se)))
			idle_task_delta = cfs_rq->h_nr_running;

		qcfs_rq->h_nr_running -= task_delta;
		qcfs_rq->idle_h_nr_running -= idle_task_delta;
	}

	/* At this point se is NULL and we are at root level*/
	sub_nr_running(rq, task_delta);

done:
	/*
	 * Note: distribution will already see us throttled via the
	 * throttled-list.  rq->lock protects completion.
	 */
	cfs_rq->throttled = 1;
	cfs_rq->throttled_clock = rq_clock(rq);
	return true;
}

void unthrottle_cfs_rq(struct cfs_rq *cfs_rq)
{
	struct rq *rq = rq_of(cfs_rq);
	struct cfs_bandwidth *cfs_b = tg_cfs_bandwidth(cfs_rq->tg);
	struct sched_entity *se;
	long task_delta, idle_task_delta;

	se = cfs_rq->tg->se[cpu_of(rq)];

	cfs_rq->throttled = 0;

	update_rq_clock(rq);

	raw_spin_lock(&cfs_b->lock);
	cfs_b->throttled_time += rq_clock(rq) - cfs_rq->throttled_clock;
	list_del_rcu(&cfs_rq->throttled_list);
	raw_spin_unlock(&cfs_b->lock);

	/* update hierarchical throttle state */
	walk_tg_tree_from(cfs_rq->tg, tg_nop, tg_unthrottle_up, (void *)rq);

	/* Nothing to run but something to decay (on_list)? Complete the branch */
	if (!cfs_rq->load.weight) {
		if (cfs_rq->on_list)
			goto unthrottle_throttle;
		return;
	}

	task_delta = cfs_rq->h_nr_running;
	idle_task_delta = cfs_rq->idle_h_nr_running;
	for_each_sched_entity(se) {
		struct cfs_rq *qcfs_rq = cfs_rq_of(se);

		if (se->on_rq)
			break;
		enqueue_entity(qcfs_rq, se, ENQUEUE_WAKEUP);
<<<<<<< HEAD

		if (cfs_rq_is_idle(group_cfs_rq(se)))
			idle_task_delta = cfs_rq->h_nr_running;

=======

		if (cfs_rq_is_idle(group_cfs_rq(se)))
			idle_task_delta = cfs_rq->h_nr_running;

>>>>>>> df0cc57e
		qcfs_rq->h_nr_running += task_delta;
		qcfs_rq->idle_h_nr_running += idle_task_delta;

		/* end evaluation on encountering a throttled cfs_rq */
		if (cfs_rq_throttled(qcfs_rq))
			goto unthrottle_throttle;
	}

	for_each_sched_entity(se) {
		struct cfs_rq *qcfs_rq = cfs_rq_of(se);

		update_load_avg(qcfs_rq, se, UPDATE_TG);
		se_update_runnable(se);

		if (cfs_rq_is_idle(group_cfs_rq(se)))
			idle_task_delta = cfs_rq->h_nr_running;

		qcfs_rq->h_nr_running += task_delta;
		qcfs_rq->idle_h_nr_running += idle_task_delta;

		/* end evaluation on encountering a throttled cfs_rq */
		if (cfs_rq_throttled(qcfs_rq))
			goto unthrottle_throttle;

		/*
		 * One parent has been throttled and cfs_rq removed from the
		 * list. Add it back to not break the leaf list.
		 */
		if (throttled_hierarchy(qcfs_rq))
			list_add_leaf_cfs_rq(qcfs_rq);
	}

	/* At this point se is NULL and we are at root level*/
	add_nr_running(rq, task_delta);

unthrottle_throttle:
	/*
	 * The cfs_rq_throttled() breaks in the above iteration can result in
	 * incomplete leaf list maintenance, resulting in triggering the
	 * assertion below.
	 */
	for_each_sched_entity(se) {
		struct cfs_rq *qcfs_rq = cfs_rq_of(se);

		if (list_add_leaf_cfs_rq(qcfs_rq))
			break;
	}

	assert_list_leaf_cfs_rq(rq);

	/* Determine whether we need to wake up potentially idle CPU: */
	if (rq->curr == rq->idle && rq->cfs.nr_running)
		resched_curr(rq);
}

static void distribute_cfs_runtime(struct cfs_bandwidth *cfs_b)
{
	struct cfs_rq *cfs_rq;
	u64 runtime, remaining = 1;

	rcu_read_lock();
	list_for_each_entry_rcu(cfs_rq, &cfs_b->throttled_cfs_rq,
				throttled_list) {
		struct rq *rq = rq_of(cfs_rq);
		struct rq_flags rf;

		rq_lock_irqsave(rq, &rf);
		if (!cfs_rq_throttled(cfs_rq))
			goto next;

		/* By the above check, this should never be true */
		SCHED_WARN_ON(cfs_rq->runtime_remaining > 0);

		raw_spin_lock(&cfs_b->lock);
		runtime = -cfs_rq->runtime_remaining + 1;
		if (runtime > cfs_b->runtime)
			runtime = cfs_b->runtime;
		cfs_b->runtime -= runtime;
		remaining = cfs_b->runtime;
		raw_spin_unlock(&cfs_b->lock);

		cfs_rq->runtime_remaining += runtime;

		/* we check whether we're throttled above */
		if (cfs_rq->runtime_remaining > 0)
			unthrottle_cfs_rq(cfs_rq);

next:
		rq_unlock_irqrestore(rq, &rf);

		if (!remaining)
			break;
	}
	rcu_read_unlock();
}

/*
 * Responsible for refilling a task_group's bandwidth and unthrottling its
 * cfs_rqs as appropriate. If there has been no activity within the last
 * period the timer is deactivated until scheduling resumes; cfs_b->idle is
 * used to track this state.
 */
static int do_sched_cfs_period_timer(struct cfs_bandwidth *cfs_b, int overrun, unsigned long flags)
{
	int throttled;

	/* no need to continue the timer with no bandwidth constraint */
	if (cfs_b->quota == RUNTIME_INF)
		goto out_deactivate;

	throttled = !list_empty(&cfs_b->throttled_cfs_rq);
	cfs_b->nr_periods += overrun;

	/* Refill extra burst quota even if cfs_b->idle */
	__refill_cfs_bandwidth_runtime(cfs_b);

	/*
	 * idle depends on !throttled (for the case of a large deficit), and if
	 * we're going inactive then everything else can be deferred
	 */
	if (cfs_b->idle && !throttled)
		goto out_deactivate;

	if (!throttled) {
		/* mark as potentially idle for the upcoming period */
		cfs_b->idle = 1;
		return 0;
	}

	/* account preceding periods in which throttling occurred */
	cfs_b->nr_throttled += overrun;

	/*
	 * This check is repeated as we release cfs_b->lock while we unthrottle.
	 */
	while (throttled && cfs_b->runtime > 0) {
		raw_spin_unlock_irqrestore(&cfs_b->lock, flags);
		/* we can't nest cfs_b->lock while distributing bandwidth */
		distribute_cfs_runtime(cfs_b);
		raw_spin_lock_irqsave(&cfs_b->lock, flags);

		throttled = !list_empty(&cfs_b->throttled_cfs_rq);
	}

	/*
	 * While we are ensured activity in the period following an
	 * unthrottle, this also covers the case in which the new bandwidth is
	 * insufficient to cover the existing bandwidth deficit.  (Forcing the
	 * timer to remain active while there are any throttled entities.)
	 */
	cfs_b->idle = 0;

	return 0;

out_deactivate:
	return 1;
}

/* a cfs_rq won't donate quota below this amount */
static const u64 min_cfs_rq_runtime = 1 * NSEC_PER_MSEC;
/* minimum remaining period time to redistribute slack quota */
static const u64 min_bandwidth_expiration = 2 * NSEC_PER_MSEC;
/* how long we wait to gather additional slack before distributing */
static const u64 cfs_bandwidth_slack_period = 5 * NSEC_PER_MSEC;

/*
 * Are we near the end of the current quota period?
 *
 * Requires cfs_b->lock for hrtimer_expires_remaining to be safe against the
 * hrtimer base being cleared by hrtimer_start. In the case of
 * migrate_hrtimers, base is never cleared, so we are fine.
 */
static int runtime_refresh_within(struct cfs_bandwidth *cfs_b, u64 min_expire)
{
	struct hrtimer *refresh_timer = &cfs_b->period_timer;
	s64 remaining;

	/* if the call-back is running a quota refresh is already occurring */
	if (hrtimer_callback_running(refresh_timer))
		return 1;

	/* is a quota refresh about to occur? */
	remaining = ktime_to_ns(hrtimer_expires_remaining(refresh_timer));
	if (remaining < (s64)min_expire)
		return 1;

	return 0;
}

static void start_cfs_slack_bandwidth(struct cfs_bandwidth *cfs_b)
{
	u64 min_left = cfs_bandwidth_slack_period + min_bandwidth_expiration;

	/* if there's a quota refresh soon don't bother with slack */
	if (runtime_refresh_within(cfs_b, min_left))
		return;

	/* don't push forwards an existing deferred unthrottle */
	if (cfs_b->slack_started)
		return;
	cfs_b->slack_started = true;

	hrtimer_start(&cfs_b->slack_timer,
			ns_to_ktime(cfs_bandwidth_slack_period),
			HRTIMER_MODE_REL);
}

/* we know any runtime found here is valid as update_curr() precedes return */
static void __return_cfs_rq_runtime(struct cfs_rq *cfs_rq)
{
	struct cfs_bandwidth *cfs_b = tg_cfs_bandwidth(cfs_rq->tg);
	s64 slack_runtime = cfs_rq->runtime_remaining - min_cfs_rq_runtime;

	if (slack_runtime <= 0)
		return;

	raw_spin_lock(&cfs_b->lock);
	if (cfs_b->quota != RUNTIME_INF) {
		cfs_b->runtime += slack_runtime;

		/* we are under rq->lock, defer unthrottling using a timer */
		if (cfs_b->runtime > sched_cfs_bandwidth_slice() &&
		    !list_empty(&cfs_b->throttled_cfs_rq))
			start_cfs_slack_bandwidth(cfs_b);
	}
	raw_spin_unlock(&cfs_b->lock);

	/* even if it's not valid for return we don't want to try again */
	cfs_rq->runtime_remaining -= slack_runtime;
}

static __always_inline void return_cfs_rq_runtime(struct cfs_rq *cfs_rq)
{
	if (!cfs_bandwidth_used())
		return;

	if (!cfs_rq->runtime_enabled || cfs_rq->nr_running)
		return;

	__return_cfs_rq_runtime(cfs_rq);
}

/*
 * This is done with a timer (instead of inline with bandwidth return) since
 * it's necessary to juggle rq->locks to unthrottle their respective cfs_rqs.
 */
static void do_sched_cfs_slack_timer(struct cfs_bandwidth *cfs_b)
{
	u64 runtime = 0, slice = sched_cfs_bandwidth_slice();
	unsigned long flags;

	/* confirm we're still not at a refresh boundary */
	raw_spin_lock_irqsave(&cfs_b->lock, flags);
	cfs_b->slack_started = false;

	if (runtime_refresh_within(cfs_b, min_bandwidth_expiration)) {
		raw_spin_unlock_irqrestore(&cfs_b->lock, flags);
		return;
	}

	if (cfs_b->quota != RUNTIME_INF && cfs_b->runtime > slice)
		runtime = cfs_b->runtime;

	raw_spin_unlock_irqrestore(&cfs_b->lock, flags);

	if (!runtime)
		return;

	distribute_cfs_runtime(cfs_b);
}

/*
 * When a group wakes up we want to make sure that its quota is not already
 * expired/exceeded, otherwise it may be allowed to steal additional ticks of
 * runtime as update_curr() throttling can not trigger until it's on-rq.
 */
static void check_enqueue_throttle(struct cfs_rq *cfs_rq)
{
	if (!cfs_bandwidth_used())
		return;

	/* an active group must be handled by the update_curr()->put() path */
	if (!cfs_rq->runtime_enabled || cfs_rq->curr)
		return;

	/* ensure the group is not already throttled */
	if (cfs_rq_throttled(cfs_rq))
		return;

	/* update runtime allocation */
	account_cfs_rq_runtime(cfs_rq, 0);
	if (cfs_rq->runtime_remaining <= 0)
		throttle_cfs_rq(cfs_rq);
}

static void sync_throttle(struct task_group *tg, int cpu)
{
	struct cfs_rq *pcfs_rq, *cfs_rq;

	if (!cfs_bandwidth_used())
		return;

	if (!tg->parent)
		return;

	cfs_rq = tg->cfs_rq[cpu];
	pcfs_rq = tg->parent->cfs_rq[cpu];

	cfs_rq->throttle_count = pcfs_rq->throttle_count;
	cfs_rq->throttled_clock_task = rq_clock_task(cpu_rq(cpu));
}

/* conditionally throttle active cfs_rq's from put_prev_entity() */
static bool check_cfs_rq_runtime(struct cfs_rq *cfs_rq)
{
	if (!cfs_bandwidth_used())
		return false;

	if (likely(!cfs_rq->runtime_enabled || cfs_rq->runtime_remaining > 0))
		return false;

	/*
	 * it's possible for a throttled entity to be forced into a running
	 * state (e.g. set_curr_task), in this case we're finished.
	 */
	if (cfs_rq_throttled(cfs_rq))
		return true;

	return throttle_cfs_rq(cfs_rq);
}

static enum hrtimer_restart sched_cfs_slack_timer(struct hrtimer *timer)
{
	struct cfs_bandwidth *cfs_b =
		container_of(timer, struct cfs_bandwidth, slack_timer);

	do_sched_cfs_slack_timer(cfs_b);

	return HRTIMER_NORESTART;
}

extern const u64 max_cfs_quota_period;

static enum hrtimer_restart sched_cfs_period_timer(struct hrtimer *timer)
{
	struct cfs_bandwidth *cfs_b =
		container_of(timer, struct cfs_bandwidth, period_timer);
	unsigned long flags;
	int overrun;
	int idle = 0;
	int count = 0;

	raw_spin_lock_irqsave(&cfs_b->lock, flags);
	for (;;) {
		overrun = hrtimer_forward_now(timer, cfs_b->period);
		if (!overrun)
			break;

		idle = do_sched_cfs_period_timer(cfs_b, overrun, flags);

		if (++count > 3) {
			u64 new, old = ktime_to_ns(cfs_b->period);

			/*
			 * Grow period by a factor of 2 to avoid losing precision.
			 * Precision loss in the quota/period ratio can cause __cfs_schedulable
			 * to fail.
			 */
			new = old * 2;
			if (new < max_cfs_quota_period) {
				cfs_b->period = ns_to_ktime(new);
				cfs_b->quota *= 2;
				cfs_b->burst *= 2;

				pr_warn_ratelimited(
	"cfs_period_timer[cpu%d]: period too short, scaling up (new cfs_period_us = %lld, cfs_quota_us = %lld)\n",
					smp_processor_id(),
					div_u64(new, NSEC_PER_USEC),
					div_u64(cfs_b->quota, NSEC_PER_USEC));
			} else {
				pr_warn_ratelimited(
	"cfs_period_timer[cpu%d]: period too short, but cannot scale up without losing precision (cfs_period_us = %lld, cfs_quota_us = %lld)\n",
					smp_processor_id(),
					div_u64(old, NSEC_PER_USEC),
					div_u64(cfs_b->quota, NSEC_PER_USEC));
			}

			/* reset count so we don't come right back in here */
			count = 0;
		}
	}
	if (idle)
		cfs_b->period_active = 0;
	raw_spin_unlock_irqrestore(&cfs_b->lock, flags);

	return idle ? HRTIMER_NORESTART : HRTIMER_RESTART;
}

void init_cfs_bandwidth(struct cfs_bandwidth *cfs_b)
{
	raw_spin_lock_init(&cfs_b->lock);
	cfs_b->runtime = 0;
	cfs_b->quota = RUNTIME_INF;
	cfs_b->period = ns_to_ktime(default_cfs_period());
	cfs_b->burst = 0;

	INIT_LIST_HEAD(&cfs_b->throttled_cfs_rq);
	hrtimer_init(&cfs_b->period_timer, CLOCK_MONOTONIC, HRTIMER_MODE_ABS_PINNED);
	cfs_b->period_timer.function = sched_cfs_period_timer;
	hrtimer_init(&cfs_b->slack_timer, CLOCK_MONOTONIC, HRTIMER_MODE_REL);
	cfs_b->slack_timer.function = sched_cfs_slack_timer;
	cfs_b->slack_started = false;
}

static void init_cfs_rq_runtime(struct cfs_rq *cfs_rq)
{
	cfs_rq->runtime_enabled = 0;
	INIT_LIST_HEAD(&cfs_rq->throttled_list);
}

void start_cfs_bandwidth(struct cfs_bandwidth *cfs_b)
{
	lockdep_assert_held(&cfs_b->lock);

	if (cfs_b->period_active)
		return;

	cfs_b->period_active = 1;
	hrtimer_forward_now(&cfs_b->period_timer, cfs_b->period);
	hrtimer_start_expires(&cfs_b->period_timer, HRTIMER_MODE_ABS_PINNED);
}

static void destroy_cfs_bandwidth(struct cfs_bandwidth *cfs_b)
{
	/* init_cfs_bandwidth() was not called */
	if (!cfs_b->throttled_cfs_rq.next)
		return;

	hrtimer_cancel(&cfs_b->period_timer);
	hrtimer_cancel(&cfs_b->slack_timer);
}

/*
 * Both these CPU hotplug callbacks race against unregister_fair_sched_group()
 *
 * The race is harmless, since modifying bandwidth settings of unhooked group
 * bits doesn't do much.
 */

/* cpu online callback */
static void __maybe_unused update_runtime_enabled(struct rq *rq)
{
	struct task_group *tg;

	lockdep_assert_rq_held(rq);

	rcu_read_lock();
	list_for_each_entry_rcu(tg, &task_groups, list) {
		struct cfs_bandwidth *cfs_b = &tg->cfs_bandwidth;
		struct cfs_rq *cfs_rq = tg->cfs_rq[cpu_of(rq)];

		raw_spin_lock(&cfs_b->lock);
		cfs_rq->runtime_enabled = cfs_b->quota != RUNTIME_INF;
		raw_spin_unlock(&cfs_b->lock);
	}
	rcu_read_unlock();
}

/* cpu offline callback */
static void __maybe_unused unthrottle_offline_cfs_rqs(struct rq *rq)
{
	struct task_group *tg;

	lockdep_assert_rq_held(rq);

	rcu_read_lock();
	list_for_each_entry_rcu(tg, &task_groups, list) {
		struct cfs_rq *cfs_rq = tg->cfs_rq[cpu_of(rq)];

		if (!cfs_rq->runtime_enabled)
			continue;

		/*
		 * clock_task is not advancing so we just need to make sure
		 * there's some valid quota amount
		 */
		cfs_rq->runtime_remaining = 1;
		/*
		 * Offline rq is schedulable till CPU is completely disabled
		 * in take_cpu_down(), so we prevent new cfs throttling here.
		 */
		cfs_rq->runtime_enabled = 0;

		if (cfs_rq_throttled(cfs_rq))
			unthrottle_cfs_rq(cfs_rq);
	}
	rcu_read_unlock();
}

#else /* CONFIG_CFS_BANDWIDTH */

static inline bool cfs_bandwidth_used(void)
{
	return false;
}

static void account_cfs_rq_runtime(struct cfs_rq *cfs_rq, u64 delta_exec) {}
static bool check_cfs_rq_runtime(struct cfs_rq *cfs_rq) { return false; }
static void check_enqueue_throttle(struct cfs_rq *cfs_rq) {}
static inline void sync_throttle(struct task_group *tg, int cpu) {}
static __always_inline void return_cfs_rq_runtime(struct cfs_rq *cfs_rq) {}

static inline int cfs_rq_throttled(struct cfs_rq *cfs_rq)
{
	return 0;
}

static inline int throttled_hierarchy(struct cfs_rq *cfs_rq)
{
	return 0;
}

static inline int throttled_lb_pair(struct task_group *tg,
				    int src_cpu, int dest_cpu)
{
	return 0;
}

void init_cfs_bandwidth(struct cfs_bandwidth *cfs_b) {}

#ifdef CONFIG_FAIR_GROUP_SCHED
static void init_cfs_rq_runtime(struct cfs_rq *cfs_rq) {}
#endif

static inline struct cfs_bandwidth *tg_cfs_bandwidth(struct task_group *tg)
{
	return NULL;
}
static inline void destroy_cfs_bandwidth(struct cfs_bandwidth *cfs_b) {}
static inline void update_runtime_enabled(struct rq *rq) {}
static inline void unthrottle_offline_cfs_rqs(struct rq *rq) {}

#endif /* CONFIG_CFS_BANDWIDTH */

/**************************************************
 * CFS operations on tasks:
 */

#ifdef CONFIG_SCHED_HRTICK
static void hrtick_start_fair(struct rq *rq, struct task_struct *p)
{
	struct sched_entity *se = &p->se;
	struct cfs_rq *cfs_rq = cfs_rq_of(se);

	SCHED_WARN_ON(task_rq(p) != rq);

	if (rq->cfs.h_nr_running > 1) {
		u64 slice = sched_slice(cfs_rq, se);
		u64 ran = se->sum_exec_runtime - se->prev_sum_exec_runtime;
		s64 delta = slice - ran;

		if (delta < 0) {
			if (task_current(rq, p))
				resched_curr(rq);
			return;
		}
		hrtick_start(rq, delta);
	}
}

/*
 * called from enqueue/dequeue and updates the hrtick when the
 * current task is from our class and nr_running is low enough
 * to matter.
 */
static void hrtick_update(struct rq *rq)
{
	struct task_struct *curr = rq->curr;

	if (!hrtick_enabled_fair(rq) || curr->sched_class != &fair_sched_class)
		return;

	if (cfs_rq_of(&curr->se)->nr_running < sched_nr_latency)
		hrtick_start_fair(rq, curr);
}
#else /* !CONFIG_SCHED_HRTICK */
static inline void
hrtick_start_fair(struct rq *rq, struct task_struct *p)
{
}

static inline void hrtick_update(struct rq *rq)
{
}
#endif

#ifdef CONFIG_SMP
static inline unsigned long cpu_util(int cpu);

static inline bool cpu_overutilized(int cpu)
{
	return !fits_capacity(cpu_util(cpu), capacity_of(cpu));
}

static inline void update_overutilized_status(struct rq *rq)
{
	if (!READ_ONCE(rq->rd->overutilized) && cpu_overutilized(rq->cpu)) {
		WRITE_ONCE(rq->rd->overutilized, SG_OVERUTILIZED);
		trace_sched_overutilized_tp(rq->rd, SG_OVERUTILIZED);
	}
}
#else
static inline void update_overutilized_status(struct rq *rq) { }
#endif

/* Runqueue only has SCHED_IDLE tasks enqueued */
static int sched_idle_rq(struct rq *rq)
{
	return unlikely(rq->nr_running == rq->cfs.idle_h_nr_running &&
			rq->nr_running);
}

/*
 * Returns true if cfs_rq only has SCHED_IDLE entities enqueued. Note the use
 * of idle_nr_running, which does not consider idle descendants of normal
 * entities.
 */
static bool sched_idle_cfs_rq(struct cfs_rq *cfs_rq)
{
	return cfs_rq->nr_running &&
		cfs_rq->nr_running == cfs_rq->idle_nr_running;
}

#ifdef CONFIG_SMP
static int sched_idle_cpu(int cpu)
{
	return sched_idle_rq(cpu_rq(cpu));
}
#endif

/*
 * The enqueue_task method is called before nr_running is
 * increased. Here we update the fair scheduling stats and
 * then put the task into the rbtree:
 */
static void
enqueue_task_fair(struct rq *rq, struct task_struct *p, int flags)
{
	struct cfs_rq *cfs_rq;
	struct sched_entity *se = &p->se;
	int idle_h_nr_running = task_has_idle_policy(p);
	int task_new = !(flags & ENQUEUE_WAKEUP);

	/*
	 * The code below (indirectly) updates schedutil which looks at
	 * the cfs_rq utilization to select a frequency.
	 * Let's add the task's estimated utilization to the cfs_rq's
	 * estimated utilization, before we update schedutil.
	 */
	util_est_enqueue(&rq->cfs, p);

	/*
	 * If in_iowait is set, the code below may not trigger any cpufreq
	 * utilization updates, so do it here explicitly with the IOWAIT flag
	 * passed.
	 */
	if (p->in_iowait)
		cpufreq_update_util(rq, SCHED_CPUFREQ_IOWAIT);

	for_each_sched_entity(se) {
		if (se->on_rq)
			break;
		cfs_rq = cfs_rq_of(se);
		enqueue_entity(cfs_rq, se, flags);

		cfs_rq->h_nr_running++;
		cfs_rq->idle_h_nr_running += idle_h_nr_running;

		if (cfs_rq_is_idle(cfs_rq))
			idle_h_nr_running = 1;

		/* end evaluation on encountering a throttled cfs_rq */
		if (cfs_rq_throttled(cfs_rq))
			goto enqueue_throttle;

		flags = ENQUEUE_WAKEUP;
	}

	for_each_sched_entity(se) {
		cfs_rq = cfs_rq_of(se);

		update_load_avg(cfs_rq, se, UPDATE_TG);
		se_update_runnable(se);
		update_cfs_group(se);

		cfs_rq->h_nr_running++;
		cfs_rq->idle_h_nr_running += idle_h_nr_running;

		if (cfs_rq_is_idle(cfs_rq))
			idle_h_nr_running = 1;

		/* end evaluation on encountering a throttled cfs_rq */
		if (cfs_rq_throttled(cfs_rq))
			goto enqueue_throttle;

               /*
                * One parent has been throttled and cfs_rq removed from the
                * list. Add it back to not break the leaf list.
                */
               if (throttled_hierarchy(cfs_rq))
                       list_add_leaf_cfs_rq(cfs_rq);
	}

	/* At this point se is NULL and we are at root level*/
	add_nr_running(rq, 1);

	/*
	 * Since new tasks are assigned an initial util_avg equal to
	 * half of the spare capacity of their CPU, tiny tasks have the
	 * ability to cross the overutilized threshold, which will
	 * result in the load balancer ruining all the task placement
	 * done by EAS. As a way to mitigate that effect, do not account
	 * for the first enqueue operation of new tasks during the
	 * overutilized flag detection.
	 *
	 * A better way of solving this problem would be to wait for
	 * the PELT signals of tasks to converge before taking them
	 * into account, but that is not straightforward to implement,
	 * and the following generally works well enough in practice.
	 */
	if (!task_new)
		update_overutilized_status(rq);

enqueue_throttle:
	if (cfs_bandwidth_used()) {
		/*
		 * When bandwidth control is enabled; the cfs_rq_throttled()
		 * breaks in the above iteration can result in incomplete
		 * leaf list maintenance, resulting in triggering the assertion
		 * below.
		 */
		for_each_sched_entity(se) {
			cfs_rq = cfs_rq_of(se);

			if (list_add_leaf_cfs_rq(cfs_rq))
				break;
		}
	}

	assert_list_leaf_cfs_rq(rq);

	hrtick_update(rq);
}

static void set_next_buddy(struct sched_entity *se);

/*
 * The dequeue_task method is called before nr_running is
 * decreased. We remove the task from the rbtree and
 * update the fair scheduling stats:
 */
static void dequeue_task_fair(struct rq *rq, struct task_struct *p, int flags)
{
	struct cfs_rq *cfs_rq;
	struct sched_entity *se = &p->se;
	int task_sleep = flags & DEQUEUE_SLEEP;
	int idle_h_nr_running = task_has_idle_policy(p);
	bool was_sched_idle = sched_idle_rq(rq);

	util_est_dequeue(&rq->cfs, p);

	for_each_sched_entity(se) {
		cfs_rq = cfs_rq_of(se);
		dequeue_entity(cfs_rq, se, flags);

		cfs_rq->h_nr_running--;
		cfs_rq->idle_h_nr_running -= idle_h_nr_running;

		if (cfs_rq_is_idle(cfs_rq))
			idle_h_nr_running = 1;

		/* end evaluation on encountering a throttled cfs_rq */
		if (cfs_rq_throttled(cfs_rq))
			goto dequeue_throttle;

		/* Don't dequeue parent if it has other entities besides us */
		if (cfs_rq->load.weight) {
			/* Avoid re-evaluating load for this entity: */
			se = parent_entity(se);
			/*
			 * Bias pick_next to pick a task from this cfs_rq, as
			 * p is sleeping when it is within its sched_slice.
			 */
			if (task_sleep && se && !throttled_hierarchy(cfs_rq))
				set_next_buddy(se);
			break;
		}
		flags |= DEQUEUE_SLEEP;
	}

	for_each_sched_entity(se) {
		cfs_rq = cfs_rq_of(se);

		update_load_avg(cfs_rq, se, UPDATE_TG);
		se_update_runnable(se);
		update_cfs_group(se);

		cfs_rq->h_nr_running--;
		cfs_rq->idle_h_nr_running -= idle_h_nr_running;

		if (cfs_rq_is_idle(cfs_rq))
			idle_h_nr_running = 1;

		/* end evaluation on encountering a throttled cfs_rq */
		if (cfs_rq_throttled(cfs_rq))
			goto dequeue_throttle;

	}

	/* At this point se is NULL and we are at root level*/
	sub_nr_running(rq, 1);

	/* balance early to pull high priority tasks */
	if (unlikely(!was_sched_idle && sched_idle_rq(rq)))
		rq->next_balance = jiffies;

dequeue_throttle:
	util_est_update(&rq->cfs, p, task_sleep);
	hrtick_update(rq);
}

#ifdef CONFIG_SMP

/* Working cpumask for: load_balance, load_balance_newidle. */
DEFINE_PER_CPU(cpumask_var_t, load_balance_mask);
DEFINE_PER_CPU(cpumask_var_t, select_idle_mask);

#ifdef CONFIG_NO_HZ_COMMON

static struct {
	cpumask_var_t idle_cpus_mask;
	atomic_t nr_cpus;
	int has_blocked;		/* Idle CPUS has blocked load */
	int needs_update;		/* Newly idle CPUs need their next_balance collated */
	unsigned long next_balance;     /* in jiffy units */
	unsigned long next_blocked;	/* Next update of blocked load in jiffies */
} nohz ____cacheline_aligned;

#endif /* CONFIG_NO_HZ_COMMON */

static unsigned long cpu_load(struct rq *rq)
{
	return cfs_rq_load_avg(&rq->cfs);
}

/*
 * cpu_load_without - compute CPU load without any contributions from *p
 * @cpu: the CPU which load is requested
 * @p: the task which load should be discounted
 *
 * The load of a CPU is defined by the load of tasks currently enqueued on that
 * CPU as well as tasks which are currently sleeping after an execution on that
 * CPU.
 *
 * This method returns the load of the specified CPU by discounting the load of
 * the specified task, whenever the task is currently contributing to the CPU
 * load.
 */
static unsigned long cpu_load_without(struct rq *rq, struct task_struct *p)
{
	struct cfs_rq *cfs_rq;
	unsigned int load;

	/* Task has no contribution or is new */
	if (cpu_of(rq) != task_cpu(p) || !READ_ONCE(p->se.avg.last_update_time))
		return cpu_load(rq);

	cfs_rq = &rq->cfs;
	load = READ_ONCE(cfs_rq->avg.load_avg);

	/* Discount task's util from CPU's util */
	lsub_positive(&load, task_h_load(p));

	return load;
}

static unsigned long cpu_runnable(struct rq *rq)
{
	return cfs_rq_runnable_avg(&rq->cfs);
}

static unsigned long cpu_runnable_without(struct rq *rq, struct task_struct *p)
{
	struct cfs_rq *cfs_rq;
	unsigned int runnable;

	/* Task has no contribution or is new */
	if (cpu_of(rq) != task_cpu(p) || !READ_ONCE(p->se.avg.last_update_time))
		return cpu_runnable(rq);

	cfs_rq = &rq->cfs;
	runnable = READ_ONCE(cfs_rq->avg.runnable_avg);

	/* Discount task's runnable from CPU's runnable */
	lsub_positive(&runnable, p->se.avg.runnable_avg);

	return runnable;
}

static unsigned long capacity_of(int cpu)
{
	return cpu_rq(cpu)->cpu_capacity;
}

static void record_wakee(struct task_struct *p)
{
	/*
	 * Only decay a single time; tasks that have less then 1 wakeup per
	 * jiffy will not have built up many flips.
	 */
	if (time_after(jiffies, current->wakee_flip_decay_ts + HZ)) {
		current->wakee_flips >>= 1;
		current->wakee_flip_decay_ts = jiffies;
	}

	if (current->last_wakee != p) {
		current->last_wakee = p;
		current->wakee_flips++;
	}
}

/*
 * Detect M:N waker/wakee relationships via a switching-frequency heuristic.
 *
 * A waker of many should wake a different task than the one last awakened
 * at a frequency roughly N times higher than one of its wakees.
 *
 * In order to determine whether we should let the load spread vs consolidating
 * to shared cache, we look for a minimum 'flip' frequency of llc_size in one
 * partner, and a factor of lls_size higher frequency in the other.
 *
 * With both conditions met, we can be relatively sure that the relationship is
 * non-monogamous, with partner count exceeding socket size.
 *
 * Waker/wakee being client/server, worker/dispatcher, interrupt source or
 * whatever is irrelevant, spread criteria is apparent partner count exceeds
 * socket size.
 */
static int wake_wide(struct task_struct *p)
{
	unsigned int master = current->wakee_flips;
	unsigned int slave = p->wakee_flips;
	int factor = __this_cpu_read(sd_llc_size);

	if (master < slave)
		swap(master, slave);
	if (slave < factor || master < slave * factor)
		return 0;
	return 1;
}

/*
 * The purpose of wake_affine() is to quickly determine on which CPU we can run
 * soonest. For the purpose of speed we only consider the waking and previous
 * CPU.
 *
 * wake_affine_idle() - only considers 'now', it check if the waking CPU is
 *			cache-affine and is (or	will be) idle.
 *
 * wake_affine_weight() - considers the weight to reflect the average
 *			  scheduling latency of the CPUs. This seems to work
 *			  for the overloaded case.
 */
static int
wake_affine_idle(int this_cpu, int prev_cpu, int sync)
{
	/*
	 * If this_cpu is idle, it implies the wakeup is from interrupt
	 * context. Only allow the move if cache is shared. Otherwise an
	 * interrupt intensive workload could force all tasks onto one
	 * node depending on the IO topology or IRQ affinity settings.
	 *
	 * If the prev_cpu is idle and cache affine then avoid a migration.
	 * There is no guarantee that the cache hot data from an interrupt
	 * is more important than cache hot data on the prev_cpu and from
	 * a cpufreq perspective, it's better to have higher utilisation
	 * on one CPU.
	 */
	if (available_idle_cpu(this_cpu) && cpus_share_cache(this_cpu, prev_cpu))
		return available_idle_cpu(prev_cpu) ? prev_cpu : this_cpu;

	if (sync && cpu_rq(this_cpu)->nr_running == 1)
		return this_cpu;

	if (available_idle_cpu(prev_cpu))
		return prev_cpu;

	return nr_cpumask_bits;
}

static int
wake_affine_weight(struct sched_domain *sd, struct task_struct *p,
		   int this_cpu, int prev_cpu, int sync)
{
	s64 this_eff_load, prev_eff_load;
	unsigned long task_load;

	this_eff_load = cpu_load(cpu_rq(this_cpu));

	if (sync) {
		unsigned long current_load = task_h_load(current);

		if (current_load > this_eff_load)
			return this_cpu;

		this_eff_load -= current_load;
	}

	task_load = task_h_load(p);

	this_eff_load += task_load;
	if (sched_feat(WA_BIAS))
		this_eff_load *= 100;
	this_eff_load *= capacity_of(prev_cpu);

	prev_eff_load = cpu_load(cpu_rq(prev_cpu));
	prev_eff_load -= task_load;
	if (sched_feat(WA_BIAS))
		prev_eff_load *= 100 + (sd->imbalance_pct - 100) / 2;
	prev_eff_load *= capacity_of(this_cpu);

	/*
	 * If sync, adjust the weight of prev_eff_load such that if
	 * prev_eff == this_eff that select_idle_sibling() will consider
	 * stacking the wakee on top of the waker if no other CPU is
	 * idle.
	 */
	if (sync)
		prev_eff_load += 1;

	return this_eff_load < prev_eff_load ? this_cpu : nr_cpumask_bits;
}

static int wake_affine(struct sched_domain *sd, struct task_struct *p,
		       int this_cpu, int prev_cpu, int sync)
{
	int target = nr_cpumask_bits;

	if (sched_feat(WA_IDLE))
		target = wake_affine_idle(this_cpu, prev_cpu, sync);

	if (sched_feat(WA_WEIGHT) && target == nr_cpumask_bits)
		target = wake_affine_weight(sd, p, this_cpu, prev_cpu, sync);

	schedstat_inc(p->stats.nr_wakeups_affine_attempts);
	if (target == nr_cpumask_bits)
		return prev_cpu;

	schedstat_inc(sd->ttwu_move_affine);
	schedstat_inc(p->stats.nr_wakeups_affine);
	return target;
}

static struct sched_group *
find_idlest_group(struct sched_domain *sd, struct task_struct *p, int this_cpu);

/*
 * find_idlest_group_cpu - find the idlest CPU among the CPUs in the group.
 */
static int
find_idlest_group_cpu(struct sched_group *group, struct task_struct *p, int this_cpu)
{
	unsigned long load, min_load = ULONG_MAX;
	unsigned int min_exit_latency = UINT_MAX;
	u64 latest_idle_timestamp = 0;
	int least_loaded_cpu = this_cpu;
	int shallowest_idle_cpu = -1;
	int i;

	/* Check if we have any choice: */
	if (group->group_weight == 1)
		return cpumask_first(sched_group_span(group));

	/* Traverse only the allowed CPUs */
	for_each_cpu_and(i, sched_group_span(group), p->cpus_ptr) {
		struct rq *rq = cpu_rq(i);

		if (!sched_core_cookie_match(rq, p))
			continue;

		if (sched_idle_cpu(i))
			return i;

		if (available_idle_cpu(i)) {
			struct cpuidle_state *idle = idle_get_state(rq);
			if (idle && idle->exit_latency < min_exit_latency) {
				/*
				 * We give priority to a CPU whose idle state
				 * has the smallest exit latency irrespective
				 * of any idle timestamp.
				 */
				min_exit_latency = idle->exit_latency;
				latest_idle_timestamp = rq->idle_stamp;
				shallowest_idle_cpu = i;
			} else if ((!idle || idle->exit_latency == min_exit_latency) &&
				   rq->idle_stamp > latest_idle_timestamp) {
				/*
				 * If equal or no active idle state, then
				 * the most recently idled CPU might have
				 * a warmer cache.
				 */
				latest_idle_timestamp = rq->idle_stamp;
				shallowest_idle_cpu = i;
			}
		} else if (shallowest_idle_cpu == -1) {
			load = cpu_load(cpu_rq(i));
			if (load < min_load) {
				min_load = load;
				least_loaded_cpu = i;
			}
		}
	}

	return shallowest_idle_cpu != -1 ? shallowest_idle_cpu : least_loaded_cpu;
}

static inline int find_idlest_cpu(struct sched_domain *sd, struct task_struct *p,
				  int cpu, int prev_cpu, int sd_flag)
{
	int new_cpu = cpu;

	if (!cpumask_intersects(sched_domain_span(sd), p->cpus_ptr))
		return prev_cpu;

	/*
	 * We need task's util for cpu_util_without, sync it up to
	 * prev_cpu's last_update_time.
	 */
	if (!(sd_flag & SD_BALANCE_FORK))
		sync_entity_load_avg(&p->se);

	while (sd) {
		struct sched_group *group;
		struct sched_domain *tmp;
		int weight;

		if (!(sd->flags & sd_flag)) {
			sd = sd->child;
			continue;
		}

		group = find_idlest_group(sd, p, cpu);
		if (!group) {
			sd = sd->child;
			continue;
		}

		new_cpu = find_idlest_group_cpu(group, p, cpu);
		if (new_cpu == cpu) {
			/* Now try balancing at a lower domain level of 'cpu': */
			sd = sd->child;
			continue;
		}

		/* Now try balancing at a lower domain level of 'new_cpu': */
		cpu = new_cpu;
		weight = sd->span_weight;
		sd = NULL;
		for_each_domain(cpu, tmp) {
			if (weight <= tmp->span_weight)
				break;
			if (tmp->flags & sd_flag)
				sd = tmp;
		}
	}

	return new_cpu;
}

static inline int __select_idle_cpu(int cpu, struct task_struct *p)
{
	if ((available_idle_cpu(cpu) || sched_idle_cpu(cpu)) &&
	    sched_cpu_cookie_match(cpu_rq(cpu), p))
		return cpu;

	return -1;
}

#ifdef CONFIG_SCHED_SMT
DEFINE_STATIC_KEY_FALSE(sched_smt_present);
EXPORT_SYMBOL_GPL(sched_smt_present);

static inline void set_idle_cores(int cpu, int val)
{
	struct sched_domain_shared *sds;

	sds = rcu_dereference(per_cpu(sd_llc_shared, cpu));
	if (sds)
		WRITE_ONCE(sds->has_idle_cores, val);
}

static inline bool test_idle_cores(int cpu, bool def)
{
	struct sched_domain_shared *sds;

	sds = rcu_dereference(per_cpu(sd_llc_shared, cpu));
	if (sds)
		return READ_ONCE(sds->has_idle_cores);

	return def;
}

/*
 * Scans the local SMT mask to see if the entire core is idle, and records this
 * information in sd_llc_shared->has_idle_cores.
 *
 * Since SMT siblings share all cache levels, inspecting this limited remote
 * state should be fairly cheap.
 */
void __update_idle_core(struct rq *rq)
{
	int core = cpu_of(rq);
	int cpu;

	rcu_read_lock();
	if (test_idle_cores(core, true))
		goto unlock;

	for_each_cpu(cpu, cpu_smt_mask(core)) {
		if (cpu == core)
			continue;

		if (!available_idle_cpu(cpu))
			goto unlock;
	}

	set_idle_cores(core, 1);
unlock:
	rcu_read_unlock();
}

/*
 * Scan the entire LLC domain for idle cores; this dynamically switches off if
 * there are no idle cores left in the system; tracked through
 * sd_llc->shared->has_idle_cores and enabled through update_idle_core() above.
 */
static int select_idle_core(struct task_struct *p, int core, struct cpumask *cpus, int *idle_cpu)
{
	bool idle = true;
	int cpu;

	if (!static_branch_likely(&sched_smt_present))
		return __select_idle_cpu(core, p);

	for_each_cpu(cpu, cpu_smt_mask(core)) {
		if (!available_idle_cpu(cpu)) {
			idle = false;
			if (*idle_cpu == -1) {
				if (sched_idle_cpu(cpu) && cpumask_test_cpu(cpu, p->cpus_ptr)) {
					*idle_cpu = cpu;
					break;
				}
				continue;
			}
			break;
		}
		if (*idle_cpu == -1 && cpumask_test_cpu(cpu, p->cpus_ptr))
			*idle_cpu = cpu;
	}

	if (idle)
		return core;

	cpumask_andnot(cpus, cpus, cpu_smt_mask(core));
	return -1;
}

/*
 * Scan the local SMT mask for idle CPUs.
 */
static int select_idle_smt(struct task_struct *p, struct sched_domain *sd, int target)
{
	int cpu;

	for_each_cpu(cpu, cpu_smt_mask(target)) {
		if (!cpumask_test_cpu(cpu, p->cpus_ptr) ||
		    !cpumask_test_cpu(cpu, sched_domain_span(sd)))
			continue;
		if (available_idle_cpu(cpu) || sched_idle_cpu(cpu))
			return cpu;
	}

	return -1;
}

#else /* CONFIG_SCHED_SMT */

static inline void set_idle_cores(int cpu, int val)
{
}

static inline bool test_idle_cores(int cpu, bool def)
{
	return def;
}

static inline int select_idle_core(struct task_struct *p, int core, struct cpumask *cpus, int *idle_cpu)
{
	return __select_idle_cpu(core, p);
}

static inline int select_idle_smt(struct task_struct *p, struct sched_domain *sd, int target)
{
	return -1;
}

#endif /* CONFIG_SCHED_SMT */

/*
 * Scan the LLC domain for idle CPUs; this is dynamically regulated by
 * comparing the average scan cost (tracked in sd->avg_scan_cost) against the
 * average idle time for this rq (as found in rq->avg_idle).
 */
static int select_idle_cpu(struct task_struct *p, struct sched_domain *sd, bool has_idle_core, int target)
{
	struct cpumask *cpus = this_cpu_cpumask_var_ptr(select_idle_mask);
	int i, cpu, idle_cpu = -1, nr = INT_MAX;
	struct rq *this_rq = this_rq();
	int this = smp_processor_id();
	struct sched_domain *this_sd;
	u64 time = 0;

	this_sd = rcu_dereference(*this_cpu_ptr(&sd_llc));
	if (!this_sd)
		return -1;

	cpumask_and(cpus, sched_domain_span(sd), p->cpus_ptr);

	if (sched_feat(SIS_PROP) && !has_idle_core) {
		u64 avg_cost, avg_idle, span_avg;
		unsigned long now = jiffies;

		/*
		 * If we're busy, the assumption that the last idle period
		 * predicts the future is flawed; age away the remaining
		 * predicted idle time.
		 */
		if (unlikely(this_rq->wake_stamp < now)) {
			while (this_rq->wake_stamp < now && this_rq->wake_avg_idle) {
				this_rq->wake_stamp++;
				this_rq->wake_avg_idle >>= 1;
			}
		}

		avg_idle = this_rq->wake_avg_idle;
		avg_cost = this_sd->avg_scan_cost + 1;

		span_avg = sd->span_weight * avg_idle;
		if (span_avg > 4*avg_cost)
			nr = div_u64(span_avg, avg_cost);
		else
			nr = 4;

		time = cpu_clock(this);
	}

	for_each_cpu_wrap(cpu, cpus, target + 1) {
		if (has_idle_core) {
			i = select_idle_core(p, cpu, cpus, &idle_cpu);
			if ((unsigned int)i < nr_cpumask_bits)
				return i;

		} else {
			if (!--nr)
				return -1;
			idle_cpu = __select_idle_cpu(cpu, p);
			if ((unsigned int)idle_cpu < nr_cpumask_bits)
				break;
		}
	}

	if (has_idle_core)
		set_idle_cores(target, false);

	if (sched_feat(SIS_PROP) && !has_idle_core) {
		time = cpu_clock(this) - time;

		/*
		 * Account for the scan cost of wakeups against the average
		 * idle time.
		 */
		this_rq->wake_avg_idle -= min(this_rq->wake_avg_idle, time);

		update_avg(&this_sd->avg_scan_cost, time);
	}

	return idle_cpu;
}

/*
 * Scan the asym_capacity domain for idle CPUs; pick the first idle one on which
 * the task fits. If no CPU is big enough, but there are idle ones, try to
 * maximize capacity.
 */
static int
select_idle_capacity(struct task_struct *p, struct sched_domain *sd, int target)
{
	unsigned long task_util, best_cap = 0;
	int cpu, best_cpu = -1;
	struct cpumask *cpus;

	cpus = this_cpu_cpumask_var_ptr(select_idle_mask);
	cpumask_and(cpus, sched_domain_span(sd), p->cpus_ptr);

	task_util = uclamp_task_util(p);

	for_each_cpu_wrap(cpu, cpus, target) {
		unsigned long cpu_cap = capacity_of(cpu);

		if (!available_idle_cpu(cpu) && !sched_idle_cpu(cpu))
			continue;
		if (fits_capacity(task_util, cpu_cap))
			return cpu;

		if (cpu_cap > best_cap) {
			best_cap = cpu_cap;
			best_cpu = cpu;
		}
	}

	return best_cpu;
}

static inline bool asym_fits_capacity(int task_util, int cpu)
{
	if (static_branch_unlikely(&sched_asym_cpucapacity))
		return fits_capacity(task_util, capacity_of(cpu));

	return true;
}

/*
 * Try and locate an idle core/thread in the LLC cache domain.
 */
static int select_idle_sibling(struct task_struct *p, int prev, int target)
{
	bool has_idle_core = false;
	struct sched_domain *sd;
	unsigned long task_util;
	int i, recent_used_cpu;

	/*
	 * On asymmetric system, update task utilization because we will check
	 * that the task fits with cpu's capacity.
	 */
	if (static_branch_unlikely(&sched_asym_cpucapacity)) {
		sync_entity_load_avg(&p->se);
		task_util = uclamp_task_util(p);
	}

	/*
	 * per-cpu select_idle_mask usage
	 */
	lockdep_assert_irqs_disabled();

	if ((available_idle_cpu(target) || sched_idle_cpu(target)) &&
	    asym_fits_capacity(task_util, target))
		return target;

	/*
	 * If the previous CPU is cache affine and idle, don't be stupid:
	 */
	if (prev != target && cpus_share_cache(prev, target) &&
	    (available_idle_cpu(prev) || sched_idle_cpu(prev)) &&
	    asym_fits_capacity(task_util, prev))
		return prev;

	/*
	 * Allow a per-cpu kthread to stack with the wakee if the
	 * kworker thread and the tasks previous CPUs are the same.
	 * The assumption is that the wakee queued work for the
	 * per-cpu kthread that is now complete and the wakeup is
	 * essentially a sync wakeup. An obvious example of this
	 * pattern is IO completions.
	 */
	if (is_per_cpu_kthread(current) &&
	    prev == smp_processor_id() &&
	    this_rq()->nr_running <= 1) {
		return prev;
	}

	/* Check a recently used CPU as a potential idle candidate: */
	recent_used_cpu = p->recent_used_cpu;
	p->recent_used_cpu = prev;
	if (recent_used_cpu != prev &&
	    recent_used_cpu != target &&
	    cpus_share_cache(recent_used_cpu, target) &&
	    (available_idle_cpu(recent_used_cpu) || sched_idle_cpu(recent_used_cpu)) &&
	    cpumask_test_cpu(p->recent_used_cpu, p->cpus_ptr) &&
	    asym_fits_capacity(task_util, recent_used_cpu)) {
		return recent_used_cpu;
	}

	/*
	 * For asymmetric CPU capacity systems, our domain of interest is
	 * sd_asym_cpucapacity rather than sd_llc.
	 */
	if (static_branch_unlikely(&sched_asym_cpucapacity)) {
		sd = rcu_dereference(per_cpu(sd_asym_cpucapacity, target));
		/*
		 * On an asymmetric CPU capacity system where an exclusive
		 * cpuset defines a symmetric island (i.e. one unique
		 * capacity_orig value through the cpuset), the key will be set
		 * but the CPUs within that cpuset will not have a domain with
		 * SD_ASYM_CPUCAPACITY. These should follow the usual symmetric
		 * capacity path.
		 */
		if (sd) {
			i = select_idle_capacity(p, sd, target);
			return ((unsigned)i < nr_cpumask_bits) ? i : target;
		}
	}

	sd = rcu_dereference(per_cpu(sd_llc, target));
	if (!sd)
		return target;

	if (sched_smt_active()) {
		has_idle_core = test_idle_cores(target, false);

		if (!has_idle_core && cpus_share_cache(prev, target)) {
			i = select_idle_smt(p, sd, prev);
			if ((unsigned int)i < nr_cpumask_bits)
				return i;
		}
	}

	i = select_idle_cpu(p, sd, has_idle_core, target);
	if ((unsigned)i < nr_cpumask_bits)
		return i;

	return target;
}

/**
 * cpu_util - Estimates the amount of capacity of a CPU used by CFS tasks.
 * @cpu: the CPU to get the utilization of
 *
 * The unit of the return value must be the one of capacity so we can compare
 * the utilization with the capacity of the CPU that is available for CFS task
 * (ie cpu_capacity).
 *
 * cfs_rq.avg.util_avg is the sum of running time of runnable tasks plus the
 * recent utilization of currently non-runnable tasks on a CPU. It represents
 * the amount of utilization of a CPU in the range [0..capacity_orig] where
 * capacity_orig is the cpu_capacity available at the highest frequency
 * (arch_scale_freq_capacity()).
 * The utilization of a CPU converges towards a sum equal to or less than the
 * current capacity (capacity_curr <= capacity_orig) of the CPU because it is
 * the running time on this CPU scaled by capacity_curr.
 *
 * The estimated utilization of a CPU is defined to be the maximum between its
 * cfs_rq.avg.util_avg and the sum of the estimated utilization of the tasks
 * currently RUNNABLE on that CPU.
 * This allows to properly represent the expected utilization of a CPU which
 * has just got a big task running since a long sleep period. At the same time
 * however it preserves the benefits of the "blocked utilization" in
 * describing the potential for other tasks waking up on the same CPU.
 *
 * Nevertheless, cfs_rq.avg.util_avg can be higher than capacity_curr or even
 * higher than capacity_orig because of unfortunate rounding in
 * cfs.avg.util_avg or just after migrating tasks and new task wakeups until
 * the average stabilizes with the new running time. We need to check that the
 * utilization stays within the range of [0..capacity_orig] and cap it if
 * necessary. Without utilization capping, a group could be seen as overloaded
 * (CPU0 utilization at 121% + CPU1 utilization at 80%) whereas CPU1 has 20% of
 * available capacity. We allow utilization to overshoot capacity_curr (but not
 * capacity_orig) as it useful for predicting the capacity required after task
 * migrations (scheduler-driven DVFS).
 *
 * Return: the (estimated) utilization for the specified CPU
 */
static inline unsigned long cpu_util(int cpu)
{
	struct cfs_rq *cfs_rq;
	unsigned int util;

	cfs_rq = &cpu_rq(cpu)->cfs;
	util = READ_ONCE(cfs_rq->avg.util_avg);

	if (sched_feat(UTIL_EST))
		util = max(util, READ_ONCE(cfs_rq->avg.util_est.enqueued));

	return min_t(unsigned long, util, capacity_orig_of(cpu));
}

/*
 * cpu_util_without: compute cpu utilization without any contributions from *p
 * @cpu: the CPU which utilization is requested
 * @p: the task which utilization should be discounted
 *
 * The utilization of a CPU is defined by the utilization of tasks currently
 * enqueued on that CPU as well as tasks which are currently sleeping after an
 * execution on that CPU.
 *
 * This method returns the utilization of the specified CPU by discounting the
 * utilization of the specified task, whenever the task is currently
 * contributing to the CPU utilization.
 */
static unsigned long cpu_util_without(int cpu, struct task_struct *p)
{
	struct cfs_rq *cfs_rq;
	unsigned int util;

	/* Task has no contribution or is new */
	if (cpu != task_cpu(p) || !READ_ONCE(p->se.avg.last_update_time))
		return cpu_util(cpu);

	cfs_rq = &cpu_rq(cpu)->cfs;
	util = READ_ONCE(cfs_rq->avg.util_avg);

	/* Discount task's util from CPU's util */
	lsub_positive(&util, task_util(p));

	/*
	 * Covered cases:
	 *
	 * a) if *p is the only task sleeping on this CPU, then:
	 *      cpu_util (== task_util) > util_est (== 0)
	 *    and thus we return:
	 *      cpu_util_without = (cpu_util - task_util) = 0
	 *
	 * b) if other tasks are SLEEPING on this CPU, which is now exiting
	 *    IDLE, then:
	 *      cpu_util >= task_util
	 *      cpu_util > util_est (== 0)
	 *    and thus we discount *p's blocked utilization to return:
	 *      cpu_util_without = (cpu_util - task_util) >= 0
	 *
	 * c) if other tasks are RUNNABLE on that CPU and
	 *      util_est > cpu_util
	 *    then we use util_est since it returns a more restrictive
	 *    estimation of the spare capacity on that CPU, by just
	 *    considering the expected utilization of tasks already
	 *    runnable on that CPU.
	 *
	 * Cases a) and b) are covered by the above code, while case c) is
	 * covered by the following code when estimated utilization is
	 * enabled.
	 */
	if (sched_feat(UTIL_EST)) {
		unsigned int estimated =
			READ_ONCE(cfs_rq->avg.util_est.enqueued);

		/*
		 * Despite the following checks we still have a small window
		 * for a possible race, when an execl's select_task_rq_fair()
		 * races with LB's detach_task():
		 *
		 *   detach_task()
		 *     p->on_rq = TASK_ON_RQ_MIGRATING;
		 *     ---------------------------------- A
		 *     deactivate_task()                   \
		 *       dequeue_task()                     + RaceTime
		 *         util_est_dequeue()              /
		 *     ---------------------------------- B
		 *
		 * The additional check on "current == p" it's required to
		 * properly fix the execl regression and it helps in further
		 * reducing the chances for the above race.
		 */
		if (unlikely(task_on_rq_queued(p) || current == p))
			lsub_positive(&estimated, _task_util_est(p));

		util = max(util, estimated);
	}

	/*
	 * Utilization (estimated) can exceed the CPU capacity, thus let's
	 * clamp to the maximum CPU capacity to ensure consistency with
	 * the cpu_util call.
	 */
	return min_t(unsigned long, util, capacity_orig_of(cpu));
}

/*
 * Predicts what cpu_util(@cpu) would return if @p was migrated (and enqueued)
 * to @dst_cpu.
 */
static unsigned long cpu_util_next(int cpu, struct task_struct *p, int dst_cpu)
{
	struct cfs_rq *cfs_rq = &cpu_rq(cpu)->cfs;
	unsigned long util_est, util = READ_ONCE(cfs_rq->avg.util_avg);

	/*
	 * If @p migrates from @cpu to another, remove its contribution. Or,
	 * if @p migrates from another CPU to @cpu, add its contribution. In
	 * the other cases, @cpu is not impacted by the migration, so the
	 * util_avg should already be correct.
	 */
	if (task_cpu(p) == cpu && dst_cpu != cpu)
		lsub_positive(&util, task_util(p));
	else if (task_cpu(p) != cpu && dst_cpu == cpu)
		util += task_util(p);

	if (sched_feat(UTIL_EST)) {
		util_est = READ_ONCE(cfs_rq->avg.util_est.enqueued);

		/*
		 * During wake-up, the task isn't enqueued yet and doesn't
		 * appear in the cfs_rq->avg.util_est.enqueued of any rq,
		 * so just add it (if needed) to "simulate" what will be
		 * cpu_util() after the task has been enqueued.
		 */
		if (dst_cpu == cpu)
			util_est += _task_util_est(p);

		util = max(util, util_est);
	}

	return min(util, capacity_orig_of(cpu));
}

/*
 * compute_energy(): Estimates the energy that @pd would consume if @p was
 * migrated to @dst_cpu. compute_energy() predicts what will be the utilization
 * landscape of @pd's CPUs after the task migration, and uses the Energy Model
 * to compute what would be the energy if we decided to actually migrate that
 * task.
 */
static long
compute_energy(struct task_struct *p, int dst_cpu, struct perf_domain *pd)
{
	struct cpumask *pd_mask = perf_domain_span(pd);
	unsigned long cpu_cap = arch_scale_cpu_capacity(cpumask_first(pd_mask));
	unsigned long max_util = 0, sum_util = 0;
	unsigned long _cpu_cap = cpu_cap;
	int cpu;

	_cpu_cap -= arch_scale_thermal_pressure(cpumask_first(pd_mask));

	/*
	 * The capacity state of CPUs of the current rd can be driven by CPUs
	 * of another rd if they belong to the same pd. So, account for the
	 * utilization of these CPUs too by masking pd with cpu_online_mask
	 * instead of the rd span.
	 *
	 * If an entire pd is outside of the current rd, it will not appear in
	 * its pd list and will not be accounted by compute_energy().
	 */
	for_each_cpu_and(cpu, pd_mask, cpu_online_mask) {
		unsigned long util_freq = cpu_util_next(cpu, p, dst_cpu);
		unsigned long cpu_util, util_running = util_freq;
		struct task_struct *tsk = NULL;

		/*
		 * When @p is placed on @cpu:
		 *
		 * util_running = max(cpu_util, cpu_util_est) +
		 *		  max(task_util, _task_util_est)
		 *
		 * while cpu_util_next is: max(cpu_util + task_util,
		 *			       cpu_util_est + _task_util_est)
		 */
		if (cpu == dst_cpu) {
			tsk = p;
			util_running =
				cpu_util_next(cpu, p, -1) + task_util_est(p);
		}

		/*
		 * Busy time computation: utilization clamping is not
		 * required since the ratio (sum_util / cpu_capacity)
		 * is already enough to scale the EM reported power
		 * consumption at the (eventually clamped) cpu_capacity.
		 */
		cpu_util = effective_cpu_util(cpu, util_running, cpu_cap,
					      ENERGY_UTIL, NULL);

		sum_util += min(cpu_util, _cpu_cap);

		/*
		 * Performance domain frequency: utilization clamping
		 * must be considered since it affects the selection
		 * of the performance domain frequency.
		 * NOTE: in case RT tasks are running, by default the
		 * FREQUENCY_UTIL's utilization can be max OPP.
		 */
		cpu_util = effective_cpu_util(cpu, util_freq, cpu_cap,
					      FREQUENCY_UTIL, tsk);
		max_util = max(max_util, min(cpu_util, _cpu_cap));
	}

	return em_cpu_energy(pd->em_pd, max_util, sum_util, _cpu_cap);
}

/*
 * find_energy_efficient_cpu(): Find most energy-efficient target CPU for the
 * waking task. find_energy_efficient_cpu() looks for the CPU with maximum
 * spare capacity in each performance domain and uses it as a potential
 * candidate to execute the task. Then, it uses the Energy Model to figure
 * out which of the CPU candidates is the most energy-efficient.
 *
 * The rationale for this heuristic is as follows. In a performance domain,
 * all the most energy efficient CPU candidates (according to the Energy
 * Model) are those for which we'll request a low frequency. When there are
 * several CPUs for which the frequency request will be the same, we don't
 * have enough data to break the tie between them, because the Energy Model
 * only includes active power costs. With this model, if we assume that
 * frequency requests follow utilization (e.g. using schedutil), the CPU with
 * the maximum spare capacity in a performance domain is guaranteed to be among
 * the best candidates of the performance domain.
 *
 * In practice, it could be preferable from an energy standpoint to pack
 * small tasks on a CPU in order to let other CPUs go in deeper idle states,
 * but that could also hurt our chances to go cluster idle, and we have no
 * ways to tell with the current Energy Model if this is actually a good
 * idea or not. So, find_energy_efficient_cpu() basically favors
 * cluster-packing, and spreading inside a cluster. That should at least be
 * a good thing for latency, and this is consistent with the idea that most
 * of the energy savings of EAS come from the asymmetry of the system, and
 * not so much from breaking the tie between identical CPUs. That's also the
 * reason why EAS is enabled in the topology code only for systems where
 * SD_ASYM_CPUCAPACITY is set.
 *
 * NOTE: Forkees are not accepted in the energy-aware wake-up path because
 * they don't have any useful utilization data yet and it's not possible to
 * forecast their impact on energy consumption. Consequently, they will be
 * placed by find_idlest_cpu() on the least loaded CPU, which might turn out
 * to be energy-inefficient in some use-cases. The alternative would be to
 * bias new tasks towards specific types of CPUs first, or to try to infer
 * their util_avg from the parent task, but those heuristics could hurt
 * other use-cases too. So, until someone finds a better way to solve this,
 * let's keep things simple by re-using the existing slow path.
 */
static int find_energy_efficient_cpu(struct task_struct *p, int prev_cpu)
{
	unsigned long prev_delta = ULONG_MAX, best_delta = ULONG_MAX;
	struct root_domain *rd = cpu_rq(smp_processor_id())->rd;
	int cpu, best_energy_cpu = prev_cpu, target = -1;
	unsigned long cpu_cap, util, base_energy = 0;
	struct sched_domain *sd;
	struct perf_domain *pd;

	rcu_read_lock();
	pd = rcu_dereference(rd->pd);
	if (!pd || READ_ONCE(rd->overutilized))
		goto unlock;

	/*
	 * Energy-aware wake-up happens on the lowest sched_domain starting
	 * from sd_asym_cpucapacity spanning over this_cpu and prev_cpu.
	 */
	sd = rcu_dereference(*this_cpu_ptr(&sd_asym_cpucapacity));
	while (sd && !cpumask_test_cpu(prev_cpu, sched_domain_span(sd)))
		sd = sd->parent;
	if (!sd)
		goto unlock;

	target = prev_cpu;

	sync_entity_load_avg(&p->se);
	if (!task_util_est(p))
		goto unlock;

	for (; pd; pd = pd->next) {
		unsigned long cur_delta, spare_cap, max_spare_cap = 0;
		bool compute_prev_delta = false;
		unsigned long base_energy_pd;
		int max_spare_cap_cpu = -1;

		for_each_cpu_and(cpu, perf_domain_span(pd), sched_domain_span(sd)) {
			if (!cpumask_test_cpu(cpu, p->cpus_ptr))
				continue;

			util = cpu_util_next(cpu, p, cpu);
			cpu_cap = capacity_of(cpu);
			spare_cap = cpu_cap;
			lsub_positive(&spare_cap, util);

			/*
			 * Skip CPUs that cannot satisfy the capacity request.
			 * IOW, placing the task there would make the CPU
			 * overutilized. Take uclamp into account to see how
			 * much capacity we can get out of the CPU; this is
			 * aligned with sched_cpu_util().
			 */
			util = uclamp_rq_util_with(cpu_rq(cpu), util, p);
			if (!fits_capacity(util, cpu_cap))
				continue;

			if (cpu == prev_cpu) {
				/* Always use prev_cpu as a candidate. */
				compute_prev_delta = true;
			} else if (spare_cap > max_spare_cap) {
				/*
				 * Find the CPU with the maximum spare capacity
				 * in the performance domain.
				 */
				max_spare_cap = spare_cap;
				max_spare_cap_cpu = cpu;
			}
		}

		if (max_spare_cap_cpu < 0 && !compute_prev_delta)
			continue;

		/* Compute the 'base' energy of the pd, without @p */
		base_energy_pd = compute_energy(p, -1, pd);
		base_energy += base_energy_pd;

		/* Evaluate the energy impact of using prev_cpu. */
		if (compute_prev_delta) {
			prev_delta = compute_energy(p, prev_cpu, pd);
			if (prev_delta < base_energy_pd)
				goto unlock;
			prev_delta -= base_energy_pd;
			best_delta = min(best_delta, prev_delta);
		}

		/* Evaluate the energy impact of using max_spare_cap_cpu. */
		if (max_spare_cap_cpu >= 0) {
			cur_delta = compute_energy(p, max_spare_cap_cpu, pd);
			if (cur_delta < base_energy_pd)
				goto unlock;
			cur_delta -= base_energy_pd;
			if (cur_delta < best_delta) {
				best_delta = cur_delta;
				best_energy_cpu = max_spare_cap_cpu;
			}
		}
	}
	rcu_read_unlock();

	/*
	 * Pick the best CPU if prev_cpu cannot be used, or if it saves at
	 * least 6% of the energy used by prev_cpu.
	 */
	if ((prev_delta == ULONG_MAX) ||
	    (prev_delta - best_delta) > ((prev_delta + base_energy) >> 4))
		target = best_energy_cpu;

	return target;

unlock:
	rcu_read_unlock();

	return target;
}

/*
 * select_task_rq_fair: Select target runqueue for the waking task in domains
 * that have the relevant SD flag set. In practice, this is SD_BALANCE_WAKE,
 * SD_BALANCE_FORK, or SD_BALANCE_EXEC.
 *
 * Balances load by selecting the idlest CPU in the idlest group, or under
 * certain conditions an idle sibling CPU if the domain has SD_WAKE_AFFINE set.
 *
 * Returns the target CPU number.
 */
static int
select_task_rq_fair(struct task_struct *p, int prev_cpu, int wake_flags)
{
	int sync = (wake_flags & WF_SYNC) && !(current->flags & PF_EXITING);
	struct sched_domain *tmp, *sd = NULL;
	int cpu = smp_processor_id();
	int new_cpu = prev_cpu;
	int want_affine = 0;
	/* SD_flags and WF_flags share the first nibble */
	int sd_flag = wake_flags & 0xF;

	/*
	 * required for stable ->cpus_allowed
	 */
	lockdep_assert_held(&p->pi_lock);
	if (wake_flags & WF_TTWU) {
		record_wakee(p);

		if (sched_energy_enabled()) {
			new_cpu = find_energy_efficient_cpu(p, prev_cpu);
			if (new_cpu >= 0)
				return new_cpu;
			new_cpu = prev_cpu;
		}

		want_affine = !wake_wide(p) && cpumask_test_cpu(cpu, p->cpus_ptr);
	}

	rcu_read_lock();
	for_each_domain(cpu, tmp) {
		/*
		 * If both 'cpu' and 'prev_cpu' are part of this domain,
		 * cpu is a valid SD_WAKE_AFFINE target.
		 */
		if (want_affine && (tmp->flags & SD_WAKE_AFFINE) &&
		    cpumask_test_cpu(prev_cpu, sched_domain_span(tmp))) {
			if (cpu != prev_cpu)
				new_cpu = wake_affine(tmp, p, cpu, prev_cpu, sync);

			sd = NULL; /* Prefer wake_affine over balance flags */
			break;
		}

		if (tmp->flags & sd_flag)
			sd = tmp;
		else if (!want_affine)
			break;
	}

	if (unlikely(sd)) {
		/* Slow path */
		new_cpu = find_idlest_cpu(sd, p, cpu, prev_cpu, sd_flag);
	} else if (wake_flags & WF_TTWU) { /* XXX always ? */
		/* Fast path */
		new_cpu = select_idle_sibling(p, prev_cpu, new_cpu);
	}
	rcu_read_unlock();

	return new_cpu;
}

static void detach_entity_cfs_rq(struct sched_entity *se);

/*
 * Called immediately before a task is migrated to a new CPU; task_cpu(p) and
 * cfs_rq_of(p) references at time of call are still valid and identify the
 * previous CPU. The caller guarantees p->pi_lock or task_rq(p)->lock is held.
 */
static void migrate_task_rq_fair(struct task_struct *p, int new_cpu)
{
	/*
	 * As blocked tasks retain absolute vruntime the migration needs to
	 * deal with this by subtracting the old and adding the new
	 * min_vruntime -- the latter is done by enqueue_entity() when placing
	 * the task on the new runqueue.
	 */
	if (READ_ONCE(p->__state) == TASK_WAKING) {
		struct sched_entity *se = &p->se;
		struct cfs_rq *cfs_rq = cfs_rq_of(se);
		u64 min_vruntime;

#ifndef CONFIG_64BIT
		u64 min_vruntime_copy;

		do {
			min_vruntime_copy = cfs_rq->min_vruntime_copy;
			smp_rmb();
			min_vruntime = cfs_rq->min_vruntime;
		} while (min_vruntime != min_vruntime_copy);
#else
		min_vruntime = cfs_rq->min_vruntime;
#endif

		se->vruntime -= min_vruntime;
	}

	if (p->on_rq == TASK_ON_RQ_MIGRATING) {
		/*
		 * In case of TASK_ON_RQ_MIGRATING we in fact hold the 'old'
		 * rq->lock and can modify state directly.
		 */
		lockdep_assert_rq_held(task_rq(p));
		detach_entity_cfs_rq(&p->se);

	} else {
		/*
		 * We are supposed to update the task to "current" time, then
		 * its up to date and ready to go to new CPU/cfs_rq. But we
		 * have difficulty in getting what current time is, so simply
		 * throw away the out-of-date time. This will result in the
		 * wakee task is less decayed, but giving the wakee more load
		 * sounds not bad.
		 */
		remove_entity_load_avg(&p->se);
	}

	/* Tell new CPU we are migrated */
	p->se.avg.last_update_time = 0;

	/* We have migrated, no longer consider this task hot */
	p->se.exec_start = 0;

	update_scan_period(p, new_cpu);
}

static void task_dead_fair(struct task_struct *p)
{
	remove_entity_load_avg(&p->se);
}

static int
balance_fair(struct rq *rq, struct task_struct *prev, struct rq_flags *rf)
{
	if (rq->nr_running)
		return 1;

	return newidle_balance(rq, rf) != 0;
}
#endif /* CONFIG_SMP */

static unsigned long wakeup_gran(struct sched_entity *se)
{
	unsigned long gran = sysctl_sched_wakeup_granularity;

	/*
	 * Since its curr running now, convert the gran from real-time
	 * to virtual-time in his units.
	 *
	 * By using 'se' instead of 'curr' we penalize light tasks, so
	 * they get preempted easier. That is, if 'se' < 'curr' then
	 * the resulting gran will be larger, therefore penalizing the
	 * lighter, if otoh 'se' > 'curr' then the resulting gran will
	 * be smaller, again penalizing the lighter task.
	 *
	 * This is especially important for buddies when the leftmost
	 * task is higher priority than the buddy.
	 */
	return calc_delta_fair(gran, se);
}

/*
 * Should 'se' preempt 'curr'.
 *
 *             |s1
 *        |s2
 *   |s3
 *         g
 *      |<--->|c
 *
 *  w(c, s1) = -1
 *  w(c, s2) =  0
 *  w(c, s3) =  1
 *
 */
static int
wakeup_preempt_entity(struct sched_entity *curr, struct sched_entity *se)
{
	s64 gran, vdiff = curr->vruntime - se->vruntime;

	if (vdiff <= 0)
		return -1;

	gran = wakeup_gran(se);
	if (vdiff > gran)
		return 1;

	return 0;
}

static void set_last_buddy(struct sched_entity *se)
{
	for_each_sched_entity(se) {
		if (SCHED_WARN_ON(!se->on_rq))
			return;
		if (se_is_idle(se))
			return;
		cfs_rq_of(se)->last = se;
	}
}

static void set_next_buddy(struct sched_entity *se)
{
	for_each_sched_entity(se) {
		if (SCHED_WARN_ON(!se->on_rq))
			return;
		if (se_is_idle(se))
			return;
		cfs_rq_of(se)->next = se;
	}
}

static void set_skip_buddy(struct sched_entity *se)
{
	for_each_sched_entity(se)
		cfs_rq_of(se)->skip = se;
}

/*
 * Preempt the current task with a newly woken task if needed:
 */
static void check_preempt_wakeup(struct rq *rq, struct task_struct *p, int wake_flags)
{
	struct task_struct *curr = rq->curr;
	struct sched_entity *se = &curr->se, *pse = &p->se;
	struct cfs_rq *cfs_rq = task_cfs_rq(curr);
	int scale = cfs_rq->nr_running >= sched_nr_latency;
	int next_buddy_marked = 0;
	int cse_is_idle, pse_is_idle;

	if (unlikely(se == pse))
		return;

	/*
	 * This is possible from callers such as attach_tasks(), in which we
	 * unconditionally check_preempt_curr() after an enqueue (which may have
	 * lead to a throttle).  This both saves work and prevents false
	 * next-buddy nomination below.
	 */
	if (unlikely(throttled_hierarchy(cfs_rq_of(pse))))
		return;

	if (sched_feat(NEXT_BUDDY) && scale && !(wake_flags & WF_FORK)) {
		set_next_buddy(pse);
		next_buddy_marked = 1;
	}

	/*
	 * We can come here with TIF_NEED_RESCHED already set from new task
	 * wake up path.
	 *
	 * Note: this also catches the edge-case of curr being in a throttled
	 * group (e.g. via set_curr_task), since update_curr() (in the
	 * enqueue of curr) will have resulted in resched being set.  This
	 * prevents us from potentially nominating it as a false LAST_BUDDY
	 * below.
	 */
	if (test_tsk_need_resched(curr))
		return;

	/* Idle tasks are by definition preempted by non-idle tasks. */
	if (unlikely(task_has_idle_policy(curr)) &&
	    likely(!task_has_idle_policy(p)))
		goto preempt;

	/*
	 * Batch and idle tasks do not preempt non-idle tasks (their preemption
	 * is driven by the tick):
	 */
	if (unlikely(p->policy != SCHED_NORMAL) || !sched_feat(WAKEUP_PREEMPTION))
		return;

	find_matching_se(&se, &pse);
	BUG_ON(!pse);

	cse_is_idle = se_is_idle(se);
	pse_is_idle = se_is_idle(pse);

	/*
	 * Preempt an idle group in favor of a non-idle group (and don't preempt
	 * in the inverse case).
	 */
	if (cse_is_idle && !pse_is_idle)
		goto preempt;
	if (cse_is_idle != pse_is_idle)
		return;

	update_curr(cfs_rq_of(se));
	if (wakeup_preempt_entity(se, pse) == 1) {
		/*
		 * Bias pick_next to pick the sched entity that is
		 * triggering this preemption.
		 */
		if (!next_buddy_marked)
			set_next_buddy(pse);
		goto preempt;
	}

	return;

preempt:
	resched_curr(rq);
	/*
	 * Only set the backward buddy when the current task is still
	 * on the rq. This can happen when a wakeup gets interleaved
	 * with schedule on the ->pre_schedule() or idle_balance()
	 * point, either of which can * drop the rq lock.
	 *
	 * Also, during early boot the idle thread is in the fair class,
	 * for obvious reasons its a bad idea to schedule back to it.
	 */
	if (unlikely(!se->on_rq || curr == rq->idle))
		return;

	if (sched_feat(LAST_BUDDY) && scale && entity_is_task(se))
		set_last_buddy(se);
}

#ifdef CONFIG_SMP
static struct task_struct *pick_task_fair(struct rq *rq)
{
	struct sched_entity *se;
	struct cfs_rq *cfs_rq;

again:
	cfs_rq = &rq->cfs;
	if (!cfs_rq->nr_running)
		return NULL;

	do {
		struct sched_entity *curr = cfs_rq->curr;

		/* When we pick for a remote RQ, we'll not have done put_prev_entity() */
		if (curr) {
			if (curr->on_rq)
				update_curr(cfs_rq);
			else
				curr = NULL;

			if (unlikely(check_cfs_rq_runtime(cfs_rq)))
				goto again;
		}

		se = pick_next_entity(cfs_rq, curr);
		cfs_rq = group_cfs_rq(se);
	} while (cfs_rq);

	return task_of(se);
}
#endif

struct task_struct *
pick_next_task_fair(struct rq *rq, struct task_struct *prev, struct rq_flags *rf)
{
	struct cfs_rq *cfs_rq = &rq->cfs;
	struct sched_entity *se;
	struct task_struct *p;
	int new_tasks;

again:
	if (!sched_fair_runnable(rq))
		goto idle;

#ifdef CONFIG_FAIR_GROUP_SCHED
	if (!prev || prev->sched_class != &fair_sched_class)
		goto simple;

	/*
	 * Because of the set_next_buddy() in dequeue_task_fair() it is rather
	 * likely that a next task is from the same cgroup as the current.
	 *
	 * Therefore attempt to avoid putting and setting the entire cgroup
	 * hierarchy, only change the part that actually changes.
	 */

	do {
		struct sched_entity *curr = cfs_rq->curr;

		/*
		 * Since we got here without doing put_prev_entity() we also
		 * have to consider cfs_rq->curr. If it is still a runnable
		 * entity, update_curr() will update its vruntime, otherwise
		 * forget we've ever seen it.
		 */
		if (curr) {
			if (curr->on_rq)
				update_curr(cfs_rq);
			else
				curr = NULL;

			/*
			 * This call to check_cfs_rq_runtime() will do the
			 * throttle and dequeue its entity in the parent(s).
			 * Therefore the nr_running test will indeed
			 * be correct.
			 */
			if (unlikely(check_cfs_rq_runtime(cfs_rq))) {
				cfs_rq = &rq->cfs;

				if (!cfs_rq->nr_running)
					goto idle;

				goto simple;
			}
		}

		se = pick_next_entity(cfs_rq, curr);
		cfs_rq = group_cfs_rq(se);
	} while (cfs_rq);

	p = task_of(se);

	/*
	 * Since we haven't yet done put_prev_entity and if the selected task
	 * is a different task than we started out with, try and touch the
	 * least amount of cfs_rqs.
	 */
	if (prev != p) {
		struct sched_entity *pse = &prev->se;

		while (!(cfs_rq = is_same_group(se, pse))) {
			int se_depth = se->depth;
			int pse_depth = pse->depth;

			if (se_depth <= pse_depth) {
				put_prev_entity(cfs_rq_of(pse), pse);
				pse = parent_entity(pse);
			}
			if (se_depth >= pse_depth) {
				set_next_entity(cfs_rq_of(se), se);
				se = parent_entity(se);
			}
		}

		put_prev_entity(cfs_rq, pse);
		set_next_entity(cfs_rq, se);
	}

	goto done;
simple:
#endif
	if (prev)
		put_prev_task(rq, prev);

	do {
		se = pick_next_entity(cfs_rq, NULL);
		set_next_entity(cfs_rq, se);
		cfs_rq = group_cfs_rq(se);
	} while (cfs_rq);

	p = task_of(se);

done: __maybe_unused;
#ifdef CONFIG_SMP
	/*
	 * Move the next running task to the front of
	 * the list, so our cfs_tasks list becomes MRU
	 * one.
	 */
	list_move(&p->se.group_node, &rq->cfs_tasks);
#endif

	if (hrtick_enabled_fair(rq))
		hrtick_start_fair(rq, p);

	update_misfit_status(p, rq);

	return p;

idle:
	if (!rf)
		return NULL;

	new_tasks = newidle_balance(rq, rf);

	/*
	 * Because newidle_balance() releases (and re-acquires) rq->lock, it is
	 * possible for any higher priority task to appear. In that case we
	 * must re-start the pick_next_entity() loop.
	 */
	if (new_tasks < 0)
		return RETRY_TASK;

	if (new_tasks > 0)
		goto again;

	/*
	 * rq is about to be idle, check if we need to update the
	 * lost_idle_time of clock_pelt
	 */
	update_idle_rq_clock_pelt(rq);

	return NULL;
}

static struct task_struct *__pick_next_task_fair(struct rq *rq)
{
	return pick_next_task_fair(rq, NULL, NULL);
}

/*
 * Account for a descheduled task:
 */
static void put_prev_task_fair(struct rq *rq, struct task_struct *prev)
{
	struct sched_entity *se = &prev->se;
	struct cfs_rq *cfs_rq;

	for_each_sched_entity(se) {
		cfs_rq = cfs_rq_of(se);
		put_prev_entity(cfs_rq, se);
	}
}

/*
 * sched_yield() is very simple
 *
 * The magic of dealing with the ->skip buddy is in pick_next_entity.
 */
static void yield_task_fair(struct rq *rq)
{
	struct task_struct *curr = rq->curr;
	struct cfs_rq *cfs_rq = task_cfs_rq(curr);
	struct sched_entity *se = &curr->se;

	/*
	 * Are we the only task in the tree?
	 */
	if (unlikely(rq->nr_running == 1))
		return;

	clear_buddies(cfs_rq, se);

	if (curr->policy != SCHED_BATCH) {
		update_rq_clock(rq);
		/*
		 * Update run-time statistics of the 'current'.
		 */
		update_curr(cfs_rq);
		/*
		 * Tell update_rq_clock() that we've just updated,
		 * so we don't do microscopic update in schedule()
		 * and double the fastpath cost.
		 */
		rq_clock_skip_update(rq);
	}

	set_skip_buddy(se);
}

static bool yield_to_task_fair(struct rq *rq, struct task_struct *p)
{
	struct sched_entity *se = &p->se;

	/* throttled hierarchies are not runnable */
	if (!se->on_rq || throttled_hierarchy(cfs_rq_of(se)))
		return false;

	/* Tell the scheduler that we'd really like pse to run next. */
	set_next_buddy(se);

	yield_task_fair(rq);

	return true;
}

#ifdef CONFIG_SMP
/**************************************************
 * Fair scheduling class load-balancing methods.
 *
 * BASICS
 *
 * The purpose of load-balancing is to achieve the same basic fairness the
 * per-CPU scheduler provides, namely provide a proportional amount of compute
 * time to each task. This is expressed in the following equation:
 *
 *   W_i,n/P_i == W_j,n/P_j for all i,j                               (1)
 *
 * Where W_i,n is the n-th weight average for CPU i. The instantaneous weight
 * W_i,0 is defined as:
 *
 *   W_i,0 = \Sum_j w_i,j                                             (2)
 *
 * Where w_i,j is the weight of the j-th runnable task on CPU i. This weight
 * is derived from the nice value as per sched_prio_to_weight[].
 *
 * The weight average is an exponential decay average of the instantaneous
 * weight:
 *
 *   W'_i,n = (2^n - 1) / 2^n * W_i,n + 1 / 2^n * W_i,0               (3)
 *
 * C_i is the compute capacity of CPU i, typically it is the
 * fraction of 'recent' time available for SCHED_OTHER task execution. But it
 * can also include other factors [XXX].
 *
 * To achieve this balance we define a measure of imbalance which follows
 * directly from (1):
 *
 *   imb_i,j = max{ avg(W/C), W_i/C_i } - min{ avg(W/C), W_j/C_j }    (4)
 *
 * We them move tasks around to minimize the imbalance. In the continuous
 * function space it is obvious this converges, in the discrete case we get
 * a few fun cases generally called infeasible weight scenarios.
 *
 * [XXX expand on:
 *     - infeasible weights;
 *     - local vs global optima in the discrete case. ]
 *
 *
 * SCHED DOMAINS
 *
 * In order to solve the imbalance equation (4), and avoid the obvious O(n^2)
 * for all i,j solution, we create a tree of CPUs that follows the hardware
 * topology where each level pairs two lower groups (or better). This results
 * in O(log n) layers. Furthermore we reduce the number of CPUs going up the
 * tree to only the first of the previous level and we decrease the frequency
 * of load-balance at each level inv. proportional to the number of CPUs in
 * the groups.
 *
 * This yields:
 *
 *     log_2 n     1     n
 *   \Sum       { --- * --- * 2^i } = O(n)                            (5)
 *     i = 0      2^i   2^i
 *                               `- size of each group
 *         |         |     `- number of CPUs doing load-balance
 *         |         `- freq
 *         `- sum over all levels
 *
 * Coupled with a limit on how many tasks we can migrate every balance pass,
 * this makes (5) the runtime complexity of the balancer.
 *
 * An important property here is that each CPU is still (indirectly) connected
 * to every other CPU in at most O(log n) steps:
 *
 * The adjacency matrix of the resulting graph is given by:
 *
 *             log_2 n
 *   A_i,j = \Union     (i % 2^k == 0) && i / 2^(k+1) == j / 2^(k+1)  (6)
 *             k = 0
 *
 * And you'll find that:
 *
 *   A^(log_2 n)_i,j != 0  for all i,j                                (7)
 *
 * Showing there's indeed a path between every CPU in at most O(log n) steps.
 * The task movement gives a factor of O(m), giving a convergence complexity
 * of:
 *
 *   O(nm log n),  n := nr_cpus, m := nr_tasks                        (8)
 *
 *
 * WORK CONSERVING
 *
 * In order to avoid CPUs going idle while there's still work to do, new idle
 * balancing is more aggressive and has the newly idle CPU iterate up the domain
 * tree itself instead of relying on other CPUs to bring it work.
 *
 * This adds some complexity to both (5) and (8) but it reduces the total idle
 * time.
 *
 * [XXX more?]
 *
 *
 * CGROUPS
 *
 * Cgroups make a horror show out of (2), instead of a simple sum we get:
 *
 *                                s_k,i
 *   W_i,0 = \Sum_j \Prod_k w_k * -----                               (9)
 *                                 S_k
 *
 * Where
 *
 *   s_k,i = \Sum_j w_i,j,k  and  S_k = \Sum_i s_k,i                 (10)
 *
 * w_i,j,k is the weight of the j-th runnable task in the k-th cgroup on CPU i.
 *
 * The big problem is S_k, its a global sum needed to compute a local (W_i)
 * property.
 *
 * [XXX write more on how we solve this.. _after_ merging pjt's patches that
 *      rewrite all of this once again.]
 */

static unsigned long __read_mostly max_load_balance_interval = HZ/10;

enum fbq_type { regular, remote, all };

/*
 * 'group_type' describes the group of CPUs at the moment of load balancing.
 *
 * The enum is ordered by pulling priority, with the group with lowest priority
 * first so the group_type can simply be compared when selecting the busiest
 * group. See update_sd_pick_busiest().
 */
enum group_type {
	/* The group has spare capacity that can be used to run more tasks.  */
	group_has_spare = 0,
	/*
	 * The group is fully used and the tasks don't compete for more CPU
	 * cycles. Nevertheless, some tasks might wait before running.
	 */
	group_fully_busy,
	/*
	 * SD_ASYM_CPUCAPACITY only: One task doesn't fit with CPU's capacity
	 * and must be migrated to a more powerful CPU.
	 */
	group_misfit_task,
	/*
	 * SD_ASYM_PACKING only: One local CPU with higher capacity is available,
	 * and the task should be migrated to it instead of running on the
	 * current CPU.
	 */
	group_asym_packing,
	/*
	 * The tasks' affinity constraints previously prevented the scheduler
	 * from balancing the load across the system.
	 */
	group_imbalanced,
	/*
	 * The CPU is overloaded and can't provide expected CPU cycles to all
	 * tasks.
	 */
	group_overloaded
};

enum migration_type {
	migrate_load = 0,
	migrate_util,
	migrate_task,
	migrate_misfit
};

#define LBF_ALL_PINNED	0x01
#define LBF_NEED_BREAK	0x02
#define LBF_DST_PINNED  0x04
#define LBF_SOME_PINNED	0x08
#define LBF_ACTIVE_LB	0x10

struct lb_env {
	struct sched_domain	*sd;

	struct rq		*src_rq;
	int			src_cpu;

	int			dst_cpu;
	struct rq		*dst_rq;

	struct cpumask		*dst_grpmask;
	int			new_dst_cpu;
	enum cpu_idle_type	idle;
	long			imbalance;
	/* The set of CPUs under consideration for load-balancing */
	struct cpumask		*cpus;

	unsigned int		flags;

	unsigned int		loop;
	unsigned int		loop_break;
	unsigned int		loop_max;

	enum fbq_type		fbq_type;
	enum migration_type	migration_type;
	struct list_head	tasks;
};

/*
 * Is this task likely cache-hot:
 */
static int task_hot(struct task_struct *p, struct lb_env *env)
{
	s64 delta;

	lockdep_assert_rq_held(env->src_rq);

	if (p->sched_class != &fair_sched_class)
		return 0;

	if (unlikely(task_has_idle_policy(p)))
		return 0;

	/* SMT siblings share cache */
	if (env->sd->flags & SD_SHARE_CPUCAPACITY)
		return 0;

	/*
	 * Buddy candidates are cache hot:
	 */
	if (sched_feat(CACHE_HOT_BUDDY) && env->dst_rq->nr_running &&
			(&p->se == cfs_rq_of(&p->se)->next ||
			 &p->se == cfs_rq_of(&p->se)->last))
		return 1;

	if (sysctl_sched_migration_cost == -1)
		return 1;

	/*
	 * Don't migrate task if the task's cookie does not match
	 * with the destination CPU's core cookie.
	 */
	if (!sched_core_cookie_match(cpu_rq(env->dst_cpu), p))
		return 1;

	if (sysctl_sched_migration_cost == 0)
		return 0;

	delta = rq_clock_task(env->src_rq) - p->se.exec_start;

	return delta < (s64)sysctl_sched_migration_cost;
}

#ifdef CONFIG_NUMA_BALANCING
/*
 * Returns 1, if task migration degrades locality
 * Returns 0, if task migration improves locality i.e migration preferred.
 * Returns -1, if task migration is not affected by locality.
 */
static int migrate_degrades_locality(struct task_struct *p, struct lb_env *env)
{
	struct numa_group *numa_group = rcu_dereference(p->numa_group);
	unsigned long src_weight, dst_weight;
	int src_nid, dst_nid, dist;

	if (!static_branch_likely(&sched_numa_balancing))
		return -1;

	if (!p->numa_faults || !(env->sd->flags & SD_NUMA))
		return -1;

	src_nid = cpu_to_node(env->src_cpu);
	dst_nid = cpu_to_node(env->dst_cpu);

	if (src_nid == dst_nid)
		return -1;

	/* Migrating away from the preferred node is always bad. */
	if (src_nid == p->numa_preferred_nid) {
		if (env->src_rq->nr_running > env->src_rq->nr_preferred_running)
			return 1;
		else
			return -1;
	}

	/* Encourage migration to the preferred node. */
	if (dst_nid == p->numa_preferred_nid)
		return 0;

	/* Leaving a core idle is often worse than degrading locality. */
	if (env->idle == CPU_IDLE)
		return -1;

	dist = node_distance(src_nid, dst_nid);
	if (numa_group) {
		src_weight = group_weight(p, src_nid, dist);
		dst_weight = group_weight(p, dst_nid, dist);
	} else {
		src_weight = task_weight(p, src_nid, dist);
		dst_weight = task_weight(p, dst_nid, dist);
	}

	return dst_weight < src_weight;
}

#else
static inline int migrate_degrades_locality(struct task_struct *p,
					     struct lb_env *env)
{
	return -1;
}
#endif

/*
 * can_migrate_task - may task p from runqueue rq be migrated to this_cpu?
 */
static
int can_migrate_task(struct task_struct *p, struct lb_env *env)
{
	int tsk_cache_hot;

	lockdep_assert_rq_held(env->src_rq);

	/*
	 * We do not migrate tasks that are:
	 * 1) throttled_lb_pair, or
	 * 2) cannot be migrated to this CPU due to cpus_ptr, or
	 * 3) running (obviously), or
	 * 4) are cache-hot on their current CPU.
	 */
	if (throttled_lb_pair(task_group(p), env->src_cpu, env->dst_cpu))
		return 0;

	/* Disregard pcpu kthreads; they are where they need to be. */
	if (kthread_is_per_cpu(p))
		return 0;

	if (!cpumask_test_cpu(env->dst_cpu, p->cpus_ptr)) {
		int cpu;

		schedstat_inc(p->stats.nr_failed_migrations_affine);

		env->flags |= LBF_SOME_PINNED;

		/*
		 * Remember if this task can be migrated to any other CPU in
		 * our sched_group. We may want to revisit it if we couldn't
		 * meet load balance goals by pulling other tasks on src_cpu.
		 *
		 * Avoid computing new_dst_cpu
		 * - for NEWLY_IDLE
		 * - if we have already computed one in current iteration
		 * - if it's an active balance
		 */
		if (env->idle == CPU_NEWLY_IDLE ||
		    env->flags & (LBF_DST_PINNED | LBF_ACTIVE_LB))
			return 0;

		/* Prevent to re-select dst_cpu via env's CPUs: */
		for_each_cpu_and(cpu, env->dst_grpmask, env->cpus) {
			if (cpumask_test_cpu(cpu, p->cpus_ptr)) {
				env->flags |= LBF_DST_PINNED;
				env->new_dst_cpu = cpu;
				break;
			}
		}

		return 0;
	}

	/* Record that we found at least one task that could run on dst_cpu */
	env->flags &= ~LBF_ALL_PINNED;

	if (task_running(env->src_rq, p)) {
		schedstat_inc(p->stats.nr_failed_migrations_running);
		return 0;
	}

	/*
	 * Aggressive migration if:
	 * 1) active balance
	 * 2) destination numa is preferred
	 * 3) task is cache cold, or
	 * 4) too many balance attempts have failed.
	 */
	if (env->flags & LBF_ACTIVE_LB)
		return 1;

	tsk_cache_hot = migrate_degrades_locality(p, env);
	if (tsk_cache_hot == -1)
		tsk_cache_hot = task_hot(p, env);

	if (tsk_cache_hot <= 0 ||
	    env->sd->nr_balance_failed > env->sd->cache_nice_tries) {
		if (tsk_cache_hot == 1) {
			schedstat_inc(env->sd->lb_hot_gained[env->idle]);
			schedstat_inc(p->stats.nr_forced_migrations);
		}
		return 1;
	}

	schedstat_inc(p->stats.nr_failed_migrations_hot);
	return 0;
}

/*
 * detach_task() -- detach the task for the migration specified in env
 */
static void detach_task(struct task_struct *p, struct lb_env *env)
{
	lockdep_assert_rq_held(env->src_rq);

	deactivate_task(env->src_rq, p, DEQUEUE_NOCLOCK);
	set_task_cpu(p, env->dst_cpu);
}

/*
 * detach_one_task() -- tries to dequeue exactly one task from env->src_rq, as
 * part of active balancing operations within "domain".
 *
 * Returns a task if successful and NULL otherwise.
 */
static struct task_struct *detach_one_task(struct lb_env *env)
{
	struct task_struct *p;

	lockdep_assert_rq_held(env->src_rq);

	list_for_each_entry_reverse(p,
			&env->src_rq->cfs_tasks, se.group_node) {
		if (!can_migrate_task(p, env))
			continue;

		detach_task(p, env);

		/*
		 * Right now, this is only the second place where
		 * lb_gained[env->idle] is updated (other is detach_tasks)
		 * so we can safely collect stats here rather than
		 * inside detach_tasks().
		 */
		schedstat_inc(env->sd->lb_gained[env->idle]);
		return p;
	}
	return NULL;
}

static const unsigned int sched_nr_migrate_break = 32;

/*
 * detach_tasks() -- tries to detach up to imbalance load/util/tasks from
 * busiest_rq, as part of a balancing operation within domain "sd".
 *
 * Returns number of detached tasks if successful and 0 otherwise.
 */
static int detach_tasks(struct lb_env *env)
{
	struct list_head *tasks = &env->src_rq->cfs_tasks;
	unsigned long util, load;
	struct task_struct *p;
	int detached = 0;

	lockdep_assert_rq_held(env->src_rq);

	/*
	 * Source run queue has been emptied by another CPU, clear
	 * LBF_ALL_PINNED flag as we will not test any task.
	 */
	if (env->src_rq->nr_running <= 1) {
		env->flags &= ~LBF_ALL_PINNED;
		return 0;
	}

	if (env->imbalance <= 0)
		return 0;

	while (!list_empty(tasks)) {
		/*
		 * We don't want to steal all, otherwise we may be treated likewise,
		 * which could at worst lead to a livelock crash.
		 */
		if (env->idle != CPU_NOT_IDLE && env->src_rq->nr_running <= 1)
			break;

		p = list_last_entry(tasks, struct task_struct, se.group_node);

		env->loop++;
		/* We've more or less seen every task there is, call it quits */
		if (env->loop > env->loop_max)
			break;

		/* take a breather every nr_migrate tasks */
		if (env->loop > env->loop_break) {
			env->loop_break += sched_nr_migrate_break;
			env->flags |= LBF_NEED_BREAK;
			break;
		}

		if (!can_migrate_task(p, env))
			goto next;

		switch (env->migration_type) {
		case migrate_load:
			/*
			 * Depending of the number of CPUs and tasks and the
			 * cgroup hierarchy, task_h_load() can return a null
			 * value. Make sure that env->imbalance decreases
			 * otherwise detach_tasks() will stop only after
			 * detaching up to loop_max tasks.
			 */
			load = max_t(unsigned long, task_h_load(p), 1);

			if (sched_feat(LB_MIN) &&
			    load < 16 && !env->sd->nr_balance_failed)
				goto next;

			/*
			 * Make sure that we don't migrate too much load.
			 * Nevertheless, let relax the constraint if
			 * scheduler fails to find a good waiting task to
			 * migrate.
			 */
			if (shr_bound(load, env->sd->nr_balance_failed) > env->imbalance)
				goto next;

			env->imbalance -= load;
			break;

		case migrate_util:
			util = task_util_est(p);

			if (util > env->imbalance)
				goto next;

			env->imbalance -= util;
			break;

		case migrate_task:
			env->imbalance--;
			break;

		case migrate_misfit:
			/* This is not a misfit task */
			if (task_fits_capacity(p, capacity_of(env->src_cpu)))
				goto next;

			env->imbalance = 0;
			break;
		}

		detach_task(p, env);
		list_add(&p->se.group_node, &env->tasks);

		detached++;

#ifdef CONFIG_PREEMPTION
		/*
		 * NEWIDLE balancing is a source of latency, so preemptible
		 * kernels will stop after the first task is detached to minimize
		 * the critical section.
		 */
		if (env->idle == CPU_NEWLY_IDLE)
			break;
#endif

		/*
		 * We only want to steal up to the prescribed amount of
		 * load/util/tasks.
		 */
		if (env->imbalance <= 0)
			break;

		continue;
next:
		list_move(&p->se.group_node, tasks);
	}

	/*
	 * Right now, this is one of only two places we collect this stat
	 * so we can safely collect detach_one_task() stats here rather
	 * than inside detach_one_task().
	 */
	schedstat_add(env->sd->lb_gained[env->idle], detached);

	return detached;
}

/*
 * attach_task() -- attach the task detached by detach_task() to its new rq.
 */
static void attach_task(struct rq *rq, struct task_struct *p)
{
	lockdep_assert_rq_held(rq);

	BUG_ON(task_rq(p) != rq);
	activate_task(rq, p, ENQUEUE_NOCLOCK);
	check_preempt_curr(rq, p, 0);
}

/*
 * attach_one_task() -- attaches the task returned from detach_one_task() to
 * its new rq.
 */
static void attach_one_task(struct rq *rq, struct task_struct *p)
{
	struct rq_flags rf;

	rq_lock(rq, &rf);
	update_rq_clock(rq);
	attach_task(rq, p);
	rq_unlock(rq, &rf);
}

/*
 * attach_tasks() -- attaches all tasks detached by detach_tasks() to their
 * new rq.
 */
static void attach_tasks(struct lb_env *env)
{
	struct list_head *tasks = &env->tasks;
	struct task_struct *p;
	struct rq_flags rf;

	rq_lock(env->dst_rq, &rf);
	update_rq_clock(env->dst_rq);

	while (!list_empty(tasks)) {
		p = list_first_entry(tasks, struct task_struct, se.group_node);
		list_del_init(&p->se.group_node);

		attach_task(env->dst_rq, p);
	}

	rq_unlock(env->dst_rq, &rf);
}

#ifdef CONFIG_NO_HZ_COMMON
static inline bool cfs_rq_has_blocked(struct cfs_rq *cfs_rq)
{
	if (cfs_rq->avg.load_avg)
		return true;

	if (cfs_rq->avg.util_avg)
		return true;

	return false;
}

static inline bool others_have_blocked(struct rq *rq)
{
	if (READ_ONCE(rq->avg_rt.util_avg))
		return true;

	if (READ_ONCE(rq->avg_dl.util_avg))
		return true;

	if (thermal_load_avg(rq))
		return true;

#ifdef CONFIG_HAVE_SCHED_AVG_IRQ
	if (READ_ONCE(rq->avg_irq.util_avg))
		return true;
#endif

	return false;
}

static inline void update_blocked_load_tick(struct rq *rq)
{
	WRITE_ONCE(rq->last_blocked_load_update_tick, jiffies);
}

static inline void update_blocked_load_status(struct rq *rq, bool has_blocked)
{
	if (!has_blocked)
		rq->has_blocked_load = 0;
}
#else
static inline bool cfs_rq_has_blocked(struct cfs_rq *cfs_rq) { return false; }
static inline bool others_have_blocked(struct rq *rq) { return false; }
static inline void update_blocked_load_tick(struct rq *rq) {}
static inline void update_blocked_load_status(struct rq *rq, bool has_blocked) {}
#endif

static bool __update_blocked_others(struct rq *rq, bool *done)
{
	const struct sched_class *curr_class;
	u64 now = rq_clock_pelt(rq);
	unsigned long thermal_pressure;
	bool decayed;

	/*
	 * update_load_avg() can call cpufreq_update_util(). Make sure that RT,
	 * DL and IRQ signals have been updated before updating CFS.
	 */
	curr_class = rq->curr->sched_class;

	thermal_pressure = arch_scale_thermal_pressure(cpu_of(rq));

	decayed = update_rt_rq_load_avg(now, rq, curr_class == &rt_sched_class) |
		  update_dl_rq_load_avg(now, rq, curr_class == &dl_sched_class) |
		  update_thermal_load_avg(rq_clock_thermal(rq), rq, thermal_pressure) |
		  update_irq_load_avg(rq, 0);

	if (others_have_blocked(rq))
		*done = false;

	return decayed;
}

#ifdef CONFIG_FAIR_GROUP_SCHED

static bool __update_blocked_fair(struct rq *rq, bool *done)
{
	struct cfs_rq *cfs_rq, *pos;
	bool decayed = false;
	int cpu = cpu_of(rq);

	/*
	 * Iterates the task_group tree in a bottom up fashion, see
	 * list_add_leaf_cfs_rq() for details.
	 */
	for_each_leaf_cfs_rq_safe(rq, cfs_rq, pos) {
		struct sched_entity *se;

		if (update_cfs_rq_load_avg(cfs_rq_clock_pelt(cfs_rq), cfs_rq)) {
			update_tg_load_avg(cfs_rq);

			if (cfs_rq == &rq->cfs)
				decayed = true;
		}

		/* Propagate pending load changes to the parent, if any: */
		se = cfs_rq->tg->se[cpu];
		if (se && !skip_blocked_update(se))
			update_load_avg(cfs_rq_of(se), se, UPDATE_TG);

		/*
		 * There can be a lot of idle CPU cgroups.  Don't let fully
		 * decayed cfs_rqs linger on the list.
		 */
		if (cfs_rq_is_decayed(cfs_rq))
			list_del_leaf_cfs_rq(cfs_rq);

		/* Don't need periodic decay once load/util_avg are null */
		if (cfs_rq_has_blocked(cfs_rq))
			*done = false;
	}

	return decayed;
}

/*
 * Compute the hierarchical load factor for cfs_rq and all its ascendants.
 * This needs to be done in a top-down fashion because the load of a child
 * group is a fraction of its parents load.
 */
static void update_cfs_rq_h_load(struct cfs_rq *cfs_rq)
{
	struct rq *rq = rq_of(cfs_rq);
	struct sched_entity *se = cfs_rq->tg->se[cpu_of(rq)];
	unsigned long now = jiffies;
	unsigned long load;

	if (cfs_rq->last_h_load_update == now)
		return;

	WRITE_ONCE(cfs_rq->h_load_next, NULL);
	for_each_sched_entity(se) {
		cfs_rq = cfs_rq_of(se);
		WRITE_ONCE(cfs_rq->h_load_next, se);
		if (cfs_rq->last_h_load_update == now)
			break;
	}

	if (!se) {
		cfs_rq->h_load = cfs_rq_load_avg(cfs_rq);
		cfs_rq->last_h_load_update = now;
	}

	while ((se = READ_ONCE(cfs_rq->h_load_next)) != NULL) {
		load = cfs_rq->h_load;
		load = div64_ul(load * se->avg.load_avg,
			cfs_rq_load_avg(cfs_rq) + 1);
		cfs_rq = group_cfs_rq(se);
		cfs_rq->h_load = load;
		cfs_rq->last_h_load_update = now;
	}
}

static unsigned long task_h_load(struct task_struct *p)
{
	struct cfs_rq *cfs_rq = task_cfs_rq(p);

	update_cfs_rq_h_load(cfs_rq);
	return div64_ul(p->se.avg.load_avg * cfs_rq->h_load,
			cfs_rq_load_avg(cfs_rq) + 1);
}
#else
static bool __update_blocked_fair(struct rq *rq, bool *done)
{
	struct cfs_rq *cfs_rq = &rq->cfs;
	bool decayed;

	decayed = update_cfs_rq_load_avg(cfs_rq_clock_pelt(cfs_rq), cfs_rq);
	if (cfs_rq_has_blocked(cfs_rq))
		*done = false;

	return decayed;
}

static unsigned long task_h_load(struct task_struct *p)
{
	return p->se.avg.load_avg;
}
#endif

static void update_blocked_averages(int cpu)
{
	bool decayed = false, done = true;
	struct rq *rq = cpu_rq(cpu);
	struct rq_flags rf;

	rq_lock_irqsave(rq, &rf);
	update_blocked_load_tick(rq);
	update_rq_clock(rq);

	decayed |= __update_blocked_others(rq, &done);
	decayed |= __update_blocked_fair(rq, &done);

	update_blocked_load_status(rq, !done);
	if (decayed)
		cpufreq_update_util(rq, 0);
	rq_unlock_irqrestore(rq, &rf);
}

/********** Helpers for find_busiest_group ************************/

/*
 * sg_lb_stats - stats of a sched_group required for load_balancing
 */
struct sg_lb_stats {
	unsigned long avg_load; /*Avg load across the CPUs of the group */
	unsigned long group_load; /* Total load over the CPUs of the group */
	unsigned long group_capacity;
	unsigned long group_util; /* Total utilization over the CPUs of the group */
	unsigned long group_runnable; /* Total runnable time over the CPUs of the group */
	unsigned int sum_nr_running; /* Nr of tasks running in the group */
	unsigned int sum_h_nr_running; /* Nr of CFS tasks running in the group */
	unsigned int idle_cpus;
	unsigned int group_weight;
	enum group_type group_type;
	unsigned int group_asym_packing; /* Tasks should be moved to preferred CPU */
	unsigned long group_misfit_task_load; /* A CPU has a task too big for its capacity */
#ifdef CONFIG_NUMA_BALANCING
	unsigned int nr_numa_running;
	unsigned int nr_preferred_running;
#endif
};

/*
 * sd_lb_stats - Structure to store the statistics of a sched_domain
 *		 during load balancing.
 */
struct sd_lb_stats {
	struct sched_group *busiest;	/* Busiest group in this sd */
	struct sched_group *local;	/* Local group in this sd */
	unsigned long total_load;	/* Total load of all groups in sd */
	unsigned long total_capacity;	/* Total capacity of all groups in sd */
	unsigned long avg_load;	/* Average load across all groups in sd */
	unsigned int prefer_sibling; /* tasks should go to sibling first */

	struct sg_lb_stats busiest_stat;/* Statistics of the busiest group */
	struct sg_lb_stats local_stat;	/* Statistics of the local group */
};

static inline void init_sd_lb_stats(struct sd_lb_stats *sds)
{
	/*
	 * Skimp on the clearing to avoid duplicate work. We can avoid clearing
	 * local_stat because update_sg_lb_stats() does a full clear/assignment.
	 * We must however set busiest_stat::group_type and
	 * busiest_stat::idle_cpus to the worst busiest group because
	 * update_sd_pick_busiest() reads these before assignment.
	 */
	*sds = (struct sd_lb_stats){
		.busiest = NULL,
		.local = NULL,
		.total_load = 0UL,
		.total_capacity = 0UL,
		.busiest_stat = {
			.idle_cpus = UINT_MAX,
			.group_type = group_has_spare,
		},
	};
}

static unsigned long scale_rt_capacity(int cpu)
{
	struct rq *rq = cpu_rq(cpu);
	unsigned long max = arch_scale_cpu_capacity(cpu);
	unsigned long used, free;
	unsigned long irq;

	irq = cpu_util_irq(rq);

	if (unlikely(irq >= max))
		return 1;

	/*
	 * avg_rt.util_avg and avg_dl.util_avg track binary signals
	 * (running and not running) with weights 0 and 1024 respectively.
	 * avg_thermal.load_avg tracks thermal pressure and the weighted
	 * average uses the actual delta max capacity(load).
	 */
	used = READ_ONCE(rq->avg_rt.util_avg);
	used += READ_ONCE(rq->avg_dl.util_avg);
	used += thermal_load_avg(rq);

	if (unlikely(used >= max))
		return 1;

	free = max - used;

	return scale_irq_capacity(free, irq, max);
}

static void update_cpu_capacity(struct sched_domain *sd, int cpu)
{
	unsigned long capacity = scale_rt_capacity(cpu);
	struct sched_group *sdg = sd->groups;

	cpu_rq(cpu)->cpu_capacity_orig = arch_scale_cpu_capacity(cpu);

	if (!capacity)
		capacity = 1;

	cpu_rq(cpu)->cpu_capacity = capacity;
	trace_sched_cpu_capacity_tp(cpu_rq(cpu));

	sdg->sgc->capacity = capacity;
	sdg->sgc->min_capacity = capacity;
	sdg->sgc->max_capacity = capacity;
}

void update_group_capacity(struct sched_domain *sd, int cpu)
{
	struct sched_domain *child = sd->child;
	struct sched_group *group, *sdg = sd->groups;
	unsigned long capacity, min_capacity, max_capacity;
	unsigned long interval;

	interval = msecs_to_jiffies(sd->balance_interval);
	interval = clamp(interval, 1UL, max_load_balance_interval);
	sdg->sgc->next_update = jiffies + interval;

	if (!child) {
		update_cpu_capacity(sd, cpu);
		return;
	}

	capacity = 0;
	min_capacity = ULONG_MAX;
	max_capacity = 0;

	if (child->flags & SD_OVERLAP) {
		/*
		 * SD_OVERLAP domains cannot assume that child groups
		 * span the current group.
		 */

		for_each_cpu(cpu, sched_group_span(sdg)) {
			unsigned long cpu_cap = capacity_of(cpu);

			capacity += cpu_cap;
			min_capacity = min(cpu_cap, min_capacity);
			max_capacity = max(cpu_cap, max_capacity);
		}
	} else  {
		/*
		 * !SD_OVERLAP domains can assume that child groups
		 * span the current group.
		 */

		group = child->groups;
		do {
			struct sched_group_capacity *sgc = group->sgc;

			capacity += sgc->capacity;
			min_capacity = min(sgc->min_capacity, min_capacity);
			max_capacity = max(sgc->max_capacity, max_capacity);
			group = group->next;
		} while (group != child->groups);
	}

	sdg->sgc->capacity = capacity;
	sdg->sgc->min_capacity = min_capacity;
	sdg->sgc->max_capacity = max_capacity;
}

/*
 * Check whether the capacity of the rq has been noticeably reduced by side
 * activity. The imbalance_pct is used for the threshold.
 * Return true is the capacity is reduced
 */
static inline int
check_cpu_capacity(struct rq *rq, struct sched_domain *sd)
{
	return ((rq->cpu_capacity * sd->imbalance_pct) <
				(rq->cpu_capacity_orig * 100));
}

/*
 * Check whether a rq has a misfit task and if it looks like we can actually
 * help that task: we can migrate the task to a CPU of higher capacity, or
 * the task's current CPU is heavily pressured.
 */
static inline int check_misfit_status(struct rq *rq, struct sched_domain *sd)
{
	return rq->misfit_task_load &&
		(rq->cpu_capacity_orig < rq->rd->max_cpu_capacity ||
		 check_cpu_capacity(rq, sd));
}

/*
 * Group imbalance indicates (and tries to solve) the problem where balancing
 * groups is inadequate due to ->cpus_ptr constraints.
 *
 * Imagine a situation of two groups of 4 CPUs each and 4 tasks each with a
 * cpumask covering 1 CPU of the first group and 3 CPUs of the second group.
 * Something like:
 *
 *	{ 0 1 2 3 } { 4 5 6 7 }
 *	        *     * * *
 *
 * If we were to balance group-wise we'd place two tasks in the first group and
 * two tasks in the second group. Clearly this is undesired as it will overload
 * cpu 3 and leave one of the CPUs in the second group unused.
 *
 * The current solution to this issue is detecting the skew in the first group
 * by noticing the lower domain failed to reach balance and had difficulty
 * moving tasks due to affinity constraints.
 *
 * When this is so detected; this group becomes a candidate for busiest; see
 * update_sd_pick_busiest(). And calculate_imbalance() and
 * find_busiest_group() avoid some of the usual balance conditions to allow it
 * to create an effective group imbalance.
 *
 * This is a somewhat tricky proposition since the next run might not find the
 * group imbalance and decide the groups need to be balanced again. A most
 * subtle and fragile situation.
 */

static inline int sg_imbalanced(struct sched_group *group)
{
	return group->sgc->imbalance;
}

/*
 * group_has_capacity returns true if the group has spare capacity that could
 * be used by some tasks.
 * We consider that a group has spare capacity if the  * number of task is
 * smaller than the number of CPUs or if the utilization is lower than the
 * available capacity for CFS tasks.
 * For the latter, we use a threshold to stabilize the state, to take into
 * account the variance of the tasks' load and to return true if the available
 * capacity in meaningful for the load balancer.
 * As an example, an available capacity of 1% can appear but it doesn't make
 * any benefit for the load balance.
 */
static inline bool
group_has_capacity(unsigned int imbalance_pct, struct sg_lb_stats *sgs)
{
	if (sgs->sum_nr_running < sgs->group_weight)
		return true;

	if ((sgs->group_capacity * imbalance_pct) <
			(sgs->group_runnable * 100))
		return false;

	if ((sgs->group_capacity * 100) >
			(sgs->group_util * imbalance_pct))
		return true;

	return false;
}

/*
 *  group_is_overloaded returns true if the group has more tasks than it can
 *  handle.
 *  group_is_overloaded is not equals to !group_has_capacity because a group
 *  with the exact right number of tasks, has no more spare capacity but is not
 *  overloaded so both group_has_capacity and group_is_overloaded return
 *  false.
 */
static inline bool
group_is_overloaded(unsigned int imbalance_pct, struct sg_lb_stats *sgs)
{
	if (sgs->sum_nr_running <= sgs->group_weight)
		return false;

	if ((sgs->group_capacity * 100) <
			(sgs->group_util * imbalance_pct))
		return true;

	if ((sgs->group_capacity * imbalance_pct) <
			(sgs->group_runnable * 100))
		return true;

	return false;
}

static inline enum
group_type group_classify(unsigned int imbalance_pct,
			  struct sched_group *group,
			  struct sg_lb_stats *sgs)
{
	if (group_is_overloaded(imbalance_pct, sgs))
		return group_overloaded;

	if (sg_imbalanced(group))
		return group_imbalanced;

	if (sgs->group_asym_packing)
		return group_asym_packing;

	if (sgs->group_misfit_task_load)
		return group_misfit_task;

	if (!group_has_capacity(imbalance_pct, sgs))
		return group_fully_busy;

	return group_has_spare;
}

/**
 * asym_smt_can_pull_tasks - Check whether the load balancing CPU can pull tasks
 * @dst_cpu:	Destination CPU of the load balancing
 * @sds:	Load-balancing data with statistics of the local group
 * @sgs:	Load-balancing statistics of the candidate busiest group
 * @sg:		The candidate busiest group
 *
 * Check the state of the SMT siblings of both @sds::local and @sg and decide
 * if @dst_cpu can pull tasks.
 *
 * If @dst_cpu does not have SMT siblings, it can pull tasks if two or more of
 * the SMT siblings of @sg are busy. If only one CPU in @sg is busy, pull tasks
 * only if @dst_cpu has higher priority.
 *
 * If both @dst_cpu and @sg have SMT siblings, and @sg has exactly one more
 * busy CPU than @sds::local, let @dst_cpu pull tasks if it has higher priority.
 * Bigger imbalances in the number of busy CPUs will be dealt with in
 * update_sd_pick_busiest().
 *
 * If @sg does not have SMT siblings, only pull tasks if all of the SMT siblings
 * of @dst_cpu are idle and @sg has lower priority.
 */
static bool asym_smt_can_pull_tasks(int dst_cpu, struct sd_lb_stats *sds,
				    struct sg_lb_stats *sgs,
				    struct sched_group *sg)
{
#ifdef CONFIG_SCHED_SMT
	bool local_is_smt, sg_is_smt;
	int sg_busy_cpus;

	local_is_smt = sds->local->flags & SD_SHARE_CPUCAPACITY;
	sg_is_smt = sg->flags & SD_SHARE_CPUCAPACITY;

	sg_busy_cpus = sgs->group_weight - sgs->idle_cpus;

	if (!local_is_smt) {
		/*
		 * If we are here, @dst_cpu is idle and does not have SMT
		 * siblings. Pull tasks if candidate group has two or more
		 * busy CPUs.
		 */
		if (sg_busy_cpus >= 2) /* implies sg_is_smt */
			return true;

		/*
		 * @dst_cpu does not have SMT siblings. @sg may have SMT
		 * siblings and only one is busy. In such case, @dst_cpu
		 * can help if it has higher priority and is idle (i.e.,
		 * it has no running tasks).
		 */
		return sched_asym_prefer(dst_cpu, sg->asym_prefer_cpu);
	}

	/* @dst_cpu has SMT siblings. */

	if (sg_is_smt) {
		int local_busy_cpus = sds->local->group_weight -
				      sds->local_stat.idle_cpus;
		int busy_cpus_delta = sg_busy_cpus - local_busy_cpus;

		if (busy_cpus_delta == 1)
			return sched_asym_prefer(dst_cpu, sg->asym_prefer_cpu);

		return false;
	}

	/*
	 * @sg does not have SMT siblings. Ensure that @sds::local does not end
	 * up with more than one busy SMT sibling and only pull tasks if there
	 * are not busy CPUs (i.e., no CPU has running tasks).
	 */
	if (!sds->local_stat.sum_nr_running)
		return sched_asym_prefer(dst_cpu, sg->asym_prefer_cpu);

	return false;
#else
	/* Always return false so that callers deal with non-SMT cases. */
	return false;
#endif
}

static inline bool
sched_asym(struct lb_env *env, struct sd_lb_stats *sds,  struct sg_lb_stats *sgs,
	   struct sched_group *group)
{
	/* Only do SMT checks if either local or candidate have SMT siblings */
	if ((sds->local->flags & SD_SHARE_CPUCAPACITY) ||
	    (group->flags & SD_SHARE_CPUCAPACITY))
		return asym_smt_can_pull_tasks(env->dst_cpu, sds, sgs, group);

	return sched_asym_prefer(env->dst_cpu, group->asym_prefer_cpu);
}

/**
 * update_sg_lb_stats - Update sched_group's statistics for load balancing.
 * @env: The load balancing environment.
 * @group: sched_group whose statistics are to be updated.
 * @sgs: variable to hold the statistics for this group.
 * @sg_status: Holds flag indicating the status of the sched_group
 */
static inline void update_sg_lb_stats(struct lb_env *env,
				      struct sd_lb_stats *sds,
				      struct sched_group *group,
				      struct sg_lb_stats *sgs,
				      int *sg_status)
{
	int i, nr_running, local_group;

	memset(sgs, 0, sizeof(*sgs));

	local_group = group == sds->local;

	for_each_cpu_and(i, sched_group_span(group), env->cpus) {
		struct rq *rq = cpu_rq(i);

		sgs->group_load += cpu_load(rq);
		sgs->group_util += cpu_util(i);
		sgs->group_runnable += cpu_runnable(rq);
		sgs->sum_h_nr_running += rq->cfs.h_nr_running;

		nr_running = rq->nr_running;
		sgs->sum_nr_running += nr_running;

		if (nr_running > 1)
			*sg_status |= SG_OVERLOAD;

		if (cpu_overutilized(i))
			*sg_status |= SG_OVERUTILIZED;

#ifdef CONFIG_NUMA_BALANCING
		sgs->nr_numa_running += rq->nr_numa_running;
		sgs->nr_preferred_running += rq->nr_preferred_running;
#endif
		/*
		 * No need to call idle_cpu() if nr_running is not 0
		 */
		if (!nr_running && idle_cpu(i)) {
			sgs->idle_cpus++;
			/* Idle cpu can't have misfit task */
			continue;
		}

		if (local_group)
			continue;

		/* Check for a misfit task on the cpu */
		if (env->sd->flags & SD_ASYM_CPUCAPACITY &&
		    sgs->group_misfit_task_load < rq->misfit_task_load) {
			sgs->group_misfit_task_load = rq->misfit_task_load;
			*sg_status |= SG_OVERLOAD;
		}
	}

	sgs->group_capacity = group->sgc->capacity;

	sgs->group_weight = group->group_weight;

	/* Check if dst CPU is idle and preferred to this group */
	if (!local_group && env->sd->flags & SD_ASYM_PACKING &&
	    env->idle != CPU_NOT_IDLE && sgs->sum_h_nr_running &&
	    sched_asym(env, sds, sgs, group)) {
		sgs->group_asym_packing = 1;
	}

	sgs->group_type = group_classify(env->sd->imbalance_pct, group, sgs);

	/* Computing avg_load makes sense only when group is overloaded */
	if (sgs->group_type == group_overloaded)
		sgs->avg_load = (sgs->group_load * SCHED_CAPACITY_SCALE) /
				sgs->group_capacity;
}

/**
 * update_sd_pick_busiest - return 1 on busiest group
 * @env: The load balancing environment.
 * @sds: sched_domain statistics
 * @sg: sched_group candidate to be checked for being the busiest
 * @sgs: sched_group statistics
 *
 * Determine if @sg is a busier group than the previously selected
 * busiest group.
 *
 * Return: %true if @sg is a busier group than the previously selected
 * busiest group. %false otherwise.
 */
static bool update_sd_pick_busiest(struct lb_env *env,
				   struct sd_lb_stats *sds,
				   struct sched_group *sg,
				   struct sg_lb_stats *sgs)
{
	struct sg_lb_stats *busiest = &sds->busiest_stat;

	/* Make sure that there is at least one task to pull */
	if (!sgs->sum_h_nr_running)
		return false;

	/*
	 * Don't try to pull misfit tasks we can't help.
	 * We can use max_capacity here as reduction in capacity on some
	 * CPUs in the group should either be possible to resolve
	 * internally or be covered by avg_load imbalance (eventually).
	 */
	if (sgs->group_type == group_misfit_task &&
	    (!capacity_greater(capacity_of(env->dst_cpu), sg->sgc->max_capacity) ||
	     sds->local_stat.group_type != group_has_spare))
		return false;

	if (sgs->group_type > busiest->group_type)
		return true;

	if (sgs->group_type < busiest->group_type)
		return false;

	/*
	 * The candidate and the current busiest group are the same type of
	 * group. Let check which one is the busiest according to the type.
	 */

	switch (sgs->group_type) {
	case group_overloaded:
		/* Select the overloaded group with highest avg_load. */
		if (sgs->avg_load <= busiest->avg_load)
			return false;
		break;

	case group_imbalanced:
		/*
		 * Select the 1st imbalanced group as we don't have any way to
		 * choose one more than another.
		 */
		return false;

	case group_asym_packing:
		/* Prefer to move from lowest priority CPU's work */
		if (sched_asym_prefer(sg->asym_prefer_cpu, sds->busiest->asym_prefer_cpu))
			return false;
		break;

	case group_misfit_task:
		/*
		 * If we have more than one misfit sg go with the biggest
		 * misfit.
		 */
		if (sgs->group_misfit_task_load < busiest->group_misfit_task_load)
			return false;
		break;

	case group_fully_busy:
		/*
		 * Select the fully busy group with highest avg_load. In
		 * theory, there is no need to pull task from such kind of
		 * group because tasks have all compute capacity that they need
		 * but we can still improve the overall throughput by reducing
		 * contention when accessing shared HW resources.
		 *
		 * XXX for now avg_load is not computed and always 0 so we
		 * select the 1st one.
		 */
		if (sgs->avg_load <= busiest->avg_load)
			return false;
		break;

	case group_has_spare:
		/*
		 * Select not overloaded group with lowest number of idle cpus
		 * and highest number of running tasks. We could also compare
		 * the spare capacity which is more stable but it can end up
		 * that the group has less spare capacity but finally more idle
		 * CPUs which means less opportunity to pull tasks.
		 */
		if (sgs->idle_cpus > busiest->idle_cpus)
			return false;
		else if ((sgs->idle_cpus == busiest->idle_cpus) &&
			 (sgs->sum_nr_running <= busiest->sum_nr_running))
			return false;

		break;
	}

	/*
	 * Candidate sg has no more than one task per CPU and has higher
	 * per-CPU capacity. Migrating tasks to less capable CPUs may harm
	 * throughput. Maximize throughput, power/energy consequences are not
	 * considered.
	 */
	if ((env->sd->flags & SD_ASYM_CPUCAPACITY) &&
	    (sgs->group_type <= group_fully_busy) &&
	    (capacity_greater(sg->sgc->min_capacity, capacity_of(env->dst_cpu))))
		return false;

	return true;
}

#ifdef CONFIG_NUMA_BALANCING
static inline enum fbq_type fbq_classify_group(struct sg_lb_stats *sgs)
{
	if (sgs->sum_h_nr_running > sgs->nr_numa_running)
		return regular;
	if (sgs->sum_h_nr_running > sgs->nr_preferred_running)
		return remote;
	return all;
}

static inline enum fbq_type fbq_classify_rq(struct rq *rq)
{
	if (rq->nr_running > rq->nr_numa_running)
		return regular;
	if (rq->nr_running > rq->nr_preferred_running)
		return remote;
	return all;
}
#else
static inline enum fbq_type fbq_classify_group(struct sg_lb_stats *sgs)
{
	return all;
}

static inline enum fbq_type fbq_classify_rq(struct rq *rq)
{
	return regular;
}
#endif /* CONFIG_NUMA_BALANCING */


struct sg_lb_stats;

/*
 * task_running_on_cpu - return 1 if @p is running on @cpu.
 */

static unsigned int task_running_on_cpu(int cpu, struct task_struct *p)
{
	/* Task has no contribution or is new */
	if (cpu != task_cpu(p) || !READ_ONCE(p->se.avg.last_update_time))
		return 0;

	if (task_on_rq_queued(p))
		return 1;

	return 0;
}

/**
 * idle_cpu_without - would a given CPU be idle without p ?
 * @cpu: the processor on which idleness is tested.
 * @p: task which should be ignored.
 *
 * Return: 1 if the CPU would be idle. 0 otherwise.
 */
static int idle_cpu_without(int cpu, struct task_struct *p)
{
	struct rq *rq = cpu_rq(cpu);

	if (rq->curr != rq->idle && rq->curr != p)
		return 0;

	/*
	 * rq->nr_running can't be used but an updated version without the
	 * impact of p on cpu must be used instead. The updated nr_running
	 * be computed and tested before calling idle_cpu_without().
	 */

#ifdef CONFIG_SMP
	if (rq->ttwu_pending)
		return 0;
#endif

	return 1;
}

/*
 * update_sg_wakeup_stats - Update sched_group's statistics for wakeup.
 * @sd: The sched_domain level to look for idlest group.
 * @group: sched_group whose statistics are to be updated.
 * @sgs: variable to hold the statistics for this group.
 * @p: The task for which we look for the idlest group/CPU.
 */
static inline void update_sg_wakeup_stats(struct sched_domain *sd,
					  struct sched_group *group,
					  struct sg_lb_stats *sgs,
					  struct task_struct *p)
{
	int i, nr_running;

	memset(sgs, 0, sizeof(*sgs));

	for_each_cpu(i, sched_group_span(group)) {
		struct rq *rq = cpu_rq(i);
		unsigned int local;

		sgs->group_load += cpu_load_without(rq, p);
		sgs->group_util += cpu_util_without(i, p);
		sgs->group_runnable += cpu_runnable_without(rq, p);
		local = task_running_on_cpu(i, p);
		sgs->sum_h_nr_running += rq->cfs.h_nr_running - local;

		nr_running = rq->nr_running - local;
		sgs->sum_nr_running += nr_running;

		/*
		 * No need to call idle_cpu_without() if nr_running is not 0
		 */
		if (!nr_running && idle_cpu_without(i, p))
			sgs->idle_cpus++;

	}

	/* Check if task fits in the group */
	if (sd->flags & SD_ASYM_CPUCAPACITY &&
	    !task_fits_capacity(p, group->sgc->max_capacity)) {
		sgs->group_misfit_task_load = 1;
	}

	sgs->group_capacity = group->sgc->capacity;

	sgs->group_weight = group->group_weight;

	sgs->group_type = group_classify(sd->imbalance_pct, group, sgs);

	/*
	 * Computing avg_load makes sense only when group is fully busy or
	 * overloaded
	 */
	if (sgs->group_type == group_fully_busy ||
		sgs->group_type == group_overloaded)
		sgs->avg_load = (sgs->group_load * SCHED_CAPACITY_SCALE) /
				sgs->group_capacity;
}

static bool update_pick_idlest(struct sched_group *idlest,
			       struct sg_lb_stats *idlest_sgs,
			       struct sched_group *group,
			       struct sg_lb_stats *sgs)
{
	if (sgs->group_type < idlest_sgs->group_type)
		return true;

	if (sgs->group_type > idlest_sgs->group_type)
		return false;

	/*
	 * The candidate and the current idlest group are the same type of
	 * group. Let check which one is the idlest according to the type.
	 */

	switch (sgs->group_type) {
	case group_overloaded:
	case group_fully_busy:
		/* Select the group with lowest avg_load. */
		if (idlest_sgs->avg_load <= sgs->avg_load)
			return false;
		break;

	case group_imbalanced:
	case group_asym_packing:
		/* Those types are not used in the slow wakeup path */
		return false;

	case group_misfit_task:
		/* Select group with the highest max capacity */
		if (idlest->sgc->max_capacity >= group->sgc->max_capacity)
			return false;
		break;

	case group_has_spare:
		/* Select group with most idle CPUs */
		if (idlest_sgs->idle_cpus > sgs->idle_cpus)
			return false;

		/* Select group with lowest group_util */
		if (idlest_sgs->idle_cpus == sgs->idle_cpus &&
			idlest_sgs->group_util <= sgs->group_util)
			return false;

		break;
	}

	return true;
}

/*
 * Allow a NUMA imbalance if busy CPUs is less than 25% of the domain.
 * This is an approximation as the number of running tasks may not be
 * related to the number of busy CPUs due to sched_setaffinity.
 */
static inline bool allow_numa_imbalance(int dst_running, int dst_weight)
{
	return (dst_running < (dst_weight >> 2));
}

/*
 * find_idlest_group() finds and returns the least busy CPU group within the
 * domain.
 *
 * Assumes p is allowed on at least one CPU in sd.
 */
static struct sched_group *
find_idlest_group(struct sched_domain *sd, struct task_struct *p, int this_cpu)
{
	struct sched_group *idlest = NULL, *local = NULL, *group = sd->groups;
	struct sg_lb_stats local_sgs, tmp_sgs;
	struct sg_lb_stats *sgs;
	unsigned long imbalance;
	struct sg_lb_stats idlest_sgs = {
			.avg_load = UINT_MAX,
			.group_type = group_overloaded,
	};

	do {
		int local_group;

		/* Skip over this group if it has no CPUs allowed */
		if (!cpumask_intersects(sched_group_span(group),
					p->cpus_ptr))
			continue;

		/* Skip over this group if no cookie matched */
		if (!sched_group_cookie_match(cpu_rq(this_cpu), p, group))
			continue;

		local_group = cpumask_test_cpu(this_cpu,
					       sched_group_span(group));

		if (local_group) {
			sgs = &local_sgs;
			local = group;
		} else {
			sgs = &tmp_sgs;
		}

		update_sg_wakeup_stats(sd, group, sgs, p);

		if (!local_group && update_pick_idlest(idlest, &idlest_sgs, group, sgs)) {
			idlest = group;
			idlest_sgs = *sgs;
		}

	} while (group = group->next, group != sd->groups);


	/* There is no idlest group to push tasks to */
	if (!idlest)
		return NULL;

	/* The local group has been skipped because of CPU affinity */
	if (!local)
		return idlest;

	/*
	 * If the local group is idler than the selected idlest group
	 * don't try and push the task.
	 */
	if (local_sgs.group_type < idlest_sgs.group_type)
		return NULL;

	/*
	 * If the local group is busier than the selected idlest group
	 * try and push the task.
	 */
	if (local_sgs.group_type > idlest_sgs.group_type)
		return idlest;

	switch (local_sgs.group_type) {
	case group_overloaded:
	case group_fully_busy:

		/* Calculate allowed imbalance based on load */
		imbalance = scale_load_down(NICE_0_LOAD) *
				(sd->imbalance_pct-100) / 100;

		/*
		 * When comparing groups across NUMA domains, it's possible for
		 * the local domain to be very lightly loaded relative to the
		 * remote domains but "imbalance" skews the comparison making
		 * remote CPUs look much more favourable. When considering
		 * cross-domain, add imbalance to the load on the remote node
		 * and consider staying local.
		 */

		if ((sd->flags & SD_NUMA) &&
		    ((idlest_sgs.avg_load + imbalance) >= local_sgs.avg_load))
			return NULL;

		/*
		 * If the local group is less loaded than the selected
		 * idlest group don't try and push any tasks.
		 */
		if (idlest_sgs.avg_load >= (local_sgs.avg_load + imbalance))
			return NULL;

		if (100 * local_sgs.avg_load <= sd->imbalance_pct * idlest_sgs.avg_load)
			return NULL;
		break;

	case group_imbalanced:
	case group_asym_packing:
		/* Those type are not used in the slow wakeup path */
		return NULL;

	case group_misfit_task:
		/* Select group with the highest max capacity */
		if (local->sgc->max_capacity >= idlest->sgc->max_capacity)
			return NULL;
		break;

	case group_has_spare:
		if (sd->flags & SD_NUMA) {
#ifdef CONFIG_NUMA_BALANCING
			int idlest_cpu;
			/*
			 * If there is spare capacity at NUMA, try to select
			 * the preferred node
			 */
			if (cpu_to_node(this_cpu) == p->numa_preferred_nid)
				return NULL;

			idlest_cpu = cpumask_first(sched_group_span(idlest));
			if (cpu_to_node(idlest_cpu) == p->numa_preferred_nid)
				return idlest;
#endif
			/*
			 * Otherwise, keep the task on this node to stay close
			 * its wakeup source and improve locality. If there is
			 * a real need of migration, periodic load balance will
			 * take care of it.
			 */
			if (allow_numa_imbalance(local_sgs.sum_nr_running, sd->span_weight))
				return NULL;
		}

		/*
		 * Select group with highest number of idle CPUs. We could also
		 * compare the utilization which is more stable but it can end
		 * up that the group has less spare capacity but finally more
		 * idle CPUs which means more opportunity to run task.
		 */
		if (local_sgs.idle_cpus >= idlest_sgs.idle_cpus)
			return NULL;
		break;
	}

	return idlest;
}

/**
 * update_sd_lb_stats - Update sched_domain's statistics for load balancing.
 * @env: The load balancing environment.
 * @sds: variable to hold the statistics for this sched_domain.
 */

static inline void update_sd_lb_stats(struct lb_env *env, struct sd_lb_stats *sds)
{
	struct sched_domain *child = env->sd->child;
	struct sched_group *sg = env->sd->groups;
	struct sg_lb_stats *local = &sds->local_stat;
	struct sg_lb_stats tmp_sgs;
	int sg_status = 0;

	do {
		struct sg_lb_stats *sgs = &tmp_sgs;
		int local_group;

		local_group = cpumask_test_cpu(env->dst_cpu, sched_group_span(sg));
		if (local_group) {
			sds->local = sg;
			sgs = local;

			if (env->idle != CPU_NEWLY_IDLE ||
			    time_after_eq(jiffies, sg->sgc->next_update))
				update_group_capacity(env->sd, env->dst_cpu);
		}

		update_sg_lb_stats(env, sds, sg, sgs, &sg_status);

		if (local_group)
			goto next_group;


		if (update_sd_pick_busiest(env, sds, sg, sgs)) {
			sds->busiest = sg;
			sds->busiest_stat = *sgs;
		}

next_group:
		/* Now, start updating sd_lb_stats */
		sds->total_load += sgs->group_load;
		sds->total_capacity += sgs->group_capacity;

		sg = sg->next;
	} while (sg != env->sd->groups);

	/* Tag domain that child domain prefers tasks go to siblings first */
	sds->prefer_sibling = child && child->flags & SD_PREFER_SIBLING;


	if (env->sd->flags & SD_NUMA)
		env->fbq_type = fbq_classify_group(&sds->busiest_stat);

	if (!env->sd->parent) {
		struct root_domain *rd = env->dst_rq->rd;

		/* update overload indicator if we are at root domain */
		WRITE_ONCE(rd->overload, sg_status & SG_OVERLOAD);

		/* Update over-utilization (tipping point, U >= 0) indicator */
		WRITE_ONCE(rd->overutilized, sg_status & SG_OVERUTILIZED);
		trace_sched_overutilized_tp(rd, sg_status & SG_OVERUTILIZED);
	} else if (sg_status & SG_OVERUTILIZED) {
		struct root_domain *rd = env->dst_rq->rd;

		WRITE_ONCE(rd->overutilized, SG_OVERUTILIZED);
		trace_sched_overutilized_tp(rd, SG_OVERUTILIZED);
	}
}

#define NUMA_IMBALANCE_MIN 2

static inline long adjust_numa_imbalance(int imbalance,
				int dst_running, int dst_weight)
{
	if (!allow_numa_imbalance(dst_running, dst_weight))
		return imbalance;

	/*
	 * Allow a small imbalance based on a simple pair of communicating
	 * tasks that remain local when the destination is lightly loaded.
	 */
	if (imbalance <= NUMA_IMBALANCE_MIN)
		return 0;

	return imbalance;
}

/**
 * calculate_imbalance - Calculate the amount of imbalance present within the
 *			 groups of a given sched_domain during load balance.
 * @env: load balance environment
 * @sds: statistics of the sched_domain whose imbalance is to be calculated.
 */
static inline void calculate_imbalance(struct lb_env *env, struct sd_lb_stats *sds)
{
	struct sg_lb_stats *local, *busiest;

	local = &sds->local_stat;
	busiest = &sds->busiest_stat;

	if (busiest->group_type == group_misfit_task) {
		/* Set imbalance to allow misfit tasks to be balanced. */
		env->migration_type = migrate_misfit;
		env->imbalance = 1;
		return;
	}

	if (busiest->group_type == group_asym_packing) {
		/*
		 * In case of asym capacity, we will try to migrate all load to
		 * the preferred CPU.
		 */
		env->migration_type = migrate_task;
		env->imbalance = busiest->sum_h_nr_running;
		return;
	}

	if (busiest->group_type == group_imbalanced) {
		/*
		 * In the group_imb case we cannot rely on group-wide averages
		 * to ensure CPU-load equilibrium, try to move any task to fix
		 * the imbalance. The next load balance will take care of
		 * balancing back the system.
		 */
		env->migration_type = migrate_task;
		env->imbalance = 1;
		return;
	}

	/*
	 * Try to use spare capacity of local group without overloading it or
	 * emptying busiest.
	 */
	if (local->group_type == group_has_spare) {
		if ((busiest->group_type > group_fully_busy) &&
		    !(env->sd->flags & SD_SHARE_PKG_RESOURCES)) {
			/*
			 * If busiest is overloaded, try to fill spare
			 * capacity. This might end up creating spare capacity
			 * in busiest or busiest still being overloaded but
			 * there is no simple way to directly compute the
			 * amount of load to migrate in order to balance the
			 * system.
			 */
			env->migration_type = migrate_util;
			env->imbalance = max(local->group_capacity, local->group_util) -
					 local->group_util;

			/*
			 * In some cases, the group's utilization is max or even
			 * higher than capacity because of migrations but the
			 * local CPU is (newly) idle. There is at least one
			 * waiting task in this overloaded busiest group. Let's
			 * try to pull it.
			 */
			if (env->idle != CPU_NOT_IDLE && env->imbalance == 0) {
				env->migration_type = migrate_task;
				env->imbalance = 1;
			}

			return;
		}

		if (busiest->group_weight == 1 || sds->prefer_sibling) {
			unsigned int nr_diff = busiest->sum_nr_running;
			/*
			 * When prefer sibling, evenly spread running tasks on
			 * groups.
			 */
			env->migration_type = migrate_task;
			lsub_positive(&nr_diff, local->sum_nr_running);
			env->imbalance = nr_diff >> 1;
		} else {

			/*
			 * If there is no overload, we just want to even the number of
			 * idle cpus.
			 */
			env->migration_type = migrate_task;
			env->imbalance = max_t(long, 0, (local->idle_cpus -
						 busiest->idle_cpus) >> 1);
		}

		/* Consider allowing a small imbalance between NUMA groups */
		if (env->sd->flags & SD_NUMA) {
			env->imbalance = adjust_numa_imbalance(env->imbalance,
				busiest->sum_nr_running, busiest->group_weight);
		}

		return;
	}

	/*
	 * Local is fully busy but has to take more load to relieve the
	 * busiest group
	 */
	if (local->group_type < group_overloaded) {
		/*
		 * Local will become overloaded so the avg_load metrics are
		 * finally needed.
		 */

		local->avg_load = (local->group_load * SCHED_CAPACITY_SCALE) /
				  local->group_capacity;

		sds->avg_load = (sds->total_load * SCHED_CAPACITY_SCALE) /
				sds->total_capacity;
		/*
		 * If the local group is more loaded than the selected
		 * busiest group don't try to pull any tasks.
		 */
		if (local->avg_load >= busiest->avg_load) {
			env->imbalance = 0;
			return;
		}
	}

	/*
	 * Both group are or will become overloaded and we're trying to get all
	 * the CPUs to the average_load, so we don't want to push ourselves
	 * above the average load, nor do we wish to reduce the max loaded CPU
	 * below the average load. At the same time, we also don't want to
	 * reduce the group load below the group capacity. Thus we look for
	 * the minimum possible imbalance.
	 */
	env->migration_type = migrate_load;
	env->imbalance = min(
		(busiest->avg_load - sds->avg_load) * busiest->group_capacity,
		(sds->avg_load - local->avg_load) * local->group_capacity
	) / SCHED_CAPACITY_SCALE;
}

/******* find_busiest_group() helpers end here *********************/

/*
 * Decision matrix according to the local and busiest group type:
 *
 * busiest \ local has_spare fully_busy misfit asym imbalanced overloaded
 * has_spare        nr_idle   balanced   N/A    N/A  balanced   balanced
 * fully_busy       nr_idle   nr_idle    N/A    N/A  balanced   balanced
 * misfit_task      force     N/A        N/A    N/A  force      force
 * asym_packing     force     force      N/A    N/A  force      force
 * imbalanced       force     force      N/A    N/A  force      force
 * overloaded       force     force      N/A    N/A  force      avg_load
 *
 * N/A :      Not Applicable because already filtered while updating
 *            statistics.
 * balanced : The system is balanced for these 2 groups.
 * force :    Calculate the imbalance as load migration is probably needed.
 * avg_load : Only if imbalance is significant enough.
 * nr_idle :  dst_cpu is not busy and the number of idle CPUs is quite
 *            different in groups.
 */

/**
 * find_busiest_group - Returns the busiest group within the sched_domain
 * if there is an imbalance.
 *
 * Also calculates the amount of runnable load which should be moved
 * to restore balance.
 *
 * @env: The load balancing environment.
 *
 * Return:	- The busiest group if imbalance exists.
 */
static struct sched_group *find_busiest_group(struct lb_env *env)
{
	struct sg_lb_stats *local, *busiest;
	struct sd_lb_stats sds;

	init_sd_lb_stats(&sds);

	/*
	 * Compute the various statistics relevant for load balancing at
	 * this level.
	 */
	update_sd_lb_stats(env, &sds);

	if (sched_energy_enabled()) {
		struct root_domain *rd = env->dst_rq->rd;

		if (rcu_dereference(rd->pd) && !READ_ONCE(rd->overutilized))
			goto out_balanced;
	}

	local = &sds.local_stat;
	busiest = &sds.busiest_stat;

	/* There is no busy sibling group to pull tasks from */
	if (!sds.busiest)
		goto out_balanced;

	/* Misfit tasks should be dealt with regardless of the avg load */
	if (busiest->group_type == group_misfit_task)
		goto force_balance;

	/* ASYM feature bypasses nice load balance check */
	if (busiest->group_type == group_asym_packing)
		goto force_balance;

	/*
	 * If the busiest group is imbalanced the below checks don't
	 * work because they assume all things are equal, which typically
	 * isn't true due to cpus_ptr constraints and the like.
	 */
	if (busiest->group_type == group_imbalanced)
		goto force_balance;

	/*
	 * If the local group is busier than the selected busiest group
	 * don't try and pull any tasks.
	 */
	if (local->group_type > busiest->group_type)
		goto out_balanced;

	/*
	 * When groups are overloaded, use the avg_load to ensure fairness
	 * between tasks.
	 */
	if (local->group_type == group_overloaded) {
		/*
		 * If the local group is more loaded than the selected
		 * busiest group don't try to pull any tasks.
		 */
		if (local->avg_load >= busiest->avg_load)
			goto out_balanced;

		/* XXX broken for overlapping NUMA groups */
		sds.avg_load = (sds.total_load * SCHED_CAPACITY_SCALE) /
				sds.total_capacity;

		/*
		 * Don't pull any tasks if this group is already above the
		 * domain average load.
		 */
		if (local->avg_load >= sds.avg_load)
			goto out_balanced;

		/*
		 * If the busiest group is more loaded, use imbalance_pct to be
		 * conservative.
		 */
		if (100 * busiest->avg_load <=
				env->sd->imbalance_pct * local->avg_load)
			goto out_balanced;
	}

	/* Try to move all excess tasks to child's sibling domain */
	if (sds.prefer_sibling && local->group_type == group_has_spare &&
	    busiest->sum_nr_running > local->sum_nr_running + 1)
		goto force_balance;

	if (busiest->group_type != group_overloaded) {
		if (env->idle == CPU_NOT_IDLE)
			/*
			 * If the busiest group is not overloaded (and as a
			 * result the local one too) but this CPU is already
			 * busy, let another idle CPU try to pull task.
			 */
			goto out_balanced;

		if (busiest->group_weight > 1 &&
		    local->idle_cpus <= (busiest->idle_cpus + 1))
			/*
			 * If the busiest group is not overloaded
			 * and there is no imbalance between this and busiest
			 * group wrt idle CPUs, it is balanced. The imbalance
			 * becomes significant if the diff is greater than 1
			 * otherwise we might end up to just move the imbalance
			 * on another group. Of course this applies only if
			 * there is more than 1 CPU per group.
			 */
			goto out_balanced;

		if (busiest->sum_h_nr_running == 1)
			/*
			 * busiest doesn't have any tasks waiting to run
			 */
			goto out_balanced;
	}

force_balance:
	/* Looks like there is an imbalance. Compute it */
	calculate_imbalance(env, &sds);
	return env->imbalance ? sds.busiest : NULL;

out_balanced:
	env->imbalance = 0;
	return NULL;
}

/*
 * find_busiest_queue - find the busiest runqueue among the CPUs in the group.
 */
static struct rq *find_busiest_queue(struct lb_env *env,
				     struct sched_group *group)
{
	struct rq *busiest = NULL, *rq;
	unsigned long busiest_util = 0, busiest_load = 0, busiest_capacity = 1;
	unsigned int busiest_nr = 0;
	int i;

	for_each_cpu_and(i, sched_group_span(group), env->cpus) {
		unsigned long capacity, load, util;
		unsigned int nr_running;
		enum fbq_type rt;

		rq = cpu_rq(i);
		rt = fbq_classify_rq(rq);

		/*
		 * We classify groups/runqueues into three groups:
		 *  - regular: there are !numa tasks
		 *  - remote:  there are numa tasks that run on the 'wrong' node
		 *  - all:     there is no distinction
		 *
		 * In order to avoid migrating ideally placed numa tasks,
		 * ignore those when there's better options.
		 *
		 * If we ignore the actual busiest queue to migrate another
		 * task, the next balance pass can still reduce the busiest
		 * queue by moving tasks around inside the node.
		 *
		 * If we cannot move enough load due to this classification
		 * the next pass will adjust the group classification and
		 * allow migration of more tasks.
		 *
		 * Both cases only affect the total convergence complexity.
		 */
		if (rt > env->fbq_type)
			continue;

		nr_running = rq->cfs.h_nr_running;
		if (!nr_running)
			continue;

		capacity = capacity_of(i);

		/*
		 * For ASYM_CPUCAPACITY domains, don't pick a CPU that could
		 * eventually lead to active_balancing high->low capacity.
		 * Higher per-CPU capacity is considered better than balancing
		 * average load.
		 */
		if (env->sd->flags & SD_ASYM_CPUCAPACITY &&
		    !capacity_greater(capacity_of(env->dst_cpu), capacity) &&
		    nr_running == 1)
			continue;

		/* Make sure we only pull tasks from a CPU of lower priority */
		if ((env->sd->flags & SD_ASYM_PACKING) &&
		    sched_asym_prefer(i, env->dst_cpu) &&
		    nr_running == 1)
			continue;

		switch (env->migration_type) {
		case migrate_load:
			/*
			 * When comparing with load imbalance, use cpu_load()
			 * which is not scaled with the CPU capacity.
			 */
			load = cpu_load(rq);

			if (nr_running == 1 && load > env->imbalance &&
			    !check_cpu_capacity(rq, env->sd))
				break;

			/*
			 * For the load comparisons with the other CPUs,
			 * consider the cpu_load() scaled with the CPU
			 * capacity, so that the load can be moved away
			 * from the CPU that is potentially running at a
			 * lower capacity.
			 *
			 * Thus we're looking for max(load_i / capacity_i),
			 * crosswise multiplication to rid ourselves of the
			 * division works out to:
			 * load_i * capacity_j > load_j * capacity_i;
			 * where j is our previous maximum.
			 */
			if (load * busiest_capacity > busiest_load * capacity) {
				busiest_load = load;
				busiest_capacity = capacity;
				busiest = rq;
			}
			break;

		case migrate_util:
			util = cpu_util(cpu_of(rq));

			/*
			 * Don't try to pull utilization from a CPU with one
			 * running task. Whatever its utilization, we will fail
			 * detach the task.
			 */
			if (nr_running <= 1)
				continue;

			if (busiest_util < util) {
				busiest_util = util;
				busiest = rq;
			}
			break;

		case migrate_task:
			if (busiest_nr < nr_running) {
				busiest_nr = nr_running;
				busiest = rq;
			}
			break;

		case migrate_misfit:
			/*
			 * For ASYM_CPUCAPACITY domains with misfit tasks we
			 * simply seek the "biggest" misfit task.
			 */
			if (rq->misfit_task_load > busiest_load) {
				busiest_load = rq->misfit_task_load;
				busiest = rq;
			}

			break;

		}
	}

	return busiest;
}

/*
 * Max backoff if we encounter pinned tasks. Pretty arbitrary value, but
 * so long as it is large enough.
 */
#define MAX_PINNED_INTERVAL	512

static inline bool
asym_active_balance(struct lb_env *env)
{
	/*
	 * ASYM_PACKING needs to force migrate tasks from busy but
	 * lower priority CPUs in order to pack all tasks in the
	 * highest priority CPUs.
	 */
	return env->idle != CPU_NOT_IDLE && (env->sd->flags & SD_ASYM_PACKING) &&
	       sched_asym_prefer(env->dst_cpu, env->src_cpu);
}

static inline bool
imbalanced_active_balance(struct lb_env *env)
{
	struct sched_domain *sd = env->sd;

	/*
	 * The imbalanced case includes the case of pinned tasks preventing a fair
	 * distribution of the load on the system but also the even distribution of the
	 * threads on a system with spare capacity
	 */
	if ((env->migration_type == migrate_task) &&
	    (sd->nr_balance_failed > sd->cache_nice_tries+2))
		return 1;

	return 0;
}

static int need_active_balance(struct lb_env *env)
{
	struct sched_domain *sd = env->sd;

	if (asym_active_balance(env))
		return 1;

	if (imbalanced_active_balance(env))
		return 1;

	/*
	 * The dst_cpu is idle and the src_cpu CPU has only 1 CFS task.
	 * It's worth migrating the task if the src_cpu's capacity is reduced
	 * because of other sched_class or IRQs if more capacity stays
	 * available on dst_cpu.
	 */
	if ((env->idle != CPU_NOT_IDLE) &&
	    (env->src_rq->cfs.h_nr_running == 1)) {
		if ((check_cpu_capacity(env->src_rq, sd)) &&
		    (capacity_of(env->src_cpu)*sd->imbalance_pct < capacity_of(env->dst_cpu)*100))
			return 1;
	}

	if (env->migration_type == migrate_misfit)
		return 1;

	return 0;
}

static int active_load_balance_cpu_stop(void *data);

static int should_we_balance(struct lb_env *env)
{
	struct sched_group *sg = env->sd->groups;
	int cpu;

	/*
	 * Ensure the balancing environment is consistent; can happen
	 * when the softirq triggers 'during' hotplug.
	 */
	if (!cpumask_test_cpu(env->dst_cpu, env->cpus))
		return 0;

	/*
	 * In the newly idle case, we will allow all the CPUs
	 * to do the newly idle load balance.
	 */
	if (env->idle == CPU_NEWLY_IDLE)
		return 1;

	/* Try to find first idle CPU */
	for_each_cpu_and(cpu, group_balance_mask(sg), env->cpus) {
		if (!idle_cpu(cpu))
			continue;

		/* Are we the first idle CPU? */
		return cpu == env->dst_cpu;
	}

	/* Are we the first CPU of this group ? */
	return group_balance_cpu(sg) == env->dst_cpu;
}

/*
 * Check this_cpu to ensure it is balanced within domain. Attempt to move
 * tasks if there is an imbalance.
 */
static int load_balance(int this_cpu, struct rq *this_rq,
			struct sched_domain *sd, enum cpu_idle_type idle,
			int *continue_balancing)
{
	int ld_moved, cur_ld_moved, active_balance = 0;
	struct sched_domain *sd_parent = sd->parent;
	struct sched_group *group;
	struct rq *busiest;
	struct rq_flags rf;
	struct cpumask *cpus = this_cpu_cpumask_var_ptr(load_balance_mask);

	struct lb_env env = {
		.sd		= sd,
		.dst_cpu	= this_cpu,
		.dst_rq		= this_rq,
		.dst_grpmask    = sched_group_span(sd->groups),
		.idle		= idle,
		.loop_break	= sched_nr_migrate_break,
		.cpus		= cpus,
		.fbq_type	= all,
		.tasks		= LIST_HEAD_INIT(env.tasks),
	};

	cpumask_and(cpus, sched_domain_span(sd), cpu_active_mask);

	schedstat_inc(sd->lb_count[idle]);

redo:
	if (!should_we_balance(&env)) {
		*continue_balancing = 0;
		goto out_balanced;
	}

	group = find_busiest_group(&env);
	if (!group) {
		schedstat_inc(sd->lb_nobusyg[idle]);
		goto out_balanced;
	}

	busiest = find_busiest_queue(&env, group);
	if (!busiest) {
		schedstat_inc(sd->lb_nobusyq[idle]);
		goto out_balanced;
	}

	BUG_ON(busiest == env.dst_rq);

	schedstat_add(sd->lb_imbalance[idle], env.imbalance);

	env.src_cpu = busiest->cpu;
	env.src_rq = busiest;

	ld_moved = 0;
	/* Clear this flag as soon as we find a pullable task */
	env.flags |= LBF_ALL_PINNED;
	if (busiest->nr_running > 1) {
		/*
		 * Attempt to move tasks. If find_busiest_group has found
		 * an imbalance but busiest->nr_running <= 1, the group is
		 * still unbalanced. ld_moved simply stays zero, so it is
		 * correctly treated as an imbalance.
		 */
		env.loop_max  = min(sysctl_sched_nr_migrate, busiest->nr_running);

more_balance:
		rq_lock_irqsave(busiest, &rf);
		update_rq_clock(busiest);

		/*
		 * cur_ld_moved - load moved in current iteration
		 * ld_moved     - cumulative load moved across iterations
		 */
		cur_ld_moved = detach_tasks(&env);

		/*
		 * We've detached some tasks from busiest_rq. Every
		 * task is masked "TASK_ON_RQ_MIGRATING", so we can safely
		 * unlock busiest->lock, and we are able to be sure
		 * that nobody can manipulate the tasks in parallel.
		 * See task_rq_lock() family for the details.
		 */

		rq_unlock(busiest, &rf);

		if (cur_ld_moved) {
			attach_tasks(&env);
			ld_moved += cur_ld_moved;
		}

		local_irq_restore(rf.flags);

		if (env.flags & LBF_NEED_BREAK) {
			env.flags &= ~LBF_NEED_BREAK;
			goto more_balance;
		}

		/*
		 * Revisit (affine) tasks on src_cpu that couldn't be moved to
		 * us and move them to an alternate dst_cpu in our sched_group
		 * where they can run. The upper limit on how many times we
		 * iterate on same src_cpu is dependent on number of CPUs in our
		 * sched_group.
		 *
		 * This changes load balance semantics a bit on who can move
		 * load to a given_cpu. In addition to the given_cpu itself
		 * (or a ilb_cpu acting on its behalf where given_cpu is
		 * nohz-idle), we now have balance_cpu in a position to move
		 * load to given_cpu. In rare situations, this may cause
		 * conflicts (balance_cpu and given_cpu/ilb_cpu deciding
		 * _independently_ and at _same_ time to move some load to
		 * given_cpu) causing excess load to be moved to given_cpu.
		 * This however should not happen so much in practice and
		 * moreover subsequent load balance cycles should correct the
		 * excess load moved.
		 */
		if ((env.flags & LBF_DST_PINNED) && env.imbalance > 0) {

			/* Prevent to re-select dst_cpu via env's CPUs */
			__cpumask_clear_cpu(env.dst_cpu, env.cpus);

			env.dst_rq	 = cpu_rq(env.new_dst_cpu);
			env.dst_cpu	 = env.new_dst_cpu;
			env.flags	&= ~LBF_DST_PINNED;
			env.loop	 = 0;
			env.loop_break	 = sched_nr_migrate_break;

			/*
			 * Go back to "more_balance" rather than "redo" since we
			 * need to continue with same src_cpu.
			 */
			goto more_balance;
		}

		/*
		 * We failed to reach balance because of affinity.
		 */
		if (sd_parent) {
			int *group_imbalance = &sd_parent->groups->sgc->imbalance;

			if ((env.flags & LBF_SOME_PINNED) && env.imbalance > 0)
				*group_imbalance = 1;
		}

		/* All tasks on this runqueue were pinned by CPU affinity */
		if (unlikely(env.flags & LBF_ALL_PINNED)) {
			__cpumask_clear_cpu(cpu_of(busiest), cpus);
			/*
			 * Attempting to continue load balancing at the current
			 * sched_domain level only makes sense if there are
			 * active CPUs remaining as possible busiest CPUs to
			 * pull load from which are not contained within the
			 * destination group that is receiving any migrated
			 * load.
			 */
			if (!cpumask_subset(cpus, env.dst_grpmask)) {
				env.loop = 0;
				env.loop_break = sched_nr_migrate_break;
				goto redo;
			}
			goto out_all_pinned;
		}
	}

	if (!ld_moved) {
		schedstat_inc(sd->lb_failed[idle]);
		/*
		 * Increment the failure counter only on periodic balance.
		 * We do not want newidle balance, which can be very
		 * frequent, pollute the failure counter causing
		 * excessive cache_hot migrations and active balances.
		 */
		if (idle != CPU_NEWLY_IDLE)
			sd->nr_balance_failed++;

		if (need_active_balance(&env)) {
			unsigned long flags;

			raw_spin_rq_lock_irqsave(busiest, flags);

			/*
			 * Don't kick the active_load_balance_cpu_stop,
			 * if the curr task on busiest CPU can't be
			 * moved to this_cpu:
			 */
			if (!cpumask_test_cpu(this_cpu, busiest->curr->cpus_ptr)) {
				raw_spin_rq_unlock_irqrestore(busiest, flags);
				goto out_one_pinned;
			}

			/* Record that we found at least one task that could run on this_cpu */
			env.flags &= ~LBF_ALL_PINNED;

			/*
			 * ->active_balance synchronizes accesses to
			 * ->active_balance_work.  Once set, it's cleared
			 * only after active load balance is finished.
			 */
			if (!busiest->active_balance) {
				busiest->active_balance = 1;
				busiest->push_cpu = this_cpu;
				active_balance = 1;
			}
			raw_spin_rq_unlock_irqrestore(busiest, flags);

			if (active_balance) {
				stop_one_cpu_nowait(cpu_of(busiest),
					active_load_balance_cpu_stop, busiest,
					&busiest->active_balance_work);
			}
		}
	} else {
		sd->nr_balance_failed = 0;
	}

	if (likely(!active_balance) || need_active_balance(&env)) {
		/* We were unbalanced, so reset the balancing interval */
		sd->balance_interval = sd->min_interval;
	}

	goto out;

out_balanced:
	/*
	 * We reach balance although we may have faced some affinity
	 * constraints. Clear the imbalance flag only if other tasks got
	 * a chance to move and fix the imbalance.
	 */
	if (sd_parent && !(env.flags & LBF_ALL_PINNED)) {
		int *group_imbalance = &sd_parent->groups->sgc->imbalance;

		if (*group_imbalance)
			*group_imbalance = 0;
	}

out_all_pinned:
	/*
	 * We reach balance because all tasks are pinned at this level so
	 * we can't migrate them. Let the imbalance flag set so parent level
	 * can try to migrate them.
	 */
	schedstat_inc(sd->lb_balanced[idle]);

	sd->nr_balance_failed = 0;

out_one_pinned:
	ld_moved = 0;

	/*
	 * newidle_balance() disregards balance intervals, so we could
	 * repeatedly reach this code, which would lead to balance_interval
	 * skyrocketing in a short amount of time. Skip the balance_interval
	 * increase logic to avoid that.
	 */
	if (env.idle == CPU_NEWLY_IDLE)
		goto out;

	/* tune up the balancing interval */
	if ((env.flags & LBF_ALL_PINNED &&
	     sd->balance_interval < MAX_PINNED_INTERVAL) ||
	    sd->balance_interval < sd->max_interval)
		sd->balance_interval *= 2;
out:
	return ld_moved;
}

static inline unsigned long
get_sd_balance_interval(struct sched_domain *sd, int cpu_busy)
{
	unsigned long interval = sd->balance_interval;

	if (cpu_busy)
		interval *= sd->busy_factor;

	/* scale ms to jiffies */
	interval = msecs_to_jiffies(interval);

	/*
	 * Reduce likelihood of busy balancing at higher domains racing with
	 * balancing at lower domains by preventing their balancing periods
	 * from being multiples of each other.
	 */
	if (cpu_busy)
		interval -= 1;

	interval = clamp(interval, 1UL, max_load_balance_interval);

	return interval;
}

static inline void
update_next_balance(struct sched_domain *sd, unsigned long *next_balance)
{
	unsigned long interval, next;

	/* used by idle balance, so cpu_busy = 0 */
	interval = get_sd_balance_interval(sd, 0);
	next = sd->last_balance + interval;

	if (time_after(*next_balance, next))
		*next_balance = next;
}

/*
 * active_load_balance_cpu_stop is run by the CPU stopper. It pushes
 * running tasks off the busiest CPU onto idle CPUs. It requires at
 * least 1 task to be running on each physical CPU where possible, and
 * avoids physical / logical imbalances.
 */
static int active_load_balance_cpu_stop(void *data)
{
	struct rq *busiest_rq = data;
	int busiest_cpu = cpu_of(busiest_rq);
	int target_cpu = busiest_rq->push_cpu;
	struct rq *target_rq = cpu_rq(target_cpu);
	struct sched_domain *sd;
	struct task_struct *p = NULL;
	struct rq_flags rf;

	rq_lock_irq(busiest_rq, &rf);
	/*
	 * Between queueing the stop-work and running it is a hole in which
	 * CPUs can become inactive. We should not move tasks from or to
	 * inactive CPUs.
	 */
	if (!cpu_active(busiest_cpu) || !cpu_active(target_cpu))
		goto out_unlock;

	/* Make sure the requested CPU hasn't gone down in the meantime: */
	if (unlikely(busiest_cpu != smp_processor_id() ||
		     !busiest_rq->active_balance))
		goto out_unlock;

	/* Is there any task to move? */
	if (busiest_rq->nr_running <= 1)
		goto out_unlock;

	/*
	 * This condition is "impossible", if it occurs
	 * we need to fix it. Originally reported by
	 * Bjorn Helgaas on a 128-CPU setup.
	 */
	BUG_ON(busiest_rq == target_rq);

	/* Search for an sd spanning us and the target CPU. */
	rcu_read_lock();
	for_each_domain(target_cpu, sd) {
		if (cpumask_test_cpu(busiest_cpu, sched_domain_span(sd)))
			break;
	}

	if (likely(sd)) {
		struct lb_env env = {
			.sd		= sd,
			.dst_cpu	= target_cpu,
			.dst_rq		= target_rq,
			.src_cpu	= busiest_rq->cpu,
			.src_rq		= busiest_rq,
			.idle		= CPU_IDLE,
			.flags		= LBF_ACTIVE_LB,
		};

		schedstat_inc(sd->alb_count);
		update_rq_clock(busiest_rq);

		p = detach_one_task(&env);
		if (p) {
			schedstat_inc(sd->alb_pushed);
			/* Active balancing done, reset the failure counter. */
			sd->nr_balance_failed = 0;
		} else {
			schedstat_inc(sd->alb_failed);
		}
	}
	rcu_read_unlock();
out_unlock:
	busiest_rq->active_balance = 0;
	rq_unlock(busiest_rq, &rf);

	if (p)
		attach_one_task(target_rq, p);

	local_irq_enable();

	return 0;
}

static DEFINE_SPINLOCK(balancing);

/*
 * Scale the max load_balance interval with the number of CPUs in the system.
 * This trades load-balance latency on larger machines for less cross talk.
 */
void update_max_interval(void)
{
	max_load_balance_interval = HZ*num_online_cpus()/10;
}

static inline bool update_newidle_cost(struct sched_domain *sd, u64 cost)
{
	if (cost > sd->max_newidle_lb_cost) {
		/*
		 * Track max cost of a domain to make sure to not delay the
		 * next wakeup on the CPU.
		 */
		sd->max_newidle_lb_cost = cost;
		sd->last_decay_max_lb_cost = jiffies;
	} else if (time_after(jiffies, sd->last_decay_max_lb_cost + HZ)) {
		/*
		 * Decay the newidle max times by ~1% per second to ensure that
		 * it is not outdated and the current max cost is actually
		 * shorter.
		 */
		sd->max_newidle_lb_cost = (sd->max_newidle_lb_cost * 253) / 256;
		sd->last_decay_max_lb_cost = jiffies;

		return true;
	}

	return false;
}

/*
 * It checks each scheduling domain to see if it is due to be balanced,
 * and initiates a balancing operation if so.
 *
 * Balancing parameters are set up in init_sched_domains.
 */
static void rebalance_domains(struct rq *rq, enum cpu_idle_type idle)
{
	int continue_balancing = 1;
	int cpu = rq->cpu;
	int busy = idle != CPU_IDLE && !sched_idle_cpu(cpu);
	unsigned long interval;
	struct sched_domain *sd;
	/* Earliest time when we have to do rebalance again */
	unsigned long next_balance = jiffies + 60*HZ;
	int update_next_balance = 0;
	int need_serialize, need_decay = 0;
	u64 max_cost = 0;

	rcu_read_lock();
	for_each_domain(cpu, sd) {
		/*
		 * Decay the newidle max times here because this is a regular
		 * visit to all the domains.
		 */
		need_decay = update_newidle_cost(sd, 0);
		max_cost += sd->max_newidle_lb_cost;

		/*
		 * Stop the load balance at this level. There is another
		 * CPU in our sched group which is doing load balancing more
		 * actively.
		 */
		if (!continue_balancing) {
			if (need_decay)
				continue;
			break;
		}

		interval = get_sd_balance_interval(sd, busy);

		need_serialize = sd->flags & SD_SERIALIZE;
		if (need_serialize) {
			if (!spin_trylock(&balancing))
				goto out;
		}

		if (time_after_eq(jiffies, sd->last_balance + interval)) {
			if (load_balance(cpu, rq, sd, idle, &continue_balancing)) {
				/*
				 * The LBF_DST_PINNED logic could have changed
				 * env->dst_cpu, so we can't know our idle
				 * state even if we migrated tasks. Update it.
				 */
				idle = idle_cpu(cpu) ? CPU_IDLE : CPU_NOT_IDLE;
				busy = idle != CPU_IDLE && !sched_idle_cpu(cpu);
			}
			sd->last_balance = jiffies;
			interval = get_sd_balance_interval(sd, busy);
		}
		if (need_serialize)
			spin_unlock(&balancing);
out:
		if (time_after(next_balance, sd->last_balance + interval)) {
			next_balance = sd->last_balance + interval;
			update_next_balance = 1;
		}
	}
	if (need_decay) {
		/*
		 * Ensure the rq-wide value also decays but keep it at a
		 * reasonable floor to avoid funnies with rq->avg_idle.
		 */
		rq->max_idle_balance_cost =
			max((u64)sysctl_sched_migration_cost, max_cost);
	}
	rcu_read_unlock();

	/*
	 * next_balance will be updated only when there is a need.
	 * When the cpu is attached to null domain for ex, it will not be
	 * updated.
	 */
	if (likely(update_next_balance))
		rq->next_balance = next_balance;

}

static inline int on_null_domain(struct rq *rq)
{
	return unlikely(!rcu_dereference_sched(rq->sd));
}

#ifdef CONFIG_NO_HZ_COMMON
/*
 * idle load balancing details
 * - When one of the busy CPUs notice that there may be an idle rebalancing
 *   needed, they will kick the idle load balancer, which then does idle
 *   load balancing for all the idle CPUs.
 * - HK_FLAG_MISC CPUs are used for this task, because HK_FLAG_SCHED not set
 *   anywhere yet.
 */

static inline int find_new_ilb(void)
{
	int ilb;
	const struct cpumask *hk_mask;
<<<<<<< HEAD

	hk_mask = housekeeping_cpumask(HK_FLAG_MISC);

=======

	hk_mask = housekeeping_cpumask(HK_FLAG_MISC);

>>>>>>> df0cc57e
	for_each_cpu_and(ilb, nohz.idle_cpus_mask, hk_mask) {

		if (ilb == smp_processor_id())
			continue;

		if (idle_cpu(ilb))
			return ilb;
	}

	return nr_cpu_ids;
}

/*
 * Kick a CPU to do the nohz balancing, if it is time for it. We pick any
 * idle CPU in the HK_FLAG_MISC housekeeping set (if there is one).
 */
static void kick_ilb(unsigned int flags)
{
	int ilb_cpu;

	/*
	 * Increase nohz.next_balance only when if full ilb is triggered but
	 * not if we only update stats.
	 */
	if (flags & NOHZ_BALANCE_KICK)
		nohz.next_balance = jiffies+1;

	ilb_cpu = find_new_ilb();

	if (ilb_cpu >= nr_cpu_ids)
		return;

	/*
	 * Access to rq::nohz_csd is serialized by NOHZ_KICK_MASK; he who sets
	 * the first flag owns it; cleared by nohz_csd_func().
	 */
	flags = atomic_fetch_or(flags, nohz_flags(ilb_cpu));
	if (flags & NOHZ_KICK_MASK)
		return;

	/*
	 * This way we generate an IPI on the target CPU which
	 * is idle. And the softirq performing nohz idle load balance
	 * will be run before returning from the IPI.
	 */
	smp_call_function_single_async(ilb_cpu, &cpu_rq(ilb_cpu)->nohz_csd);
}

/*
 * Current decision point for kicking the idle load balancer in the presence
 * of idle CPUs in the system.
 */
static void nohz_balancer_kick(struct rq *rq)
{
	unsigned long now = jiffies;
	struct sched_domain_shared *sds;
	struct sched_domain *sd;
	int nr_busy, i, cpu = rq->cpu;
	unsigned int flags = 0;

	if (unlikely(rq->idle_balance))
		return;

	/*
	 * We may be recently in ticked or tickless idle mode. At the first
	 * busy tick after returning from idle, we will update the busy stats.
	 */
	nohz_balance_exit_idle(rq);

	/*
	 * None are in tickless mode and hence no need for NOHZ idle load
	 * balancing.
	 */
	if (likely(!atomic_read(&nohz.nr_cpus)))
		return;

	if (READ_ONCE(nohz.has_blocked) &&
	    time_after(now, READ_ONCE(nohz.next_blocked)))
		flags = NOHZ_STATS_KICK;

	if (time_before(now, nohz.next_balance))
		goto out;

	if (rq->nr_running >= 2) {
		flags = NOHZ_STATS_KICK | NOHZ_BALANCE_KICK;
		goto out;
	}

	rcu_read_lock();

	sd = rcu_dereference(rq->sd);
	if (sd) {
		/*
		 * If there's a CFS task and the current CPU has reduced
		 * capacity; kick the ILB to see if there's a better CPU to run
		 * on.
		 */
		if (rq->cfs.h_nr_running >= 1 && check_cpu_capacity(rq, sd)) {
			flags = NOHZ_STATS_KICK | NOHZ_BALANCE_KICK;
			goto unlock;
		}
	}

	sd = rcu_dereference(per_cpu(sd_asym_packing, cpu));
	if (sd) {
		/*
		 * When ASYM_PACKING; see if there's a more preferred CPU
		 * currently idle; in which case, kick the ILB to move tasks
		 * around.
		 */
		for_each_cpu_and(i, sched_domain_span(sd), nohz.idle_cpus_mask) {
			if (sched_asym_prefer(i, cpu)) {
				flags = NOHZ_STATS_KICK | NOHZ_BALANCE_KICK;
				goto unlock;
			}
		}
	}

	sd = rcu_dereference(per_cpu(sd_asym_cpucapacity, cpu));
	if (sd) {
		/*
		 * When ASYM_CPUCAPACITY; see if there's a higher capacity CPU
		 * to run the misfit task on.
		 */
		if (check_misfit_status(rq, sd)) {
			flags = NOHZ_STATS_KICK | NOHZ_BALANCE_KICK;
			goto unlock;
		}

		/*
		 * For asymmetric systems, we do not want to nicely balance
		 * cache use, instead we want to embrace asymmetry and only
		 * ensure tasks have enough CPU capacity.
		 *
		 * Skip the LLC logic because it's not relevant in that case.
		 */
		goto unlock;
	}

	sds = rcu_dereference(per_cpu(sd_llc_shared, cpu));
	if (sds) {
		/*
		 * If there is an imbalance between LLC domains (IOW we could
		 * increase the overall cache use), we need some less-loaded LLC
		 * domain to pull some load. Likewise, we may need to spread
		 * load within the current LLC domain (e.g. packed SMT cores but
		 * other CPUs are idle). We can't really know from here how busy
		 * the others are - so just get a nohz balance going if it looks
		 * like this LLC domain has tasks we could move.
		 */
		nr_busy = atomic_read(&sds->nr_busy_cpus);
		if (nr_busy > 1) {
			flags = NOHZ_STATS_KICK | NOHZ_BALANCE_KICK;
			goto unlock;
		}
	}
unlock:
	rcu_read_unlock();
out:
	if (READ_ONCE(nohz.needs_update))
		flags |= NOHZ_NEXT_KICK;

	if (flags)
		kick_ilb(flags);
}

static void set_cpu_sd_state_busy(int cpu)
{
	struct sched_domain *sd;

	rcu_read_lock();
	sd = rcu_dereference(per_cpu(sd_llc, cpu));

	if (!sd || !sd->nohz_idle)
		goto unlock;
	sd->nohz_idle = 0;

	atomic_inc(&sd->shared->nr_busy_cpus);
unlock:
	rcu_read_unlock();
}

void nohz_balance_exit_idle(struct rq *rq)
{
	SCHED_WARN_ON(rq != this_rq());

	if (likely(!rq->nohz_tick_stopped))
		return;

	rq->nohz_tick_stopped = 0;
	cpumask_clear_cpu(rq->cpu, nohz.idle_cpus_mask);
	atomic_dec(&nohz.nr_cpus);

	set_cpu_sd_state_busy(rq->cpu);
}

static void set_cpu_sd_state_idle(int cpu)
{
	struct sched_domain *sd;

	rcu_read_lock();
	sd = rcu_dereference(per_cpu(sd_llc, cpu));

	if (!sd || sd->nohz_idle)
		goto unlock;
	sd->nohz_idle = 1;

	atomic_dec(&sd->shared->nr_busy_cpus);
unlock:
	rcu_read_unlock();
}

/*
 * This routine will record that the CPU is going idle with tick stopped.
 * This info will be used in performing idle load balancing in the future.
 */
void nohz_balance_enter_idle(int cpu)
{
	struct rq *rq = cpu_rq(cpu);

	SCHED_WARN_ON(cpu != smp_processor_id());

	/* If this CPU is going down, then nothing needs to be done: */
	if (!cpu_active(cpu))
		return;

	/* Spare idle load balancing on CPUs that don't want to be disturbed: */
	if (!housekeeping_cpu(cpu, HK_FLAG_SCHED))
		return;

	/*
	 * Can be set safely without rq->lock held
	 * If a clear happens, it will have evaluated last additions because
	 * rq->lock is held during the check and the clear
	 */
	rq->has_blocked_load = 1;

	/*
	 * The tick is still stopped but load could have been added in the
	 * meantime. We set the nohz.has_blocked flag to trig a check of the
	 * *_avg. The CPU is already part of nohz.idle_cpus_mask so the clear
	 * of nohz.has_blocked can only happen after checking the new load
	 */
	if (rq->nohz_tick_stopped)
		goto out;

	/* If we're a completely isolated CPU, we don't play: */
	if (on_null_domain(rq))
		return;

	rq->nohz_tick_stopped = 1;

	cpumask_set_cpu(cpu, nohz.idle_cpus_mask);
	atomic_inc(&nohz.nr_cpus);

	/*
	 * Ensures that if nohz_idle_balance() fails to observe our
	 * @idle_cpus_mask store, it must observe the @has_blocked
	 * and @needs_update stores.
	 */
	smp_mb__after_atomic();

	set_cpu_sd_state_idle(cpu);

	WRITE_ONCE(nohz.needs_update, 1);
out:
	/*
	 * Each time a cpu enter idle, we assume that it has blocked load and
	 * enable the periodic update of the load of idle cpus
	 */
	WRITE_ONCE(nohz.has_blocked, 1);
}

static bool update_nohz_stats(struct rq *rq)
{
	unsigned int cpu = rq->cpu;

	if (!rq->has_blocked_load)
		return false;

	if (!cpumask_test_cpu(cpu, nohz.idle_cpus_mask))
		return false;

	if (!time_after(jiffies, READ_ONCE(rq->last_blocked_load_update_tick)))
		return true;

	update_blocked_averages(cpu);

	return rq->has_blocked_load;
}

/*
 * Internal function that runs load balance for all idle cpus. The load balance
 * can be a simple update of blocked load or a complete load balance with
 * tasks movement depending of flags.
 */
static void _nohz_idle_balance(struct rq *this_rq, unsigned int flags,
			       enum cpu_idle_type idle)
{
	/* Earliest time when we have to do rebalance again */
	unsigned long now = jiffies;
	unsigned long next_balance = now + 60*HZ;
	bool has_blocked_load = false;
	int update_next_balance = 0;
	int this_cpu = this_rq->cpu;
	int balance_cpu;
	struct rq *rq;

	SCHED_WARN_ON((flags & NOHZ_KICK_MASK) == NOHZ_BALANCE_KICK);

	/*
	 * We assume there will be no idle load after this update and clear
	 * the has_blocked flag. If a cpu enters idle in the mean time, it will
	 * set the has_blocked flag and trigger another update of idle load.
	 * Because a cpu that becomes idle, is added to idle_cpus_mask before
	 * setting the flag, we are sure to not clear the state and not
	 * check the load of an idle cpu.
	 *
	 * Same applies to idle_cpus_mask vs needs_update.
	 */
	if (flags & NOHZ_STATS_KICK)
		WRITE_ONCE(nohz.has_blocked, 0);
	if (flags & NOHZ_NEXT_KICK)
		WRITE_ONCE(nohz.needs_update, 0);

	/*
	 * Ensures that if we miss the CPU, we must see the has_blocked
	 * store from nohz_balance_enter_idle().
	 */
	smp_mb();

	/*
	 * Start with the next CPU after this_cpu so we will end with this_cpu and let a
	 * chance for other idle cpu to pull load.
	 */
	for_each_cpu_wrap(balance_cpu,  nohz.idle_cpus_mask, this_cpu+1) {
		if (!idle_cpu(balance_cpu))
			continue;

		/*
		 * If this CPU gets work to do, stop the load balancing
		 * work being done for other CPUs. Next load
		 * balancing owner will pick it up.
		 */
		if (need_resched()) {
			if (flags & NOHZ_STATS_KICK)
				has_blocked_load = true;
			if (flags & NOHZ_NEXT_KICK)
				WRITE_ONCE(nohz.needs_update, 1);
			goto abort;
		}

		rq = cpu_rq(balance_cpu);

		if (flags & NOHZ_STATS_KICK)
			has_blocked_load |= update_nohz_stats(rq);

		/*
		 * If time for next balance is due,
		 * do the balance.
		 */
		if (time_after_eq(jiffies, rq->next_balance)) {
			struct rq_flags rf;

			rq_lock_irqsave(rq, &rf);
			update_rq_clock(rq);
			rq_unlock_irqrestore(rq, &rf);

			if (flags & NOHZ_BALANCE_KICK)
				rebalance_domains(rq, CPU_IDLE);
		}

		if (time_after(next_balance, rq->next_balance)) {
			next_balance = rq->next_balance;
			update_next_balance = 1;
		}
	}

	/*
	 * next_balance will be updated only when there is a need.
	 * When the CPU is attached to null domain for ex, it will not be
	 * updated.
	 */
	if (likely(update_next_balance))
		nohz.next_balance = next_balance;

	if (flags & NOHZ_STATS_KICK)
		WRITE_ONCE(nohz.next_blocked,
			   now + msecs_to_jiffies(LOAD_AVG_PERIOD));

abort:
	/* There is still blocked load, enable periodic update */
	if (has_blocked_load)
		WRITE_ONCE(nohz.has_blocked, 1);
}

/*
 * In CONFIG_NO_HZ_COMMON case, the idle balance kickee will do the
 * rebalancing for all the cpus for whom scheduler ticks are stopped.
 */
static bool nohz_idle_balance(struct rq *this_rq, enum cpu_idle_type idle)
{
	unsigned int flags = this_rq->nohz_idle_balance;

	if (!flags)
		return false;

	this_rq->nohz_idle_balance = 0;

	if (idle != CPU_IDLE)
		return false;

	_nohz_idle_balance(this_rq, flags, idle);

	return true;
}

/*
 * Check if we need to run the ILB for updating blocked load before entering
 * idle state.
 */
void nohz_run_idle_balance(int cpu)
{
	unsigned int flags;

	flags = atomic_fetch_andnot(NOHZ_NEWILB_KICK, nohz_flags(cpu));

	/*
	 * Update the blocked load only if no SCHED_SOFTIRQ is about to happen
	 * (ie NOHZ_STATS_KICK set) and will do the same.
	 */
	if ((flags == NOHZ_NEWILB_KICK) && !need_resched())
		_nohz_idle_balance(cpu_rq(cpu), NOHZ_STATS_KICK, CPU_IDLE);
}

static void nohz_newidle_balance(struct rq *this_rq)
{
	int this_cpu = this_rq->cpu;

	/*
	 * This CPU doesn't want to be disturbed by scheduler
	 * housekeeping
	 */
	if (!housekeeping_cpu(this_cpu, HK_FLAG_SCHED))
		return;

	/* Will wake up very soon. No time for doing anything else*/
	if (this_rq->avg_idle < sysctl_sched_migration_cost)
		return;

	/* Don't need to update blocked load of idle CPUs*/
	if (!READ_ONCE(nohz.has_blocked) ||
	    time_before(jiffies, READ_ONCE(nohz.next_blocked)))
		return;

	/*
	 * Set the need to trigger ILB in order to update blocked load
	 * before entering idle state.
	 */
	atomic_or(NOHZ_NEWILB_KICK, nohz_flags(this_cpu));
}

#else /* !CONFIG_NO_HZ_COMMON */
static inline void nohz_balancer_kick(struct rq *rq) { }

static inline bool nohz_idle_balance(struct rq *this_rq, enum cpu_idle_type idle)
{
	return false;
}

static inline void nohz_newidle_balance(struct rq *this_rq) { }
#endif /* CONFIG_NO_HZ_COMMON */

/*
 * newidle_balance is called by schedule() if this_cpu is about to become
 * idle. Attempts to pull tasks from other CPUs.
 *
 * Returns:
 *   < 0 - we released the lock and there are !fair tasks present
 *     0 - failed, no new tasks
 *   > 0 - success, new (fair) tasks present
 */
static int newidle_balance(struct rq *this_rq, struct rq_flags *rf)
{
	unsigned long next_balance = jiffies + HZ;
	int this_cpu = this_rq->cpu;
	u64 t0, t1, curr_cost = 0;
	struct sched_domain *sd;
	int pulled_task = 0;

	update_misfit_status(NULL, this_rq);

	/*
	 * There is a task waiting to run. No need to search for one.
	 * Return 0; the task will be enqueued when switching to idle.
	 */
	if (this_rq->ttwu_pending)
		return 0;

	/*
	 * We must set idle_stamp _before_ calling idle_balance(), such that we
	 * measure the duration of idle_balance() as idle time.
	 */
	this_rq->idle_stamp = rq_clock(this_rq);

	/*
	 * Do not pull tasks towards !active CPUs...
	 */
	if (!cpu_active(this_cpu))
		return 0;

	/*
	 * This is OK, because current is on_cpu, which avoids it being picked
	 * for load-balance and preemption/IRQs are still disabled avoiding
	 * further scheduler activity on it and we're being very careful to
	 * re-start the picking loop.
	 */
	rq_unpin_lock(this_rq, rf);

	rcu_read_lock();
	sd = rcu_dereference_check_sched_domain(this_rq->sd);

	if (!READ_ONCE(this_rq->rd->overload) ||
	    (sd && this_rq->avg_idle < sd->max_newidle_lb_cost)) {

		if (sd)
			update_next_balance(sd, &next_balance);
		rcu_read_unlock();

		goto out;
	}
	rcu_read_unlock();

	raw_spin_rq_unlock(this_rq);

	t0 = sched_clock_cpu(this_cpu);
	update_blocked_averages(this_cpu);

	rcu_read_lock();
	for_each_domain(this_cpu, sd) {
		int continue_balancing = 1;
		u64 domain_cost;

		update_next_balance(sd, &next_balance);

		if (this_rq->avg_idle < curr_cost + sd->max_newidle_lb_cost)
			break;

		if (sd->flags & SD_BALANCE_NEWIDLE) {

			pulled_task = load_balance(this_cpu, this_rq,
						   sd, CPU_NEWLY_IDLE,
						   &continue_balancing);

			t1 = sched_clock_cpu(this_cpu);
			domain_cost = t1 - t0;
			update_newidle_cost(sd, domain_cost);

			curr_cost += domain_cost;
			t0 = t1;
		}

		/*
		 * Stop searching for tasks to pull if there are
		 * now runnable tasks on this rq.
		 */
		if (pulled_task || this_rq->nr_running > 0 ||
		    this_rq->ttwu_pending)
			break;
	}
	rcu_read_unlock();

	raw_spin_rq_lock(this_rq);

	if (curr_cost > this_rq->max_idle_balance_cost)
		this_rq->max_idle_balance_cost = curr_cost;

	/*
	 * While browsing the domains, we released the rq lock, a task could
	 * have been enqueued in the meantime. Since we're not going idle,
	 * pretend we pulled a task.
	 */
	if (this_rq->cfs.h_nr_running && !pulled_task)
		pulled_task = 1;

	/* Is there a task of a high priority class? */
	if (this_rq->nr_running != this_rq->cfs.h_nr_running)
		pulled_task = -1;

out:
	/* Move the next balance forward */
	if (time_after(this_rq->next_balance, next_balance))
		this_rq->next_balance = next_balance;

	if (pulled_task)
		this_rq->idle_stamp = 0;
	else
		nohz_newidle_balance(this_rq);

	rq_repin_lock(this_rq, rf);

	return pulled_task;
}

/*
 * run_rebalance_domains is triggered when needed from the scheduler tick.
 * Also triggered for nohz idle balancing (with nohz_balancing_kick set).
 */
static __latent_entropy void run_rebalance_domains(struct softirq_action *h)
{
	struct rq *this_rq = this_rq();
	enum cpu_idle_type idle = this_rq->idle_balance ?
						CPU_IDLE : CPU_NOT_IDLE;

	/*
	 * If this CPU has a pending nohz_balance_kick, then do the
	 * balancing on behalf of the other idle CPUs whose ticks are
	 * stopped. Do nohz_idle_balance *before* rebalance_domains to
	 * give the idle CPUs a chance to load balance. Else we may
	 * load balance only within the local sched_domain hierarchy
	 * and abort nohz_idle_balance altogether if we pull some load.
	 */
	if (nohz_idle_balance(this_rq, idle))
		return;

	/* normal load balance */
	update_blocked_averages(this_rq->cpu);
	rebalance_domains(this_rq, idle);
}

/*
 * Trigger the SCHED_SOFTIRQ if it is time to do periodic load balancing.
 */
void trigger_load_balance(struct rq *rq)
{
	/*
	 * Don't need to rebalance while attached to NULL domain or
	 * runqueue CPU is not active
	 */
	if (unlikely(on_null_domain(rq) || !cpu_active(cpu_of(rq))))
		return;

	if (time_after_eq(jiffies, rq->next_balance))
		raise_softirq(SCHED_SOFTIRQ);

	nohz_balancer_kick(rq);
}

static void rq_online_fair(struct rq *rq)
{
	update_sysctl();

	update_runtime_enabled(rq);
}

static void rq_offline_fair(struct rq *rq)
{
	update_sysctl();

	/* Ensure any throttled groups are reachable by pick_next_task */
	unthrottle_offline_cfs_rqs(rq);
}

#endif /* CONFIG_SMP */

#ifdef CONFIG_SCHED_CORE
static inline bool
__entity_slice_used(struct sched_entity *se, int min_nr_tasks)
{
	u64 slice = sched_slice(cfs_rq_of(se), se);
	u64 rtime = se->sum_exec_runtime - se->prev_sum_exec_runtime;

	return (rtime * min_nr_tasks > slice);
}

#define MIN_NR_TASKS_DURING_FORCEIDLE	2
static inline void task_tick_core(struct rq *rq, struct task_struct *curr)
{
	if (!sched_core_enabled(rq))
		return;

	/*
	 * If runqueue has only one task which used up its slice and
	 * if the sibling is forced idle, then trigger schedule to
	 * give forced idle task a chance.
	 *
	 * sched_slice() considers only this active rq and it gets the
	 * whole slice. But during force idle, we have siblings acting
	 * like a single runqueue and hence we need to consider runnable
	 * tasks on this CPU and the forced idle CPU. Ideally, we should
	 * go through the forced idle rq, but that would be a perf hit.
	 * We can assume that the forced idle CPU has at least
	 * MIN_NR_TASKS_DURING_FORCEIDLE - 1 tasks and use that to check
	 * if we need to give up the CPU.
	 */
	if (rq->core->core_forceidle && rq->cfs.nr_running == 1 &&
	    __entity_slice_used(&curr->se, MIN_NR_TASKS_DURING_FORCEIDLE))
		resched_curr(rq);
}

/*
 * se_fi_update - Update the cfs_rq->min_vruntime_fi in a CFS hierarchy if needed.
 */
static void se_fi_update(struct sched_entity *se, unsigned int fi_seq, bool forceidle)
{
	for_each_sched_entity(se) {
		struct cfs_rq *cfs_rq = cfs_rq_of(se);

		if (forceidle) {
			if (cfs_rq->forceidle_seq == fi_seq)
				break;
			cfs_rq->forceidle_seq = fi_seq;
		}

		cfs_rq->min_vruntime_fi = cfs_rq->min_vruntime;
	}
}

void task_vruntime_update(struct rq *rq, struct task_struct *p, bool in_fi)
{
	struct sched_entity *se = &p->se;

	if (p->sched_class != &fair_sched_class)
		return;

	se_fi_update(se, rq->core->core_forceidle_seq, in_fi);
}

bool cfs_prio_less(struct task_struct *a, struct task_struct *b, bool in_fi)
{
	struct rq *rq = task_rq(a);
	struct sched_entity *sea = &a->se;
	struct sched_entity *seb = &b->se;
	struct cfs_rq *cfs_rqa;
	struct cfs_rq *cfs_rqb;
	s64 delta;

	SCHED_WARN_ON(task_rq(b)->core != rq->core);

#ifdef CONFIG_FAIR_GROUP_SCHED
	/*
	 * Find an se in the hierarchy for tasks a and b, such that the se's
	 * are immediate siblings.
	 */
	while (sea->cfs_rq->tg != seb->cfs_rq->tg) {
		int sea_depth = sea->depth;
		int seb_depth = seb->depth;

		if (sea_depth >= seb_depth)
			sea = parent_entity(sea);
		if (sea_depth <= seb_depth)
			seb = parent_entity(seb);
	}

	se_fi_update(sea, rq->core->core_forceidle_seq, in_fi);
	se_fi_update(seb, rq->core->core_forceidle_seq, in_fi);

	cfs_rqa = sea->cfs_rq;
	cfs_rqb = seb->cfs_rq;
#else
	cfs_rqa = &task_rq(a)->cfs;
	cfs_rqb = &task_rq(b)->cfs;
#endif

	/*
	 * Find delta after normalizing se's vruntime with its cfs_rq's
	 * min_vruntime_fi, which would have been updated in prior calls
	 * to se_fi_update().
	 */
	delta = (s64)(sea->vruntime - seb->vruntime) +
		(s64)(cfs_rqb->min_vruntime_fi - cfs_rqa->min_vruntime_fi);

	return delta > 0;
}
#else
static inline void task_tick_core(struct rq *rq, struct task_struct *curr) {}
#endif

/*
 * scheduler tick hitting a task of our scheduling class.
 *
 * NOTE: This function can be called remotely by the tick offload that
 * goes along full dynticks. Therefore no local assumption can be made
 * and everything must be accessed through the @rq and @curr passed in
 * parameters.
 */
static void task_tick_fair(struct rq *rq, struct task_struct *curr, int queued)
{
	struct cfs_rq *cfs_rq;
	struct sched_entity *se = &curr->se;

	for_each_sched_entity(se) {
		cfs_rq = cfs_rq_of(se);
		entity_tick(cfs_rq, se, queued);
	}

	if (static_branch_unlikely(&sched_numa_balancing))
		task_tick_numa(rq, curr);

	update_misfit_status(curr, rq);
	update_overutilized_status(task_rq(curr));

	task_tick_core(rq, curr);
}

/*
 * called on fork with the child task as argument from the parent's context
 *  - child not yet on the tasklist
 *  - preemption disabled
 */
static void task_fork_fair(struct task_struct *p)
{
	struct cfs_rq *cfs_rq;
	struct sched_entity *se = &p->se, *curr;
	struct rq *rq = this_rq();
	struct rq_flags rf;

	rq_lock(rq, &rf);
	update_rq_clock(rq);

	cfs_rq = task_cfs_rq(current);
	curr = cfs_rq->curr;
	if (curr) {
		update_curr(cfs_rq);
		se->vruntime = curr->vruntime;
	}
	place_entity(cfs_rq, se, 1);

	if (sysctl_sched_child_runs_first && curr && entity_before(curr, se)) {
		/*
		 * Upon rescheduling, sched_class::put_prev_task() will place
		 * 'current' within the tree based on its new key value.
		 */
		swap(curr->vruntime, se->vruntime);
		resched_curr(rq);
	}

	se->vruntime -= cfs_rq->min_vruntime;
	rq_unlock(rq, &rf);
}

/*
 * Priority of the task has changed. Check to see if we preempt
 * the current task.
 */
static void
prio_changed_fair(struct rq *rq, struct task_struct *p, int oldprio)
{
	if (!task_on_rq_queued(p))
		return;

	if (rq->cfs.nr_running == 1)
		return;

	/*
	 * Reschedule if we are currently running on this runqueue and
	 * our priority decreased, or if we are not currently running on
	 * this runqueue and our priority is higher than the current's
	 */
	if (task_current(rq, p)) {
		if (p->prio > oldprio)
			resched_curr(rq);
	} else
		check_preempt_curr(rq, p, 0);
}

static inline bool vruntime_normalized(struct task_struct *p)
{
	struct sched_entity *se = &p->se;

	/*
	 * In both the TASK_ON_RQ_QUEUED and TASK_ON_RQ_MIGRATING cases,
	 * the dequeue_entity(.flags=0) will already have normalized the
	 * vruntime.
	 */
	if (p->on_rq)
		return true;

	/*
	 * When !on_rq, vruntime of the task has usually NOT been normalized.
	 * But there are some cases where it has already been normalized:
	 *
	 * - A forked child which is waiting for being woken up by
	 *   wake_up_new_task().
	 * - A task which has been woken up by try_to_wake_up() and
	 *   waiting for actually being woken up by sched_ttwu_pending().
	 */
	if (!se->sum_exec_runtime ||
	    (READ_ONCE(p->__state) == TASK_WAKING && p->sched_remote_wakeup))
		return true;

	return false;
}

#ifdef CONFIG_FAIR_GROUP_SCHED
/*
 * Propagate the changes of the sched_entity across the tg tree to make it
 * visible to the root
 */
static void propagate_entity_cfs_rq(struct sched_entity *se)
{
	struct cfs_rq *cfs_rq;

	list_add_leaf_cfs_rq(cfs_rq_of(se));

	/* Start to propagate at parent */
	se = se->parent;

	for_each_sched_entity(se) {
		cfs_rq = cfs_rq_of(se);

		if (!cfs_rq_throttled(cfs_rq)){
			update_load_avg(cfs_rq, se, UPDATE_TG);
			list_add_leaf_cfs_rq(cfs_rq);
			continue;
		}

		if (list_add_leaf_cfs_rq(cfs_rq))
			break;
	}
}
#else
static void propagate_entity_cfs_rq(struct sched_entity *se) { }
#endif

static void detach_entity_cfs_rq(struct sched_entity *se)
{
	struct cfs_rq *cfs_rq = cfs_rq_of(se);

	/* Catch up with the cfs_rq and remove our load when we leave */
	update_load_avg(cfs_rq, se, 0);
	detach_entity_load_avg(cfs_rq, se);
	update_tg_load_avg(cfs_rq);
	propagate_entity_cfs_rq(se);
}

static void attach_entity_cfs_rq(struct sched_entity *se)
{
	struct cfs_rq *cfs_rq = cfs_rq_of(se);

#ifdef CONFIG_FAIR_GROUP_SCHED
	/*
	 * Since the real-depth could have been changed (only FAIR
	 * class maintain depth value), reset depth properly.
	 */
	se->depth = se->parent ? se->parent->depth + 1 : 0;
#endif

	/* Synchronize entity with its cfs_rq */
	update_load_avg(cfs_rq, se, sched_feat(ATTACH_AGE_LOAD) ? 0 : SKIP_AGE_LOAD);
	attach_entity_load_avg(cfs_rq, se);
	update_tg_load_avg(cfs_rq);
	propagate_entity_cfs_rq(se);
}

static void detach_task_cfs_rq(struct task_struct *p)
{
	struct sched_entity *se = &p->se;
	struct cfs_rq *cfs_rq = cfs_rq_of(se);

	if (!vruntime_normalized(p)) {
		/*
		 * Fix up our vruntime so that the current sleep doesn't
		 * cause 'unlimited' sleep bonus.
		 */
		place_entity(cfs_rq, se, 0);
		se->vruntime -= cfs_rq->min_vruntime;
	}

	detach_entity_cfs_rq(se);
}

static void attach_task_cfs_rq(struct task_struct *p)
{
	struct sched_entity *se = &p->se;
	struct cfs_rq *cfs_rq = cfs_rq_of(se);

	attach_entity_cfs_rq(se);

	if (!vruntime_normalized(p))
		se->vruntime += cfs_rq->min_vruntime;
}

static void switched_from_fair(struct rq *rq, struct task_struct *p)
{
	detach_task_cfs_rq(p);
}

static void switched_to_fair(struct rq *rq, struct task_struct *p)
{
	attach_task_cfs_rq(p);

	if (task_on_rq_queued(p)) {
		/*
		 * We were most likely switched from sched_rt, so
		 * kick off the schedule if running, otherwise just see
		 * if we can still preempt the current task.
		 */
		if (task_current(rq, p))
			resched_curr(rq);
		else
			check_preempt_curr(rq, p, 0);
	}
}

/* Account for a task changing its policy or group.
 *
 * This routine is mostly called to set cfs_rq->curr field when a task
 * migrates between groups/classes.
 */
static void set_next_task_fair(struct rq *rq, struct task_struct *p, bool first)
{
	struct sched_entity *se = &p->se;

#ifdef CONFIG_SMP
	if (task_on_rq_queued(p)) {
		/*
		 * Move the next running task to the front of the list, so our
		 * cfs_tasks list becomes MRU one.
		 */
		list_move(&se->group_node, &rq->cfs_tasks);
	}
#endif

	for_each_sched_entity(se) {
		struct cfs_rq *cfs_rq = cfs_rq_of(se);

		set_next_entity(cfs_rq, se);
		/* ensure bandwidth has been allocated on our new cfs_rq */
		account_cfs_rq_runtime(cfs_rq, 0);
	}
}

void init_cfs_rq(struct cfs_rq *cfs_rq)
{
	cfs_rq->tasks_timeline = RB_ROOT_CACHED;
	cfs_rq->min_vruntime = (u64)(-(1LL << 20));
#ifndef CONFIG_64BIT
	cfs_rq->min_vruntime_copy = cfs_rq->min_vruntime;
#endif
#ifdef CONFIG_SMP
	raw_spin_lock_init(&cfs_rq->removed.lock);
#endif
}

#ifdef CONFIG_FAIR_GROUP_SCHED
static void task_set_group_fair(struct task_struct *p)
{
	struct sched_entity *se = &p->se;

	set_task_rq(p, task_cpu(p));
	se->depth = se->parent ? se->parent->depth + 1 : 0;
}

static void task_move_group_fair(struct task_struct *p)
{
	detach_task_cfs_rq(p);
	set_task_rq(p, task_cpu(p));

#ifdef CONFIG_SMP
	/* Tell se's cfs_rq has been changed -- migrated */
	p->se.avg.last_update_time = 0;
#endif
	attach_task_cfs_rq(p);
}

static void task_change_group_fair(struct task_struct *p, int type)
{
	switch (type) {
	case TASK_SET_GROUP:
		task_set_group_fair(p);
		break;

	case TASK_MOVE_GROUP:
		task_move_group_fair(p);
		break;
	}
}

void free_fair_sched_group(struct task_group *tg)
{
	int i;

	for_each_possible_cpu(i) {
		if (tg->cfs_rq)
			kfree(tg->cfs_rq[i]);
		if (tg->se)
			kfree(tg->se[i]);
	}

	kfree(tg->cfs_rq);
	kfree(tg->se);
}

int alloc_fair_sched_group(struct task_group *tg, struct task_group *parent)
{
	struct sched_entity *se;
	struct cfs_rq *cfs_rq;
	int i;

	tg->cfs_rq = kcalloc(nr_cpu_ids, sizeof(cfs_rq), GFP_KERNEL);
	if (!tg->cfs_rq)
		goto err;
	tg->se = kcalloc(nr_cpu_ids, sizeof(se), GFP_KERNEL);
	if (!tg->se)
		goto err;

	tg->shares = NICE_0_LOAD;

	init_cfs_bandwidth(tg_cfs_bandwidth(tg));

	for_each_possible_cpu(i) {
		cfs_rq = kzalloc_node(sizeof(struct cfs_rq),
				      GFP_KERNEL, cpu_to_node(i));
		if (!cfs_rq)
			goto err;

		se = kzalloc_node(sizeof(struct sched_entity_stats),
				  GFP_KERNEL, cpu_to_node(i));
		if (!se)
			goto err_free_rq;

		init_cfs_rq(cfs_rq);
		init_tg_cfs_entry(tg, cfs_rq, se, i, parent->se[i]);
		init_entity_runnable_average(se);
	}

	return 1;

err_free_rq:
	kfree(cfs_rq);
err:
	return 0;
}

void online_fair_sched_group(struct task_group *tg)
{
	struct sched_entity *se;
	struct rq_flags rf;
	struct rq *rq;
	int i;

	for_each_possible_cpu(i) {
		rq = cpu_rq(i);
		se = tg->se[i];
		rq_lock_irq(rq, &rf);
		update_rq_clock(rq);
		attach_entity_cfs_rq(se);
		sync_throttle(tg, i);
		rq_unlock_irq(rq, &rf);
	}
}

void unregister_fair_sched_group(struct task_group *tg)
{
	unsigned long flags;
	struct rq *rq;
	int cpu;

	destroy_cfs_bandwidth(tg_cfs_bandwidth(tg));

	for_each_possible_cpu(cpu) {
		if (tg->se[cpu])
			remove_entity_load_avg(tg->se[cpu]);

		/*
		 * Only empty task groups can be destroyed; so we can speculatively
		 * check on_list without danger of it being re-added.
		 */
		if (!tg->cfs_rq[cpu]->on_list)
			continue;

		rq = cpu_rq(cpu);

		raw_spin_rq_lock_irqsave(rq, flags);
		list_del_leaf_cfs_rq(tg->cfs_rq[cpu]);
		raw_spin_rq_unlock_irqrestore(rq, flags);
	}
}

void init_tg_cfs_entry(struct task_group *tg, struct cfs_rq *cfs_rq,
			struct sched_entity *se, int cpu,
			struct sched_entity *parent)
{
	struct rq *rq = cpu_rq(cpu);

	cfs_rq->tg = tg;
	cfs_rq->rq = rq;
	init_cfs_rq_runtime(cfs_rq);

	tg->cfs_rq[cpu] = cfs_rq;
	tg->se[cpu] = se;

	/* se could be NULL for root_task_group */
	if (!se)
		return;

	if (!parent) {
		se->cfs_rq = &rq->cfs;
		se->depth = 0;
	} else {
		se->cfs_rq = parent->my_q;
		se->depth = parent->depth + 1;
	}

	se->my_q = cfs_rq;
	/* guarantee group entities always have weight */
	update_load_set(&se->load, NICE_0_LOAD);
	se->parent = parent;
}

static DEFINE_MUTEX(shares_mutex);

static int __sched_group_set_shares(struct task_group *tg, unsigned long shares)
{
	int i;

	lockdep_assert_held(&shares_mutex);

	/*
	 * We can't change the weight of the root cgroup.
	 */
	if (!tg->se[0])
		return -EINVAL;

	shares = clamp(shares, scale_load(MIN_SHARES), scale_load(MAX_SHARES));

	if (tg->shares == shares)
		return 0;

	tg->shares = shares;
	for_each_possible_cpu(i) {
		struct rq *rq = cpu_rq(i);
		struct sched_entity *se = tg->se[i];
		struct rq_flags rf;

		/* Propagate contribution to hierarchy */
		rq_lock_irqsave(rq, &rf);
		update_rq_clock(rq);
		for_each_sched_entity(se) {
			update_load_avg(cfs_rq_of(se), se, UPDATE_TG);
			update_cfs_group(se);
		}
		rq_unlock_irqrestore(rq, &rf);
	}

	return 0;
}

int sched_group_set_shares(struct task_group *tg, unsigned long shares)
{
	int ret;

	mutex_lock(&shares_mutex);
	if (tg_is_idle(tg))
		ret = -EINVAL;
	else
		ret = __sched_group_set_shares(tg, shares);
	mutex_unlock(&shares_mutex);

	return ret;
}

int sched_group_set_idle(struct task_group *tg, long idle)
{
	int i;

	if (tg == &root_task_group)
		return -EINVAL;

	if (idle < 0 || idle > 1)
		return -EINVAL;

	mutex_lock(&shares_mutex);

	if (tg->idle == idle) {
		mutex_unlock(&shares_mutex);
		return 0;
	}

	tg->idle = idle;

	for_each_possible_cpu(i) {
		struct rq *rq = cpu_rq(i);
		struct sched_entity *se = tg->se[i];
<<<<<<< HEAD
		struct cfs_rq *grp_cfs_rq = tg->cfs_rq[i];
=======
		struct cfs_rq *parent_cfs_rq, *grp_cfs_rq = tg->cfs_rq[i];
>>>>>>> df0cc57e
		bool was_idle = cfs_rq_is_idle(grp_cfs_rq);
		long idle_task_delta;
		struct rq_flags rf;

		rq_lock_irqsave(rq, &rf);

		grp_cfs_rq->idle = idle;
		if (WARN_ON_ONCE(was_idle == cfs_rq_is_idle(grp_cfs_rq)))
			goto next_cpu;

<<<<<<< HEAD
=======
		if (se->on_rq) {
			parent_cfs_rq = cfs_rq_of(se);
			if (cfs_rq_is_idle(grp_cfs_rq))
				parent_cfs_rq->idle_nr_running++;
			else
				parent_cfs_rq->idle_nr_running--;
		}

>>>>>>> df0cc57e
		idle_task_delta = grp_cfs_rq->h_nr_running -
				  grp_cfs_rq->idle_h_nr_running;
		if (!cfs_rq_is_idle(grp_cfs_rq))
			idle_task_delta *= -1;

		for_each_sched_entity(se) {
			struct cfs_rq *cfs_rq = cfs_rq_of(se);

			if (!se->on_rq)
				break;

			cfs_rq->idle_h_nr_running += idle_task_delta;

			/* Already accounted at parent level and above. */
			if (cfs_rq_is_idle(cfs_rq))
				break;
		}

next_cpu:
		rq_unlock_irqrestore(rq, &rf);
	}

	/* Idle groups have minimum weight. */
	if (tg_is_idle(tg))
		__sched_group_set_shares(tg, scale_load(WEIGHT_IDLEPRIO));
	else
		__sched_group_set_shares(tg, NICE_0_LOAD);

	mutex_unlock(&shares_mutex);
	return 0;
}

#else /* CONFIG_FAIR_GROUP_SCHED */

void free_fair_sched_group(struct task_group *tg) { }

int alloc_fair_sched_group(struct task_group *tg, struct task_group *parent)
{
	return 1;
}

void online_fair_sched_group(struct task_group *tg) { }

void unregister_fair_sched_group(struct task_group *tg) { }

#endif /* CONFIG_FAIR_GROUP_SCHED */


static unsigned int get_rr_interval_fair(struct rq *rq, struct task_struct *task)
{
	struct sched_entity *se = &task->se;
	unsigned int rr_interval = 0;

	/*
	 * Time slice is 0 for SCHED_OTHER tasks that are on an otherwise
	 * idle runqueue:
	 */
	if (rq->cfs.load.weight)
		rr_interval = NS_TO_JIFFIES(sched_slice(cfs_rq_of(se), se));

	return rr_interval;
}

/*
 * All the scheduling class methods:
 */
DEFINE_SCHED_CLASS(fair) = {

	.enqueue_task		= enqueue_task_fair,
	.dequeue_task		= dequeue_task_fair,
	.yield_task		= yield_task_fair,
	.yield_to_task		= yield_to_task_fair,

	.check_preempt_curr	= check_preempt_wakeup,

	.pick_next_task		= __pick_next_task_fair,
	.put_prev_task		= put_prev_task_fair,
	.set_next_task          = set_next_task_fair,

#ifdef CONFIG_SMP
	.balance		= balance_fair,
	.pick_task		= pick_task_fair,
	.select_task_rq		= select_task_rq_fair,
	.migrate_task_rq	= migrate_task_rq_fair,

	.rq_online		= rq_online_fair,
	.rq_offline		= rq_offline_fair,

	.task_dead		= task_dead_fair,
	.set_cpus_allowed	= set_cpus_allowed_common,
#endif

	.task_tick		= task_tick_fair,
	.task_fork		= task_fork_fair,

	.prio_changed		= prio_changed_fair,
	.switched_from		= switched_from_fair,
	.switched_to		= switched_to_fair,

	.get_rr_interval	= get_rr_interval_fair,

	.update_curr		= update_curr_fair,

#ifdef CONFIG_FAIR_GROUP_SCHED
	.task_change_group	= task_change_group_fair,
#endif

#ifdef CONFIG_UCLAMP_TASK
	.uclamp_enabled		= 1,
#endif
};

#ifdef CONFIG_SCHED_DEBUG
void print_cfs_stats(struct seq_file *m, int cpu)
{
	struct cfs_rq *cfs_rq, *pos;

	rcu_read_lock();
	for_each_leaf_cfs_rq_safe(cpu_rq(cpu), cfs_rq, pos)
		print_cfs_rq(m, cpu, cfs_rq);
	rcu_read_unlock();
}

#ifdef CONFIG_NUMA_BALANCING
void show_numa_stats(struct task_struct *p, struct seq_file *m)
{
	int node;
	unsigned long tsf = 0, tpf = 0, gsf = 0, gpf = 0;
	struct numa_group *ng;

	rcu_read_lock();
	ng = rcu_dereference(p->numa_group);
	for_each_online_node(node) {
		if (p->numa_faults) {
			tsf = p->numa_faults[task_faults_idx(NUMA_MEM, node, 0)];
			tpf = p->numa_faults[task_faults_idx(NUMA_MEM, node, 1)];
		}
		if (ng) {
			gsf = ng->faults[task_faults_idx(NUMA_MEM, node, 0)],
			gpf = ng->faults[task_faults_idx(NUMA_MEM, node, 1)];
		}
		print_numa_stats(m, node, tsf, tpf, gsf, gpf);
	}
	rcu_read_unlock();
}
#endif /* CONFIG_NUMA_BALANCING */
#endif /* CONFIG_SCHED_DEBUG */

__init void init_sched_fair_class(void)
{
#ifdef CONFIG_SMP
	open_softirq(SCHED_SOFTIRQ, run_rebalance_domains);

#ifdef CONFIG_NO_HZ_COMMON
	nohz.next_balance = jiffies;
	nohz.next_blocked = jiffies;
	zalloc_cpumask_var(&nohz.idle_cpus_mask, GFP_NOWAIT);
#endif
#endif /* SMP */

}

/*
 * Helper functions to facilitate extracting info from tracepoints.
 */

const struct sched_avg *sched_trace_cfs_rq_avg(struct cfs_rq *cfs_rq)
{
#ifdef CONFIG_SMP
	return cfs_rq ? &cfs_rq->avg : NULL;
#else
	return NULL;
#endif
}
EXPORT_SYMBOL_GPL(sched_trace_cfs_rq_avg);

char *sched_trace_cfs_rq_path(struct cfs_rq *cfs_rq, char *str, int len)
{
	if (!cfs_rq) {
		if (str)
			strlcpy(str, "(null)", len);
		else
			return NULL;
	}

	cfs_rq_tg_path(cfs_rq, str, len);
	return str;
}
EXPORT_SYMBOL_GPL(sched_trace_cfs_rq_path);

int sched_trace_cfs_rq_cpu(struct cfs_rq *cfs_rq)
{
	return cfs_rq ? cpu_of(rq_of(cfs_rq)) : -1;
}
EXPORT_SYMBOL_GPL(sched_trace_cfs_rq_cpu);

const struct sched_avg *sched_trace_rq_avg_rt(struct rq *rq)
{
#ifdef CONFIG_SMP
	return rq ? &rq->avg_rt : NULL;
#else
	return NULL;
#endif
}
EXPORT_SYMBOL_GPL(sched_trace_rq_avg_rt);

const struct sched_avg *sched_trace_rq_avg_dl(struct rq *rq)
{
#ifdef CONFIG_SMP
	return rq ? &rq->avg_dl : NULL;
#else
	return NULL;
#endif
}
EXPORT_SYMBOL_GPL(sched_trace_rq_avg_dl);

const struct sched_avg *sched_trace_rq_avg_irq(struct rq *rq)
{
#if defined(CONFIG_SMP) && defined(CONFIG_HAVE_SCHED_AVG_IRQ)
	return rq ? &rq->avg_irq : NULL;
#else
	return NULL;
#endif
}
EXPORT_SYMBOL_GPL(sched_trace_rq_avg_irq);

int sched_trace_rq_cpu(struct rq *rq)
{
	return rq ? cpu_of(rq) : -1;
}
EXPORT_SYMBOL_GPL(sched_trace_rq_cpu);

int sched_trace_rq_cpu_capacity(struct rq *rq)
{
	return rq ?
#ifdef CONFIG_SMP
		rq->cpu_capacity
#else
		SCHED_CAPACITY_SCALE
#endif
		: -1;
}
EXPORT_SYMBOL_GPL(sched_trace_rq_cpu_capacity);

const struct cpumask *sched_trace_rd_span(struct root_domain *rd)
{
#ifdef CONFIG_SMP
	return rd ? rd->span : NULL;
#else
	return NULL;
#endif
}
EXPORT_SYMBOL_GPL(sched_trace_rd_span);

int sched_trace_rq_nr_running(struct rq *rq)
{
        return rq ? rq->nr_running : -1;
}
EXPORT_SYMBOL_GPL(sched_trace_rq_nr_running);<|MERGE_RESOLUTION|>--- conflicted
+++ resolved
@@ -987,17 +987,10 @@
 		/* XXX racy against TTWU */
 		state = READ_ONCE(tsk->__state);
 		if (state & TASK_INTERRUPTIBLE)
-<<<<<<< HEAD
-			__schedstat_set(se->statistics.sleep_start,
-				      rq_clock(rq_of(cfs_rq)));
-		if (state & TASK_UNINTERRUPTIBLE)
-			__schedstat_set(se->statistics.block_start,
-=======
 			__schedstat_set(tsk->stats.sleep_start,
 				      rq_clock(rq_of(cfs_rq)));
 		if (state & TASK_UNINTERRUPTIBLE)
 			__schedstat_set(tsk->stats.block_start,
->>>>>>> df0cc57e
 				      rq_clock(rq_of(cfs_rq)));
 	}
 }
@@ -4642,18 +4635,12 @@
  */
 void __refill_cfs_bandwidth_runtime(struct cfs_bandwidth *cfs_b)
 {
-<<<<<<< HEAD
-=======
 	s64 runtime;
 
->>>>>>> df0cc57e
 	if (unlikely(cfs_b->quota == RUNTIME_INF))
 		return;
 
 	cfs_b->runtime += cfs_b->quota;
-<<<<<<< HEAD
-	cfs_b->runtime = min(cfs_b->runtime, cfs_b->quota + cfs_b->burst);
-=======
 	runtime = cfs_b->runtime_snap - cfs_b->runtime;
 	if (runtime > 0) {
 		cfs_b->burst_time += runtime;
@@ -4662,7 +4649,6 @@
 
 	cfs_b->runtime = min(cfs_b->runtime, cfs_b->quota + cfs_b->burst);
 	cfs_b->runtime_snap = cfs_b->runtime;
->>>>>>> df0cc57e
 }
 
 static inline struct cfs_bandwidth *tg_cfs_bandwidth(struct task_group *tg)
@@ -4922,17 +4908,10 @@
 		if (se->on_rq)
 			break;
 		enqueue_entity(qcfs_rq, se, ENQUEUE_WAKEUP);
-<<<<<<< HEAD
 
 		if (cfs_rq_is_idle(group_cfs_rq(se)))
 			idle_task_delta = cfs_rq->h_nr_running;
 
-=======
-
-		if (cfs_rq_is_idle(group_cfs_rq(se)))
-			idle_task_delta = cfs_rq->h_nr_running;
-
->>>>>>> df0cc57e
 		qcfs_rq->h_nr_running += task_delta;
 		qcfs_rq->idle_h_nr_running += idle_task_delta;
 
@@ -10391,15 +10370,9 @@
 {
 	int ilb;
 	const struct cpumask *hk_mask;
-<<<<<<< HEAD
 
 	hk_mask = housekeeping_cpumask(HK_FLAG_MISC);
 
-=======
-
-	hk_mask = housekeeping_cpumask(HK_FLAG_MISC);
-
->>>>>>> df0cc57e
 	for_each_cpu_and(ilb, nohz.idle_cpus_mask, hk_mask) {
 
 		if (ilb == smp_processor_id())
@@ -11685,11 +11658,7 @@
 	for_each_possible_cpu(i) {
 		struct rq *rq = cpu_rq(i);
 		struct sched_entity *se = tg->se[i];
-<<<<<<< HEAD
-		struct cfs_rq *grp_cfs_rq = tg->cfs_rq[i];
-=======
 		struct cfs_rq *parent_cfs_rq, *grp_cfs_rq = tg->cfs_rq[i];
->>>>>>> df0cc57e
 		bool was_idle = cfs_rq_is_idle(grp_cfs_rq);
 		long idle_task_delta;
 		struct rq_flags rf;
@@ -11700,8 +11669,6 @@
 		if (WARN_ON_ONCE(was_idle == cfs_rq_is_idle(grp_cfs_rq)))
 			goto next_cpu;
 
-<<<<<<< HEAD
-=======
 		if (se->on_rq) {
 			parent_cfs_rq = cfs_rq_of(se);
 			if (cfs_rq_is_idle(grp_cfs_rq))
@@ -11710,7 +11677,6 @@
 				parent_cfs_rq->idle_nr_running--;
 		}
 
->>>>>>> df0cc57e
 		idle_task_delta = grp_cfs_rq->h_nr_running -
 				  grp_cfs_rq->idle_h_nr_running;
 		if (!cfs_rq_is_idle(grp_cfs_rq))
